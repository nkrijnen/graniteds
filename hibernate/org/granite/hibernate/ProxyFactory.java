/*
  GRANITE DATA SERVICES
  Copyright (C) 2011 GRANITE DATA SERVICES S.A.S.

  This file is part of Granite Data Services.

  Granite Data Services is free software; you can redistribute it and/or modify
  it under the terms of the GNU Library General Public License as published by
  the Free Software Foundation; either version 2 of the License, or (at your
  option) any later version.

  Granite Data Services is distributed in the hope that it will be useful, but
  WITHOUT ANY WARRANTY; without even the implied warranty of MERCHANTABILITY or
  FITNESS FOR A PARTICULAR PURPOSE. See the GNU Library General Public License
  for more details.

  You should have received a copy of the GNU Library General Public License
  along with this library; if not, see <http://www.gnu.org/licenses/>.
*/

package org.granite.hibernate;

import java.io.Serializable;
import java.lang.reflect.Field;
import java.lang.reflect.Method;
import java.lang.reflect.Type;
import java.util.concurrent.ConcurrentHashMap;

import javax.persistence.EmbeddedId;
import javax.persistence.Id;

import org.granite.config.GraniteConfig;
import org.granite.context.GraniteContext;
import org.granite.messaging.service.ServiceException;
import org.granite.util.TypeUtil;
import org.granite.util.Introspector;
import org.granite.util.PropertyDescriptor;
import org.hibernate.engine.SessionImplementor;
import org.hibernate.proxy.HibernateProxy;
import org.hibernate.type.AbstractComponentType;

/**
 * @author Franck WOLFF
 */
@SuppressWarnings("deprecation")
public class ProxyFactory {

    private static final Class<?>[] INTERFACES = new Class[]{HibernateProxy.class};

    protected final ConcurrentHashMap<Class<?>, Object[]> identifierInfos = new ConcurrentHashMap<Class<?>, Object[]>();

    private final Method getProxyFactory;
    private final Method getProxy;

    public ProxyFactory(String initializerClassName) {
        try {
            // Get proxy methods: even if CGLIB/Javassist LazyInitializer implementations share a common
        	// superclass, getProxyFactory/getProxy methods are declared as static in each inherited
        	// class with the same signature.
            Class<?> initializerClass = TypeUtil.forName(initializerClassName);
            getProxyFactory = initializerClass.getMethod("getProxyFactory", new Class[]{Class.class, Class[].class});
			Class<?> componentTypeClass = AbstractComponentType.class;
            try {
            	// Hibernate 3.6
            	componentTypeClass = TypeUtil.forName("org.hibernate.type.CompositeType");
            }
            catch (ClassNotFoundException e) {
            	// Hibernate until 3.5 
            }
            getProxy = initializerClass.getMethod("getProxy", new Class[]{
                Class.class, String.class, Class.class, Class[].class, Method.class, Method.class,
                componentTypeClass, Serializable.class, SessionImplementor.class
            });
        } 
        catch (Exception e) {
            throw new ServiceException("Could not introspect initializer class: " + initializerClassName, e);
        }
    }

    public HibernateProxy getProxyInstance(String persistentClassName, String entityName, Serializable id) {
        try {
            // Get ProxyFactory.
            Class<?> persistentClass = TypeUtil.forName(persistentClassName);
            Class<?> factory = (Class<?>)getProxyFactory.invoke(null, new Object[]{persistentClass, INTERFACES});

            // Convert id (if necessary).
            Object[] identifierInfo = getIdentifierInfo(persistentClass);
            Type identifierType = (Type)identifierInfo[0];
            Method identifierGetter = (Method)identifierInfo[1];
            if (id == null || !identifierType.equals(id.getClass())) {
                GraniteConfig config = GraniteContext.getCurrentInstance().getGraniteConfig();
                id = (Serializable)config.getConverters().convert(id, identifierType);
            }

            // Get Proxy
            return (HibernateProxy)getProxy.invoke(null, new Object[]{factory, entityName, persistentClass, INTERFACES, identifierGetter, null, null, id, null});
<<<<<<< HEAD
<<<<<<< HEAD
        } catch (Exception e) {
=======
        } 
        catch (Exception e) {
>>>>>>> enterprise
=======
        } 
        catch (Exception e) {
>>>>>>> 3d704676
            throw new ServiceException("Error with proxy description: " + persistentClassName + '/' + entityName + " and id: " + id, e);
        }
    }

    protected Object[] getIdentifierInfo(Class<?> persistentClass) {

        Object[] info = identifierInfos.get(persistentClass);
        if (info != null)
            return info;

        Type type = null;
        Method getter = null;
        for (Class<?> clazz = persistentClass; clazz != Object.class && clazz != null; clazz = clazz.getSuperclass()) {
            for (Field field : clazz.getDeclaredFields()) {
                if (field.isAnnotationPresent(Id.class) || field.isAnnotationPresent(EmbeddedId.class)) {
                    type = field.getGenericType();
                    break;
                }
            }
        }

        if (type == null) {
            PropertyDescriptor[] propertyDescriptors = Introspector.getPropertyDescriptors(persistentClass);

            for (PropertyDescriptor propertyDescriptor : propertyDescriptors) {
                Method method = propertyDescriptor.getReadMethod();
                if (method != null && (
                        method.isAnnotationPresent(Id.class) ||
                        method.isAnnotationPresent(EmbeddedId.class))) {
                    type = method.getGenericReturnType();
                    getter = method;
                    break;
                }
                method = propertyDescriptor.getWriteMethod();
                if (method != null && (
                        method.isAnnotationPresent(Id.class) ||
                        method.isAnnotationPresent(EmbeddedId.class))) {
                    type = method.getGenericParameterTypes()[0];
                    break;
                }
            }
        }

        if (type != null) {
        	info = new Object[] { type, getter };
            Object[] previousInfo = identifierInfos.putIfAbsent(persistentClass, info);
            if (previousInfo != null)
                info = previousInfo; // should be the same...
            return info;
        }

        throw new IllegalArgumentException("Could not find id in: " + persistentClass);
    }
}
<|MERGE_RESOLUTION|>--- conflicted
+++ resolved
@@ -1,161 +1,152 @@
-/*
-  GRANITE DATA SERVICES
-  Copyright (C) 2011 GRANITE DATA SERVICES S.A.S.
-
-  This file is part of Granite Data Services.
-
-  Granite Data Services is free software; you can redistribute it and/or modify
-  it under the terms of the GNU Library General Public License as published by
-  the Free Software Foundation; either version 2 of the License, or (at your
-  option) any later version.
-
-  Granite Data Services is distributed in the hope that it will be useful, but
-  WITHOUT ANY WARRANTY; without even the implied warranty of MERCHANTABILITY or
-  FITNESS FOR A PARTICULAR PURPOSE. See the GNU Library General Public License
-  for more details.
-
-  You should have received a copy of the GNU Library General Public License
-  along with this library; if not, see <http://www.gnu.org/licenses/>.
-*/
-
-package org.granite.hibernate;
-
-import java.io.Serializable;
-import java.lang.reflect.Field;
-import java.lang.reflect.Method;
-import java.lang.reflect.Type;
-import java.util.concurrent.ConcurrentHashMap;
-
-import javax.persistence.EmbeddedId;
-import javax.persistence.Id;
-
-import org.granite.config.GraniteConfig;
-import org.granite.context.GraniteContext;
-import org.granite.messaging.service.ServiceException;
-import org.granite.util.TypeUtil;
-import org.granite.util.Introspector;
-import org.granite.util.PropertyDescriptor;
-import org.hibernate.engine.SessionImplementor;
-import org.hibernate.proxy.HibernateProxy;
-import org.hibernate.type.AbstractComponentType;
-
-/**
- * @author Franck WOLFF
- */
-@SuppressWarnings("deprecation")
-public class ProxyFactory {
-
-    private static final Class<?>[] INTERFACES = new Class[]{HibernateProxy.class};
-
-    protected final ConcurrentHashMap<Class<?>, Object[]> identifierInfos = new ConcurrentHashMap<Class<?>, Object[]>();
-
-    private final Method getProxyFactory;
-    private final Method getProxy;
-
-    public ProxyFactory(String initializerClassName) {
-        try {
-            // Get proxy methods: even if CGLIB/Javassist LazyInitializer implementations share a common
-        	// superclass, getProxyFactory/getProxy methods are declared as static in each inherited
-        	// class with the same signature.
-            Class<?> initializerClass = TypeUtil.forName(initializerClassName);
-            getProxyFactory = initializerClass.getMethod("getProxyFactory", new Class[]{Class.class, Class[].class});
-			Class<?> componentTypeClass = AbstractComponentType.class;
-            try {
-            	// Hibernate 3.6
-            	componentTypeClass = TypeUtil.forName("org.hibernate.type.CompositeType");
-            }
-            catch (ClassNotFoundException e) {
-            	// Hibernate until 3.5 
-            }
-            getProxy = initializerClass.getMethod("getProxy", new Class[]{
-                Class.class, String.class, Class.class, Class[].class, Method.class, Method.class,
-                componentTypeClass, Serializable.class, SessionImplementor.class
-            });
-        } 
-        catch (Exception e) {
-            throw new ServiceException("Could not introspect initializer class: " + initializerClassName, e);
-        }
-    }
-
-    public HibernateProxy getProxyInstance(String persistentClassName, String entityName, Serializable id) {
-        try {
-            // Get ProxyFactory.
-            Class<?> persistentClass = TypeUtil.forName(persistentClassName);
-            Class<?> factory = (Class<?>)getProxyFactory.invoke(null, new Object[]{persistentClass, INTERFACES});
-
-            // Convert id (if necessary).
-            Object[] identifierInfo = getIdentifierInfo(persistentClass);
-            Type identifierType = (Type)identifierInfo[0];
-            Method identifierGetter = (Method)identifierInfo[1];
-            if (id == null || !identifierType.equals(id.getClass())) {
-                GraniteConfig config = GraniteContext.getCurrentInstance().getGraniteConfig();
-                id = (Serializable)config.getConverters().convert(id, identifierType);
-            }
-
-            // Get Proxy
-            return (HibernateProxy)getProxy.invoke(null, new Object[]{factory, entityName, persistentClass, INTERFACES, identifierGetter, null, null, id, null});
-<<<<<<< HEAD
-<<<<<<< HEAD
-        } catch (Exception e) {
-=======
-        } 
-        catch (Exception e) {
->>>>>>> enterprise
-=======
-        } 
-        catch (Exception e) {
->>>>>>> 3d704676
-            throw new ServiceException("Error with proxy description: " + persistentClassName + '/' + entityName + " and id: " + id, e);
-        }
-    }
-
-    protected Object[] getIdentifierInfo(Class<?> persistentClass) {
-
-        Object[] info = identifierInfos.get(persistentClass);
-        if (info != null)
-            return info;
-
-        Type type = null;
-        Method getter = null;
-        for (Class<?> clazz = persistentClass; clazz != Object.class && clazz != null; clazz = clazz.getSuperclass()) {
-            for (Field field : clazz.getDeclaredFields()) {
-                if (field.isAnnotationPresent(Id.class) || field.isAnnotationPresent(EmbeddedId.class)) {
-                    type = field.getGenericType();
-                    break;
-                }
-            }
-        }
-
-        if (type == null) {
-            PropertyDescriptor[] propertyDescriptors = Introspector.getPropertyDescriptors(persistentClass);
-
-            for (PropertyDescriptor propertyDescriptor : propertyDescriptors) {
-                Method method = propertyDescriptor.getReadMethod();
-                if (method != null && (
-                        method.isAnnotationPresent(Id.class) ||
-                        method.isAnnotationPresent(EmbeddedId.class))) {
-                    type = method.getGenericReturnType();
-                    getter = method;
-                    break;
-                }
-                method = propertyDescriptor.getWriteMethod();
-                if (method != null && (
-                        method.isAnnotationPresent(Id.class) ||
-                        method.isAnnotationPresent(EmbeddedId.class))) {
-                    type = method.getGenericParameterTypes()[0];
-                    break;
-                }
-            }
-        }
-
-        if (type != null) {
-        	info = new Object[] { type, getter };
-            Object[] previousInfo = identifierInfos.putIfAbsent(persistentClass, info);
-            if (previousInfo != null)
-                info = previousInfo; // should be the same...
-            return info;
-        }
-
-        throw new IllegalArgumentException("Could not find id in: " + persistentClass);
-    }
-}
+/*
+  GRANITE DATA SERVICES
+  Copyright (C) 2011 GRANITE DATA SERVICES S.A.S.
+
+  This file is part of Granite Data Services.
+
+  Granite Data Services is free software; you can redistribute it and/or modify
+  it under the terms of the GNU Library General Public License as published by
+  the Free Software Foundation; either version 2 of the License, or (at your
+  option) any later version.
+
+  Granite Data Services is distributed in the hope that it will be useful, but
+  WITHOUT ANY WARRANTY; without even the implied warranty of MERCHANTABILITY or
+  FITNESS FOR A PARTICULAR PURPOSE. See the GNU Library General Public License
+  for more details.
+
+  You should have received a copy of the GNU Library General Public License
+  along with this library; if not, see <http://www.gnu.org/licenses/>.
+*/
+
+package org.granite.hibernate;
+
+import java.io.Serializable;
+import java.lang.reflect.Field;
+import java.lang.reflect.Method;
+import java.lang.reflect.Type;
+import java.util.concurrent.ConcurrentHashMap;
+
+import javax.persistence.EmbeddedId;
+import javax.persistence.Id;
+
+import org.granite.config.GraniteConfig;
+import org.granite.context.GraniteContext;
+import org.granite.messaging.service.ServiceException;
+import org.granite.util.TypeUtil;
+import org.granite.util.Introspector;
+import org.granite.util.PropertyDescriptor;
+import org.hibernate.engine.SessionImplementor;
+import org.hibernate.proxy.HibernateProxy;
+import org.hibernate.type.AbstractComponentType;
+
+/**
+ * @author Franck WOLFF
+ */
+@SuppressWarnings("deprecation")
+public class ProxyFactory {
+
+    private static final Class<?>[] INTERFACES = new Class[]{HibernateProxy.class};
+
+    protected final ConcurrentHashMap<Class<?>, Object[]> identifierInfos = new ConcurrentHashMap<Class<?>, Object[]>();
+
+    private final Method getProxyFactory;
+    private final Method getProxy;
+
+    public ProxyFactory(String initializerClassName) {
+        try {
+            // Get proxy methods: even if CGLIB/Javassist LazyInitializer implementations share a common
+        	// superclass, getProxyFactory/getProxy methods are declared as static in each inherited
+        	// class with the same signature.
+            Class<?> initializerClass = TypeUtil.forName(initializerClassName);
+            getProxyFactory = initializerClass.getMethod("getProxyFactory", new Class[]{Class.class, Class[].class});
+			Class<?> componentTypeClass = AbstractComponentType.class;
+            try {
+            	// Hibernate 3.6
+            	componentTypeClass = TypeUtil.forName("org.hibernate.type.CompositeType");
+            }
+            catch (ClassNotFoundException e) {
+            	// Hibernate until 3.5 
+            }
+            getProxy = initializerClass.getMethod("getProxy", new Class[]{
+                Class.class, String.class, Class.class, Class[].class, Method.class, Method.class,
+                componentTypeClass, Serializable.class, SessionImplementor.class
+            });
+        } 
+        catch (Exception e) {
+            throw new ServiceException("Could not introspect initializer class: " + initializerClassName, e);
+        }
+    }
+
+    public HibernateProxy getProxyInstance(String persistentClassName, String entityName, Serializable id) {
+        try {
+            // Get ProxyFactory.
+            Class<?> persistentClass = TypeUtil.forName(persistentClassName);
+            Class<?> factory = (Class<?>)getProxyFactory.invoke(null, new Object[]{persistentClass, INTERFACES});
+
+            // Convert id (if necessary).
+            Object[] identifierInfo = getIdentifierInfo(persistentClass);
+            Type identifierType = (Type)identifierInfo[0];
+            Method identifierGetter = (Method)identifierInfo[1];
+            if (id == null || !identifierType.equals(id.getClass())) {
+                GraniteConfig config = GraniteContext.getCurrentInstance().getGraniteConfig();
+                id = (Serializable)config.getConverters().convert(id, identifierType);
+            }
+
+            // Get Proxy
+            return (HibernateProxy)getProxy.invoke(null, new Object[]{factory, entityName, persistentClass, INTERFACES, identifierGetter, null, null, id, null});
+        } 
+        catch (Exception e) {
+            throw new ServiceException("Error with proxy description: " + persistentClassName + '/' + entityName + " and id: " + id, e);
+        }
+    }
+
+    protected Object[] getIdentifierInfo(Class<?> persistentClass) {
+
+        Object[] info = identifierInfos.get(persistentClass);
+        if (info != null)
+            return info;
+
+        Type type = null;
+        Method getter = null;
+        for (Class<?> clazz = persistentClass; clazz != Object.class && clazz != null; clazz = clazz.getSuperclass()) {
+            for (Field field : clazz.getDeclaredFields()) {
+                if (field.isAnnotationPresent(Id.class) || field.isAnnotationPresent(EmbeddedId.class)) {
+                    type = field.getGenericType();
+                    break;
+                }
+            }
+        }
+
+        if (type == null) {
+            PropertyDescriptor[] propertyDescriptors = Introspector.getPropertyDescriptors(persistentClass);
+
+            for (PropertyDescriptor propertyDescriptor : propertyDescriptors) {
+                Method method = propertyDescriptor.getReadMethod();
+                if (method != null && (
+                        method.isAnnotationPresent(Id.class) ||
+                        method.isAnnotationPresent(EmbeddedId.class))) {
+                    type = method.getGenericReturnType();
+                    getter = method;
+                    break;
+                }
+                method = propertyDescriptor.getWriteMethod();
+                if (method != null && (
+                        method.isAnnotationPresent(Id.class) ||
+                        method.isAnnotationPresent(EmbeddedId.class))) {
+                    type = method.getGenericParameterTypes()[0];
+                    break;
+                }
+            }
+        }
+
+        if (type != null) {
+        	info = new Object[] { type, getter };
+            Object[] previousInfo = identifierInfos.putIfAbsent(persistentClass, info);
+            if (previousInfo != null)
+                info = previousInfo; // should be the same...
+            return info;
+        }
+
+        throw new IllegalArgumentException("Could not find id in: " + persistentClass);
+    }
+}