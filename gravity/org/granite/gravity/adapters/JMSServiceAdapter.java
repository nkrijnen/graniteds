/*
  GRANITE DATA SERVICES
  Copyright (C) 2011 GRANITE DATA SERVICES S.A.S.

  This file is part of Granite Data Services.

  Granite Data Services is free software; you can redistribute it and/or modify
  it under the terms of the GNU Library General Public License as published by
  the Free Software Foundation; either version 2 of the License, or (at your
  option) any later version.

  Granite Data Services is distributed in the hope that it will be useful, but
  WITHOUT ANY WARRANTY; without even the implied warranty of MERCHANTABILITY or
  FITNESS FOR A PARTICULAR PURPOSE. See the GNU Library General Public License
  for more details.

  You should have received a copy of the GNU Library General Public License
  along with this library; if not, see <http://www.gnu.org/licenses/>.
*/

package org.granite.gravity.adapters;

import java.io.ByteArrayInputStream;
import java.io.ByteArrayOutputStream;
import java.io.IOException;
import java.io.Serializable;
import java.util.Date;
import java.util.Enumeration;
import java.util.HashMap;
import java.util.Map;
import java.util.Properties;
import java.util.Timer;
import java.util.TimerTask;

import javax.jms.ConnectionFactory;
import javax.jms.Destination;
import javax.jms.ExceptionListener;
import javax.jms.JMSException;
import javax.jms.MessageListener;
import javax.jms.ObjectMessage;
import javax.jms.Session;
import javax.jms.TextMessage;
import javax.naming.Context;
import javax.naming.InitialContext;
import javax.naming.NamingException;

import org.granite.clustering.DistributedDataFactory;
import org.granite.clustering.TransientReference;
import org.granite.context.GraniteContext;
import org.granite.gravity.Channel;
import org.granite.gravity.Gravity;
import org.granite.gravity.MessageReceivingException;
import org.granite.logging.Logger;
import org.granite.messaging.amf.io.AMF3Deserializer;
import org.granite.messaging.amf.io.AMF3Serializer;
import org.granite.messaging.service.ServiceException;
import org.granite.messaging.webapp.ServletGraniteContext;
import org.granite.util.XMap;

import flex.messaging.messages.AcknowledgeMessage;
import flex.messaging.messages.AsyncMessage;
import flex.messaging.messages.CommandMessage;
import flex.messaging.messages.ErrorMessage;

/**
 * @author William DRAI
 */
public class JMSServiceAdapter extends ServiceAdapter {

    private static final Logger log = Logger.getLogger(JMSServiceAdapter.class);
    
    public static final long DEFAULT_FAILOVER_RETRY_INTERVAL = 1000L;
    public static final long DEFAULT_RECONNECT_RETRY_INTERVAL = 20000L;
    public static final int DEFAULT_FAILOVER_RETRY_COUNT = 4;

    protected ConnectionFactory jmsConnectionFactory = null;
    protected javax.jms.Destination jmsDestination = null;
    protected Map<String, JMSClient> jmsClients = new HashMap<String, JMSClient>();
    protected String destinationName = null;
    protected boolean textMessages = false;
    protected boolean transactedSessions = false;
    protected int acknowledgeMode = Session.AUTO_ACKNOWLEDGE;
    protected int messagePriority = javax.jms.Message.DEFAULT_PRIORITY;
    protected int deliveryMode = javax.jms.Message.DEFAULT_DELIVERY_MODE;
    protected boolean noLocal = false;
    protected boolean sessionSelector = false;
    
    protected long failoverRetryInterval = DEFAULT_FAILOVER_RETRY_INTERVAL;
    protected int failoverRetryCount = DEFAULT_FAILOVER_RETRY_COUNT;
    protected long reconnectRetryInterval = DEFAULT_RECONNECT_RETRY_INTERVAL;

    @Override
    public void configure(XMap adapterProperties, XMap destinationProperties) throws ServiceException {
        super.configure(adapterProperties, destinationProperties);

    	log.info("Using JMS configuration: %s", destinationProperties.getOne("jms"));
    	
        destinationName = destinationProperties.get("jms/destination-name");
        
        if (Boolean.TRUE.toString().equals(destinationProperties.get("jms/transacted-sessions")))
            transactedSessions = true;
        
        String ackMode = destinationProperties.get("jms/acknowledge-mode");
        if ("AUTO_ACKNOWLEDGE".equals(ackMode))
            acknowledgeMode = Session.AUTO_ACKNOWLEDGE;
        else if ("CLIENT_ACKNOWLEDGE".equals(ackMode))
            acknowledgeMode = Session.CLIENT_ACKNOWLEDGE;
        else if ("DUPS_OK_ACKNOWLEDGE".equals(ackMode))
            acknowledgeMode = Session.DUPS_OK_ACKNOWLEDGE;
        else if (ackMode != null)
        	log.warn("Unsupported acknowledge mode: %s (using default AUTO_ACKNOWLEDGE)", ackMode);
        
        if ("javax.jms.TextMessage".equals(destinationProperties.get("jms/message-type")))
            textMessages = true;
        
        if (Boolean.TRUE.toString().equals(destinationProperties.get("jms/no-local")))
        	noLocal = true;

        if (Boolean.TRUE.toString().equals(destinationProperties.get("session-selector")))
        	sessionSelector = true;
        
        failoverRetryInterval = destinationProperties.get("jms/failover-retry-interval", Long.TYPE, DEFAULT_FAILOVER_RETRY_INTERVAL);
    	if (failoverRetryInterval <= 0) {
    		log.warn("Illegal failover retry interval: %d (using default %d)", failoverRetryInterval, DEFAULT_FAILOVER_RETRY_INTERVAL);
    		failoverRetryInterval = DEFAULT_FAILOVER_RETRY_INTERVAL;
    	}
        
    	failoverRetryCount = destinationProperties.get("jms/failover-retry-count", Integer.TYPE, DEFAULT_FAILOVER_RETRY_COUNT);
    	if (failoverRetryCount <= 0) {
    		log.warn("Illegal failover retry count: %s (using default %d)", failoverRetryCount, DEFAULT_FAILOVER_RETRY_COUNT);
    		failoverRetryCount = DEFAULT_FAILOVER_RETRY_COUNT;
    	}
        
        reconnectRetryInterval = destinationProperties.get("jms/reconnect-retry-interval", Long.TYPE, DEFAULT_RECONNECT_RETRY_INTERVAL);
    	if (reconnectRetryInterval <= 0) {
    		log.warn("Illegal reconnect retry interval: %d (using default %d)", reconnectRetryInterval, DEFAULT_RECONNECT_RETRY_INTERVAL);
    		reconnectRetryInterval = DEFAULT_RECONNECT_RETRY_INTERVAL;
    	}

        Properties environment = new Properties();
        for (XMap property : destinationProperties.getAll("jms/initial-context-environment/property")) {
        	String name = property.get("name");
        	String value = property.get("value");
        	
        	if ("Context.PROVIDER_URL".equals(name))
        		environment.put(Context.PROVIDER_URL, value);
        	else if ("Context.INITIAL_CONTEXT_FACTORY".equals(name))
        		environment.put(Context.INITIAL_CONTEXT_FACTORY, value);
        	else if ("Context.URL_PKG_PREFIXES".equals(name))
        		environment.put(Context.URL_PKG_PREFIXES, value);
        	else if ("Context.SECURITY_PRINCIPAL".equals(name))
        		environment.put(Context.SECURITY_PRINCIPAL, value);
        	else if ("Context.SECURITY_CREDENTIALS".equals(name))
        		environment.put(Context.SECURITY_CREDENTIALS, value);
        	else
        		log.warn("Unknown InitialContext property: %s (ignored)", name);
        }

        InitialContext initialContext = null;
        try {
        	initialContext = new InitialContext(environment.size() > 0 ? environment : null);
        }
	    catch (NamingException e) {
	     	log.error(e, "Could not initialize JNDI context");
	        throw new ServiceException("Error configuring JMS Adapter", e);
	    }
	    
        String cfJndiName = destinationProperties.get("jms/connection-factory");
        try {
	        jmsConnectionFactory = (ConnectionFactory)initialContext.lookup(cfJndiName);
        }
        catch (NamingException e) {
        	log.error(e, "Could not find JMS ConnectionFactory named %s in JNDI", cfJndiName);
            throw new ServiceException("Error configuring JMS Adapter", e);
        }
        
        String dsJndiName = destinationProperties.get("jms/destination-jndi-name");
        try {
	        jmsDestination = (Destination)initialContext.lookup(dsJndiName);
        }
        catch (NamingException e) {
        	log.error(e, "Could not find JMS destination named %s in JNDI", dsJndiName);
            throw new ServiceException("Error configuring JMS Adapter", e);
        }
    }

    protected javax.jms.Destination getProducerDestination(String topic) {
        return jmsDestination;
    }

    protected javax.jms.Destination getConsumerDestination(String topic) {
        return jmsDestination;
    }

    @Override
    public void start() throws ServiceException {
        super.start();
    }

    @Override
    public void stop() throws ServiceException {
        super.stop();

        for (JMSClient jmsClient : jmsClients.values()) {
        	try {
        		jmsClient.close();
        	}
        	catch (Exception e) {
        		log.warn(e, "Could not close JMSClient: %s", jmsClient);
        	}
        }
        jmsClients.clear();
    }


<<<<<<< HEAD
    private synchronized JMSClient connectJMSClient(Channel client, String destination) throws Exception {
        JMSClient jmsClient = jmsClients.get(client.getId());
        if (jmsClient == null) {
            jmsClient = new JMSClientImpl(client);
            jmsClient.connect();
            jmsClients.put(client.getId(), jmsClient);
            if (sessionSelector && GraniteContext.getCurrentInstance() instanceof ServletGraniteContext)
                ((ServletGraniteContext)GraniteContext.getCurrentInstance()).getSessionMap().put(JMSClient.JMSCLIENT_KEY_PREFIX + destination, jmsClient);
            log.debug("JMS client connected for channel " + client.getId());
        }
=======
    private synchronized JMSClient connectJMSClient(Channel channel, String destination) throws Exception {
        JMSClient jmsClient = jmsClients.get(channel.getId());
        if (jmsClient == null)
            jmsClient = new JMSClientImpl(channel);
    
        jmsClient.connect();
        jmsClients.put(channel.getId(), jmsClient);
        if (sessionSelector && GraniteContext.getCurrentInstance() instanceof HttpGraniteContext)
            ((HttpGraniteContext)GraniteContext.getCurrentInstance()).getSessionMap().put(JMSClient.JMSCLIENT_KEY_PREFIX + destination, jmsClient);

>>>>>>> 0427902b
        return jmsClient;
    }

    private synchronized void closeJMSClientIfNecessary(Channel channel, String destination) throws Exception {
        JMSClient jmsClient = jmsClients.get(channel.getId());
        if (jmsClient != null && !jmsClient.hasActiveConsumer()) {
            jmsClient.close();
<<<<<<< HEAD
            jmsClients.remove(client.getId());
            if (sessionSelector && GraniteContext.getCurrentInstance() instanceof ServletGraniteContext)
                ((ServletGraniteContext)GraniteContext.getCurrentInstance()).getSessionMap().remove(JMSClient.JMSCLIENT_KEY_PREFIX + destination);
            log.debug("JMS client closed for channel " + client.getId());
=======
            removeClient(channel, destination);
            log.debug("JMS client closed for channel " + channel.getId());
>>>>>>> 0427902b
        }
    }
    
    private void removeClient(Channel channel, String destination) {
        jmsClients.remove(channel.getId());
        if (sessionSelector && GraniteContext.getCurrentInstance() instanceof HttpGraniteContext)
            ((HttpGraniteContext)GraniteContext.getCurrentInstance()).getSessionMap().remove(JMSClient.JMSCLIENT_KEY_PREFIX + destination);
    }

    @Override
    public Object invoke(Channel fromClient, AsyncMessage message) {
    	String topicId = (String)message.getHeader(AsyncMessage.SUBTOPIC_HEADER);
    	
    	if (getSecurityPolicy().canPublish(fromClient, topicId, message)) {
    		try {
	            JMSClient jmsClient = connectJMSClient(fromClient, message.getDestination());
	            jmsClient.send(message);
	
	            AsyncMessage reply = new AcknowledgeMessage(message);
	            reply.setMessageId(message.getMessageId());
	
	            return reply;
	        }
	        catch (Exception e) {
	        	log.error(e, "Error sending message");
	            ErrorMessage error = new ErrorMessage(message, null);
	            error.setFaultString("JMS Adapter error " + e.getMessage());
	
	            return error;
	        }
    	}

    	log.debug("Channel %s tried to publish a message to topic %s", fromClient, topicId);
    	ErrorMessage error = new ErrorMessage(message, null);
    	error.setFaultString("Server.Publish.Denied");
        return error;
    }

    @Override
    public Object manage(Channel fromChannel, CommandMessage message) {
    	String topicId = (String)message.getHeader(AsyncMessage.SUBTOPIC_HEADER);

        if (message.getOperation() == CommandMessage.SUBSCRIBE_OPERATION) {
        	if (getSecurityPolicy().canSubscribe(fromChannel, topicId, message)) {
	            try {
	                JMSClient jmsClient = connectJMSClient(fromChannel, message.getDestination());
	                jmsClient.subscribe(message);
	
	                AsyncMessage reply = new AcknowledgeMessage(message);
	                return reply;
	            }
	            catch (Exception e) {
	                throw new RuntimeException("JMSAdapter subscribe error on topic: " + message, e);
	            }
        	}

        	log.debug("Channel %s tried to subscribe to topic %s", fromChannel, topicId);
        	ErrorMessage error = new ErrorMessage(message, null);
            error.setFaultString("Server.Subscribe.Denied");
            return error;
        }
        else if (message.getOperation() == CommandMessage.UNSUBSCRIBE_OPERATION) {
            try {
                JMSClient jmsClient = connectJMSClient(fromChannel, message.getDestination());
                jmsClient.unsubscribe(message);
                closeJMSClientIfNecessary(fromChannel, message.getDestination());

                AsyncMessage reply = new AcknowledgeMessage(message);
                return reply;
            }
            catch (Exception e) {
                throw new RuntimeException("JMSAdapter unsubscribe error on topic: " + message, e);
            }
        }

        return null;
    }


    @TransientReference
    private class JMSClientImpl implements JMSClient {

        private Channel channel = null;
        private String topic = null;
        private javax.jms.Connection jmsConnection = null;
        private javax.jms.Session jmsProducerSession = null;
        private javax.jms.MessageProducer jmsProducer = null;
        private Map<String, JMSConsumer> consumers = new HashMap<String, JMSConsumer>();
        private boolean useGlassFishNoCommitWorkaround = false;
        
        private ExceptionListener connectionExceptionListener = new ConnectionExceptionListener();
        
        private class ConnectionExceptionListener implements ExceptionListener {

			public void onException(JMSException ex) {
				// Connection failure, force reconnection of the producer on next send
				jmsProducer = null;
				for (JMSConsumer consumer : consumers.values())
					consumer.reset();
				consumers.clear();
				jmsConnection = null;
				jmsProducerSession = null;
			}
        }


        public JMSClientImpl(Channel channel) {
            this.channel = channel;            
        }

        public boolean hasActiveConsumer() {
            return consumers != null && !consumers.isEmpty();
        }


        public void connect() throws ServiceException {
        	if (jmsConnection != null)
        		return;
        	
            try {
                jmsConnection = jmsConnectionFactory.createConnection();
                jmsConnection.setExceptionListener(connectionExceptionListener);
                jmsConnection.start();
                log.debug("JMS client connected for channel " + channel.getId());
            }
            catch (JMSException e) {
                throw new ServiceException("JMS Initialize error", e);
            }
        }

        public void close() throws ServiceException {
            try {
                if (jmsProducer != null)
                    jmsProducer.close();
            }
            catch (JMSException e) {
            	log.error(e, "Could not close JMS Producer for channel " + channel.getId());
            }
            finally {
            	try {
	                if (jmsProducerSession != null)
	                    jmsProducerSession.close();
	            }
	            catch (JMSException e) {
	            	log.error(e, "Could not close JMS Producer Session for channel " + channel.getId());
	            }
            }
            for (JMSConsumer consumer : consumers.values()) {
            	try {
            		consumer.close();
            	}
            	catch (JMSException e) {
            		log.error(e, "Could not close JMS Consumer " + consumer.subscriptionId + " for channel " + channel.getId());
            	}
            }
            try {
                jmsConnection.stop();
            }
            catch (JMSException e) {
            	log.debug(e, "Could not stop JMS Connection for channel " + channel.getId());
            }
            finally {
	        	try {
	        		jmsConnection.close();
	        	}
	            catch (JMSException e) {
	                throw new ServiceException("JMS Stop error", e);
	            }
	        	finally {
		        	consumers.clear();
	        	}
            }
        }
        
        private void createProducer(String topic) throws Exception {
            try {
            	// When failing over, JMS can be in a temporary illegal state. Give it some time to recover. 
            	int retryCount = failoverRetryCount;
            	do {
	                try {
	                	jmsProducer = jmsProducerSession.createProducer(getProducerDestination(topic != null ? topic : this.topic));
	                	if (retryCount < failoverRetryCount)	// We come from a failover, try to recover session
	                		jmsProducerSession.recover();
	                	break;
	                }
	                catch (Exception e) {
	                	if (retryCount <= 0)
	                		throw e;
	                	
	                	if (log.isDebugEnabled())
	                		log.debug(e, "Could not create JMS Producer (retrying %d time)", retryCount);
	                	else
	                		log.info("Could not create JMS Producer (retrying %d time)", retryCount);
	                	
	                	try {
	                		Thread.sleep(failoverRetryInterval);
	                	}
	                	catch (Exception f) {
	                		throw new ServiceException("Could not sleep when retrying to create JMS Producer", f.getMessage(), e);
	                	}
	                }
            	}
                while (retryCount-- > 0);
                
                jmsProducer.setPriority(messagePriority);
                jmsProducer.setDeliveryMode(deliveryMode);
                log.debug("Created JMS Producer for channel %s", channel.getId());
            }
            catch (JMSException e) {
            	jmsProducerSession.close();
            	jmsProducerSession = null;
            	throw e;
            }
        }

        public void send(AsyncMessage message) throws Exception {
            Object msg = null;
            if (Boolean.TRUE.equals(message.getHeader(Gravity.BYTEARRAY_BODY_HEADER))) {
            	byte[] byteArray = (byte[])message.getBody();
            	ByteArrayInputStream bais = new ByteArrayInputStream(byteArray);
            	AMF3Deserializer deser = new AMF3Deserializer(bais);
            	msg = deser.readObject();
            }
            else
            	msg = message.getBody();
            
            internalSend(message.getHeaders(), msg, message.getMessageId(), message.getCorrelationId(), message.getTimestamp(), message.getTimeToLive());
        }

        public void send(Map<String, ?> params, Object msg, long timeToLive) throws Exception {
        	internalSend(params, msg, null, null, new Date().getTime(), timeToLive);
        }
        
        public void internalSend(Map<String, ?> headers, Object msg, String messageId, String correlationId, long timestamp, long timeToLive) throws Exception {
            String topic = (String)headers.get(AsyncMessage.SUBTOPIC_HEADER);
                
            if (jmsProducerSession == null) {
                jmsProducerSession = jmsConnection.createSession(transactedSessions, acknowledgeMode);
                log.debug("Created JMS Producer Session for channel %s (transacted: %s, ack: %s)", channel.getId(), transactedSessions, acknowledgeMode);
            }
            
            if (jmsProducer == null)
            	createProducer(topic);
            
            javax.jms.Message jmsMessage = null;
            if (textMessages)
                jmsMessage = jmsProducerSession.createTextMessage(msg.toString());
            else
                jmsMessage = jmsProducerSession.createObjectMessage((Serializable)msg);

            jmsMessage.setJMSMessageID(normalizeJMSMessageID(messageId));
            jmsMessage.setJMSCorrelationID(normalizeJMSMessageID(correlationId));
            jmsMessage.setJMSTimestamp(timestamp);
            jmsMessage.setJMSExpiration(timeToLive);
            
            for (Map.Entry<String, ?> me : headers.entrySet()) {
                if ("JMSType".equals(me.getKey())) {
                    if (me.getValue() instanceof String)
                        jmsMessage.setJMSType((String)me.getValue());
                }
                else if ("JMSPriority".equals(me.getKey())) {
                    if (me.getValue() instanceof Integer)
                        jmsMessage.setJMSPriority(((Integer)me.getValue()).intValue());
                }
                else if (me.getValue() instanceof String)
                    jmsMessage.setStringProperty(me.getKey(), (String)me.getValue());
                else if (me.getValue() instanceof Boolean)
                    jmsMessage.setBooleanProperty(me.getKey(), ((Boolean)me.getValue()).booleanValue());
                else if (me.getValue() instanceof Integer)
                    jmsMessage.setIntProperty(me.getKey(), ((Integer)me.getValue()).intValue());
                else if (me.getValue() instanceof Long)
                    jmsMessage.setLongProperty(me.getKey(), ((Long)me.getValue()).longValue());
                else if (me.getValue() instanceof Double)
                    jmsMessage.setDoubleProperty(me.getKey(), ((Double)me.getValue()).doubleValue());
                else
                    jmsMessage.setObjectProperty(me.getKey(), me.getValue());
            }

            jmsProducer.send(jmsMessage);
            
            if (transactedSessions && !useGlassFishNoCommitWorkaround) {
            	// If we are in a container-managed transaction (data dispatch from an EJB interceptor for ex.), we should not commit the session
            	// but the behaviour is different between JBoss and GlassFish
            	try {
            		jmsProducerSession.commit();
            	}
            	catch (JMSException e) {
            		if (e.getMessage() != null && e.getMessage().startsWith("MQJMSRA_DS4001"))
                    	useGlassFishNoCommitWorkaround = true;
                    else
            			log.error(e, "Could not commit JMS Session for channel %s", channel.getId());
            	}
            }
        }

		private String normalizeJMSMessageID(String messageId) {
            if (messageId != null && !messageId.startsWith("ID:"))
            	messageId = "ID:" + messageId;
			return messageId;
		}

        public void subscribe(CommandMessage message) throws Exception {
            String subscriptionId = (String)message.getHeader(AsyncMessage.DESTINATION_CLIENT_ID_HEADER);
            String selector = (String)message.getHeader(CommandMessage.SELECTOR_HEADER);
            this.topic = (String)message.getHeader(AsyncMessage.SUBTOPIC_HEADER);

            internalSubscribe(subscriptionId, selector, message.getDestination(), this.topic);
        }
        
        public void subscribe(String selector, String destination, String topic) throws Exception {
        	DistributedDataFactory distributedDataFactory = GraniteContext.getCurrentInstance().getGraniteConfig().getDistributedDataFactory();
    		String subscriptionId = distributedDataFactory.getInstance().getDestinationSubscriptionId(destination);
    		if (subscriptionId != null)
    			internalSubscribe(subscriptionId, selector, destination, topic);
        }
        
        private void internalSubscribe(String subscriptionId, String selector, String destination, String topic) throws Exception {
            synchronized (consumers) {
                JMSConsumer consumer = consumers.get(subscriptionId);
                if (consumer == null) {
                    consumer = new JMSConsumer(subscriptionId, selector, noLocal);
                    consumer.connect(selector);
                    consumers.put(subscriptionId, consumer);
                }
                else
                    consumer.setSelector(selector);
                channel.addSubscription(destination, topic, subscriptionId, false);
            }
        }

        public void unsubscribe(CommandMessage message) throws Exception {
            String subscriptionId = (String)message.getHeader(AsyncMessage.DESTINATION_CLIENT_ID_HEADER);

            synchronized (consumers) {
                JMSConsumer consumer = consumers.get(subscriptionId);
                try {
	                if (consumer != null)
	                    consumer.close();
                }
                finally {
	                consumers.remove(subscriptionId);
	                channel.removeSubscription(subscriptionId);
                }
            }
        }


        private class JMSConsumer implements MessageListener {

            private String subscriptionId = null;
            private javax.jms.Session jmsConsumerSession = null;
            private javax.jms.MessageConsumer jmsConsumer = null;
            private boolean noLocal = false;
            private String selector = null;
            private boolean useJBossTCCLDeserializationWorkaround = false;
            private boolean useGlassFishNoCommitWorkaround = false;
            private boolean reconnected = false;
            private Timer reconnectTimer = null;

            public JMSConsumer(String subscriptionId, String selector, boolean noLocal) throws Exception {
                this.subscriptionId = subscriptionId;
                this.noLocal = noLocal;
                this.selector = selector;
            }
            
            public void connect(String selector) throws Exception {
            	if (jmsConsumerSession != null)
            		return;
            	
            	this.selector = selector;
            	
            	// Reconnect to the JMS provider in case no producer has already done it
            	JMSClientImpl.this.connect();
            	
                jmsConsumerSession = jmsConnection.createSession(transactedSessions, acknowledgeMode);
                if (reconnected)
                	jmsConsumerSession.recover();
                log.debug("Created JMS Consumer Session for channel %s (transacted: %s, ack: %s)", channel.getId(), transactedSessions, acknowledgeMode);
                
                if (reconnectTimer != null)
                	reconnectTimer.cancel();
                
                try {	                
                	// When failing over, JMS can be in a temporary illegal state. Give it some time to recover. 
                	int retryCount = failoverRetryCount;
                	do {
		                try {
		                	jmsConsumer = jmsConsumerSession.createConsumer(getConsumerDestination(topic), selector, noLocal);
		                	if (retryCount < failoverRetryCount)	// We come from a failover, try to recover session
		                		reconnected = true;
		                	break;
		                }
		                catch (Exception e) {
		                	if (retryCount <= 0)
		                		throw e;
		                	
		                	if (log.isDebugEnabled())
		                		log.debug(e, "Could not create JMS Consumer (retrying %d time)", retryCount);
		                	else
		                		log.info("Could not create JMS Consumer (retrying %d time)", retryCount);
		                	
		                	try {
		                		Thread.sleep(failoverRetryInterval);
		                	}
		                	catch (Exception f) {
		                		throw new ServiceException("Could not sleep when retrying to create JMS Consumer", f.getMessage(), e);
		                	}
		                }
                	}
	                while (retryCount-- > 0);
	                
	                jmsConsumer.setMessageListener(this);
	                log.debug("Created JMS Consumer for channel %s", channel.getId());
                }
                catch (Exception e) {
                	close();
                	throw e;
                }
            }

            public void setSelector(String selector) throws Exception {
                if (jmsConsumer != null) {
                    jmsConsumer.close();
                    jmsConsumer = null;
                }
                
                connect(selector);
                log.debug("Changed selector to %s for JMS Consumer of channel %s", selector, channel.getId());
            }
            
            public void reset() {
            	jmsConsumer = null;
            	jmsConsumerSession = null;
            	
            	final TimerTask reconnectTask = new TimerTask() {
					@Override
					public void run() {
						try {
							connect(selector);
							reconnectTimer.cancel();
							reconnectTimer = null;
						}
						catch (Exception e) {
							// Wait for next task run
						}
					}
				};
				if (reconnectTimer != null)
					reconnectTimer.cancel();
				
				reconnectTimer = new Timer();
				reconnectTimer.schedule(reconnectTask, failoverRetryInterval, reconnectRetryInterval);
            }

            public void close() throws JMSException {
				if (reconnectTimer != null)
					reconnectTimer.cancel();
				
                try {
	            	if (jmsConsumer != null) {
	                    jmsConsumer.close();
	                    jmsConsumer = null;
	                }
                }
                finally {
	                if (jmsConsumerSession != null) {
	                    jmsConsumerSession.close();
	                    jmsConsumerSession = null;
	                }
                }
            }
            
            public void onMessage(javax.jms.Message message) {
                if (!(message instanceof ObjectMessage) && !(message instanceof TextMessage)) {
                    log.error("JMS Adapter message type not allowed: %s", message.getClass().getName());

                    try {
                        if (acknowledgeMode == Session.CLIENT_ACKNOWLEDGE)
                            message.acknowledge();

                        if (transactedSessions)
                            jmsConsumerSession.commit();
                    }
                    catch (JMSException e) {
                        log.error(e, "Could not ack/commit JMS onMessage");
                    }
                }

                log.debug("Delivering JMS message to channel %s subscription %s", channel.getId(), subscriptionId);
                
                AsyncMessage dmsg = new AsyncMessage();
                try {
                    Serializable msg = null;

                    if (textMessages) {
                        TextMessage jmsMessage = (TextMessage)message;
                        msg = jmsMessage.getText();
                    }
                    else {
                        ObjectMessage jmsMessage = (ObjectMessage)message;
                        if (useJBossTCCLDeserializationWorkaround) {
                        	// On JBoss 6, try to deserialize with application class loader if the previous attempt fails
                            ClassLoader contextClassLoader = Thread.currentThread().getContextClassLoader();
                            try {
	                            Thread.currentThread().setContextClassLoader(getClass().getClassLoader());
	                            msg = jmsMessage.getObject();
                            }
                            finally {
                            	Thread.currentThread().setContextClassLoader(contextClassLoader);
                            }
                        }
                        try {
                        	msg = jmsMessage.getObject();
                        }
                        catch (JMSException e) {
                        	// On JBoss 6, try to deserialize with application class loader if the previous attempt fails
                            ClassLoader contextClassLoader = Thread.currentThread().getContextClassLoader();
                            try {
	                            Thread.currentThread().setContextClassLoader(getClass().getClassLoader());
	                            msg = jmsMessage.getObject();
	                            useJBossTCCLDeserializationWorkaround = true;
                            }
                            finally {
                            	Thread.currentThread().setContextClassLoader(contextClassLoader);
                            }
                        }
                    }

                    dmsg.setDestination(getDestination().getId());
                    
                    if (Boolean.TRUE.equals(message.getBooleanProperty(Gravity.BYTEARRAY_BODY_HEADER))) {
                        getGravity().initThread();
                        try {
	                        ByteArrayOutputStream baos = new ByteArrayOutputStream(100);
	                        AMF3Serializer ser = new AMF3Serializer(baos, false);
	                        ser.writeObject(msg);
	                        ser.close();
	                        baos.close();
	                        dmsg.setBody(baos.toByteArray());
                        }
                        finally {
                        	getGravity().releaseThread();
                        }
                    }
                    else
                    	dmsg.setBody(msg);
                    
                    dmsg.setMessageId(denormalizeJMSMessageID(message.getJMSMessageID()));
                    dmsg.setCorrelationId(denormalizeJMSMessageID(message.getJMSCorrelationID()));
                    dmsg.setTimestamp(message.getJMSTimestamp());
                    dmsg.setTimeToLive(message.getJMSExpiration());

                    Enumeration<?> ename = message.getPropertyNames();
                    while (ename.hasMoreElements()) {
                        String pname = (String)ename.nextElement();
                        dmsg.setHeader(pname, message.getObjectProperty(pname));
                    }
            		
                    dmsg.setHeader("JMSType", message.getJMSType());
                    dmsg.setHeader("JMSPriority", Integer.valueOf(message.getJMSPriority()));
                    dmsg.setHeader("JMSRedelivered", Boolean.valueOf(message.getJMSRedelivered()));
                    dmsg.setHeader("JMSDeliveryMode", Integer.valueOf(message.getJMSDeliveryMode()));
                    dmsg.setHeader(AsyncMessage.DESTINATION_CLIENT_ID_HEADER, subscriptionId);
                    
                    channel.receive(dmsg);
                }
                catch (IOException e) {
                    if (transactedSessions) {
                        try {
                            jmsConsumerSession.rollback();
                        }
                        catch (JMSException f) {
                            log.error("Could not rollback JMS session, messageId: %s", dmsg.getMessageId());
                        }
                    }

                    throw new RuntimeException("IO Error", e);
                }
                catch (JMSException e) {
                    if (transactedSessions) {
                        try {
                            jmsConsumerSession.rollback();
                        }
                        catch (JMSException f) {
                            log.error("Could not rollback JMS session, messageId: %s", dmsg.getMessageId());
                        }
                    }

                    throw new RuntimeException("JMS Error", e);
                }
                catch (MessageReceivingException e) {
                    if (transactedSessions) {
                        try {
                            jmsConsumerSession.rollback();
                        }
                        catch (JMSException f) {
                            log.error("Could not rollback JMS session, messageId: %s", dmsg.getMessageId());
                        }
                    }

                    throw new RuntimeException("Channel delivery Error", e);
                }

                try {
                    if (acknowledgeMode == Session.CLIENT_ACKNOWLEDGE)
                        message.acknowledge();

                    if (transactedSessions && !useGlassFishNoCommitWorkaround)
                        jmsConsumerSession.commit();
                }
                catch (JMSException e) {
                    if (e.getMessage() != null && e.getMessage().startsWith("MQJMSRA_DS4001"))
                    	useGlassFishNoCommitWorkaround = true;
                    else
                        log.error(e, "Could not ack/commit JMS onMessage, messageId: %s", dmsg.getMessageId());

                    // Message already delivered to client, should rollback or not ?
                }
            }

    		private String denormalizeJMSMessageID(String messageId) {
                if (messageId != null && messageId.startsWith("ID:"))
                	messageId = messageId.substring(3);
    			return messageId;
    		}
        }
    }
}
<|MERGE_RESOLUTION|>--- conflicted
+++ resolved
@@ -1,882 +1,858 @@
-/*
-  GRANITE DATA SERVICES
-  Copyright (C) 2011 GRANITE DATA SERVICES S.A.S.
-
-  This file is part of Granite Data Services.
-
-  Granite Data Services is free software; you can redistribute it and/or modify
-  it under the terms of the GNU Library General Public License as published by
-  the Free Software Foundation; either version 2 of the License, or (at your
-  option) any later version.
-
-  Granite Data Services is distributed in the hope that it will be useful, but
-  WITHOUT ANY WARRANTY; without even the implied warranty of MERCHANTABILITY or
-  FITNESS FOR A PARTICULAR PURPOSE. See the GNU Library General Public License
-  for more details.
-
-  You should have received a copy of the GNU Library General Public License
-  along with this library; if not, see <http://www.gnu.org/licenses/>.
-*/
-
-package org.granite.gravity.adapters;
-
-import java.io.ByteArrayInputStream;
-import java.io.ByteArrayOutputStream;
-import java.io.IOException;
-import java.io.Serializable;
-import java.util.Date;
-import java.util.Enumeration;
-import java.util.HashMap;
-import java.util.Map;
-import java.util.Properties;
-import java.util.Timer;
-import java.util.TimerTask;
-
-import javax.jms.ConnectionFactory;
-import javax.jms.Destination;
-import javax.jms.ExceptionListener;
-import javax.jms.JMSException;
-import javax.jms.MessageListener;
-import javax.jms.ObjectMessage;
-import javax.jms.Session;
-import javax.jms.TextMessage;
-import javax.naming.Context;
-import javax.naming.InitialContext;
-import javax.naming.NamingException;
-
-import org.granite.clustering.DistributedDataFactory;
-import org.granite.clustering.TransientReference;
-import org.granite.context.GraniteContext;
-import org.granite.gravity.Channel;
-import org.granite.gravity.Gravity;
-import org.granite.gravity.MessageReceivingException;
-import org.granite.logging.Logger;
-import org.granite.messaging.amf.io.AMF3Deserializer;
-import org.granite.messaging.amf.io.AMF3Serializer;
-import org.granite.messaging.service.ServiceException;
-import org.granite.messaging.webapp.ServletGraniteContext;
-import org.granite.util.XMap;
-
-import flex.messaging.messages.AcknowledgeMessage;
-import flex.messaging.messages.AsyncMessage;
-import flex.messaging.messages.CommandMessage;
-import flex.messaging.messages.ErrorMessage;
-
-/**
- * @author William DRAI
- */
-public class JMSServiceAdapter extends ServiceAdapter {
-
-    private static final Logger log = Logger.getLogger(JMSServiceAdapter.class);
-    
-    public static final long DEFAULT_FAILOVER_RETRY_INTERVAL = 1000L;
-    public static final long DEFAULT_RECONNECT_RETRY_INTERVAL = 20000L;
-    public static final int DEFAULT_FAILOVER_RETRY_COUNT = 4;
-
-    protected ConnectionFactory jmsConnectionFactory = null;
-    protected javax.jms.Destination jmsDestination = null;
-    protected Map<String, JMSClient> jmsClients = new HashMap<String, JMSClient>();
-    protected String destinationName = null;
-    protected boolean textMessages = false;
-    protected boolean transactedSessions = false;
-    protected int acknowledgeMode = Session.AUTO_ACKNOWLEDGE;
-    protected int messagePriority = javax.jms.Message.DEFAULT_PRIORITY;
-    protected int deliveryMode = javax.jms.Message.DEFAULT_DELIVERY_MODE;
-    protected boolean noLocal = false;
-    protected boolean sessionSelector = false;
-    
-    protected long failoverRetryInterval = DEFAULT_FAILOVER_RETRY_INTERVAL;
-    protected int failoverRetryCount = DEFAULT_FAILOVER_RETRY_COUNT;
-    protected long reconnectRetryInterval = DEFAULT_RECONNECT_RETRY_INTERVAL;
-
-    @Override
-    public void configure(XMap adapterProperties, XMap destinationProperties) throws ServiceException {
-        super.configure(adapterProperties, destinationProperties);
-
-    	log.info("Using JMS configuration: %s", destinationProperties.getOne("jms"));
-    	
-        destinationName = destinationProperties.get("jms/destination-name");
-        
-        if (Boolean.TRUE.toString().equals(destinationProperties.get("jms/transacted-sessions")))
-            transactedSessions = true;
-        
-        String ackMode = destinationProperties.get("jms/acknowledge-mode");
-        if ("AUTO_ACKNOWLEDGE".equals(ackMode))
-            acknowledgeMode = Session.AUTO_ACKNOWLEDGE;
-        else if ("CLIENT_ACKNOWLEDGE".equals(ackMode))
-            acknowledgeMode = Session.CLIENT_ACKNOWLEDGE;
-        else if ("DUPS_OK_ACKNOWLEDGE".equals(ackMode))
-            acknowledgeMode = Session.DUPS_OK_ACKNOWLEDGE;
-        else if (ackMode != null)
-        	log.warn("Unsupported acknowledge mode: %s (using default AUTO_ACKNOWLEDGE)", ackMode);
-        
-        if ("javax.jms.TextMessage".equals(destinationProperties.get("jms/message-type")))
-            textMessages = true;
-        
-        if (Boolean.TRUE.toString().equals(destinationProperties.get("jms/no-local")))
-        	noLocal = true;
-
-        if (Boolean.TRUE.toString().equals(destinationProperties.get("session-selector")))
-        	sessionSelector = true;
-        
-        failoverRetryInterval = destinationProperties.get("jms/failover-retry-interval", Long.TYPE, DEFAULT_FAILOVER_RETRY_INTERVAL);
-    	if (failoverRetryInterval <= 0) {
-    		log.warn("Illegal failover retry interval: %d (using default %d)", failoverRetryInterval, DEFAULT_FAILOVER_RETRY_INTERVAL);
-    		failoverRetryInterval = DEFAULT_FAILOVER_RETRY_INTERVAL;
-    	}
-        
-    	failoverRetryCount = destinationProperties.get("jms/failover-retry-count", Integer.TYPE, DEFAULT_FAILOVER_RETRY_COUNT);
-    	if (failoverRetryCount <= 0) {
-    		log.warn("Illegal failover retry count: %s (using default %d)", failoverRetryCount, DEFAULT_FAILOVER_RETRY_COUNT);
-    		failoverRetryCount = DEFAULT_FAILOVER_RETRY_COUNT;
-    	}
-        
-        reconnectRetryInterval = destinationProperties.get("jms/reconnect-retry-interval", Long.TYPE, DEFAULT_RECONNECT_RETRY_INTERVAL);
-    	if (reconnectRetryInterval <= 0) {
-    		log.warn("Illegal reconnect retry interval: %d (using default %d)", reconnectRetryInterval, DEFAULT_RECONNECT_RETRY_INTERVAL);
-    		reconnectRetryInterval = DEFAULT_RECONNECT_RETRY_INTERVAL;
-    	}
-
-        Properties environment = new Properties();
-        for (XMap property : destinationProperties.getAll("jms/initial-context-environment/property")) {
-        	String name = property.get("name");
-        	String value = property.get("value");
-        	
-        	if ("Context.PROVIDER_URL".equals(name))
-        		environment.put(Context.PROVIDER_URL, value);
-        	else if ("Context.INITIAL_CONTEXT_FACTORY".equals(name))
-        		environment.put(Context.INITIAL_CONTEXT_FACTORY, value);
-        	else if ("Context.URL_PKG_PREFIXES".equals(name))
-        		environment.put(Context.URL_PKG_PREFIXES, value);
-        	else if ("Context.SECURITY_PRINCIPAL".equals(name))
-        		environment.put(Context.SECURITY_PRINCIPAL, value);
-        	else if ("Context.SECURITY_CREDENTIALS".equals(name))
-        		environment.put(Context.SECURITY_CREDENTIALS, value);
-        	else
-        		log.warn("Unknown InitialContext property: %s (ignored)", name);
-        }
-
-        InitialContext initialContext = null;
-        try {
-        	initialContext = new InitialContext(environment.size() > 0 ? environment : null);
-        }
-	    catch (NamingException e) {
-	     	log.error(e, "Could not initialize JNDI context");
-	        throw new ServiceException("Error configuring JMS Adapter", e);
-	    }
-	    
-        String cfJndiName = destinationProperties.get("jms/connection-factory");
-        try {
-	        jmsConnectionFactory = (ConnectionFactory)initialContext.lookup(cfJndiName);
-        }
-        catch (NamingException e) {
-        	log.error(e, "Could not find JMS ConnectionFactory named %s in JNDI", cfJndiName);
-            throw new ServiceException("Error configuring JMS Adapter", e);
-        }
-        
-        String dsJndiName = destinationProperties.get("jms/destination-jndi-name");
-        try {
-	        jmsDestination = (Destination)initialContext.lookup(dsJndiName);
-        }
-        catch (NamingException e) {
-        	log.error(e, "Could not find JMS destination named %s in JNDI", dsJndiName);
-            throw new ServiceException("Error configuring JMS Adapter", e);
-        }
-    }
-
-    protected javax.jms.Destination getProducerDestination(String topic) {
-        return jmsDestination;
-    }
-
-    protected javax.jms.Destination getConsumerDestination(String topic) {
-        return jmsDestination;
-    }
-
-    @Override
-    public void start() throws ServiceException {
-        super.start();
-    }
-
-    @Override
-    public void stop() throws ServiceException {
-        super.stop();
-
-        for (JMSClient jmsClient : jmsClients.values()) {
-        	try {
-        		jmsClient.close();
-        	}
-        	catch (Exception e) {
-        		log.warn(e, "Could not close JMSClient: %s", jmsClient);
-        	}
-        }
-        jmsClients.clear();
-    }
-
-
-<<<<<<< HEAD
-    private synchronized JMSClient connectJMSClient(Channel client, String destination) throws Exception {
-        JMSClient jmsClient = jmsClients.get(client.getId());
-        if (jmsClient == null) {
-            jmsClient = new JMSClientImpl(client);
-            jmsClient.connect();
-            jmsClients.put(client.getId(), jmsClient);
-            if (sessionSelector && GraniteContext.getCurrentInstance() instanceof ServletGraniteContext)
-                ((ServletGraniteContext)GraniteContext.getCurrentInstance()).getSessionMap().put(JMSClient.JMSCLIENT_KEY_PREFIX + destination, jmsClient);
-            log.debug("JMS client connected for channel " + client.getId());
-        }
-=======
-    private synchronized JMSClient connectJMSClient(Channel channel, String destination) throws Exception {
-        JMSClient jmsClient = jmsClients.get(channel.getId());
-        if (jmsClient == null)
-            jmsClient = new JMSClientImpl(channel);
-    
-        jmsClient.connect();
-        jmsClients.put(channel.getId(), jmsClient);
-        if (sessionSelector && GraniteContext.getCurrentInstance() instanceof HttpGraniteContext)
-            ((HttpGraniteContext)GraniteContext.getCurrentInstance()).getSessionMap().put(JMSClient.JMSCLIENT_KEY_PREFIX + destination, jmsClient);
-
->>>>>>> 0427902b
-        return jmsClient;
-    }
-
-    private synchronized void closeJMSClientIfNecessary(Channel channel, String destination) throws Exception {
-        JMSClient jmsClient = jmsClients.get(channel.getId());
-        if (jmsClient != null && !jmsClient.hasActiveConsumer()) {
-            jmsClient.close();
-<<<<<<< HEAD
-            jmsClients.remove(client.getId());
-            if (sessionSelector && GraniteContext.getCurrentInstance() instanceof ServletGraniteContext)
-                ((ServletGraniteContext)GraniteContext.getCurrentInstance()).getSessionMap().remove(JMSClient.JMSCLIENT_KEY_PREFIX + destination);
-            log.debug("JMS client closed for channel " + client.getId());
-=======
-            removeClient(channel, destination);
-            log.debug("JMS client closed for channel " + channel.getId());
->>>>>>> 0427902b
-        }
-    }
-    
-    private void removeClient(Channel channel, String destination) {
-        jmsClients.remove(channel.getId());
-        if (sessionSelector && GraniteContext.getCurrentInstance() instanceof HttpGraniteContext)
-            ((HttpGraniteContext)GraniteContext.getCurrentInstance()).getSessionMap().remove(JMSClient.JMSCLIENT_KEY_PREFIX + destination);
-    }
-
-    @Override
-    public Object invoke(Channel fromClient, AsyncMessage message) {
-    	String topicId = (String)message.getHeader(AsyncMessage.SUBTOPIC_HEADER);
-    	
-    	if (getSecurityPolicy().canPublish(fromClient, topicId, message)) {
-    		try {
-	            JMSClient jmsClient = connectJMSClient(fromClient, message.getDestination());
-	            jmsClient.send(message);
-	
-	            AsyncMessage reply = new AcknowledgeMessage(message);
-	            reply.setMessageId(message.getMessageId());
-	
-	            return reply;
-	        }
-	        catch (Exception e) {
-	        	log.error(e, "Error sending message");
-	            ErrorMessage error = new ErrorMessage(message, null);
-	            error.setFaultString("JMS Adapter error " + e.getMessage());
-	
-	            return error;
-	        }
-    	}
-
-    	log.debug("Channel %s tried to publish a message to topic %s", fromClient, topicId);
-    	ErrorMessage error = new ErrorMessage(message, null);
-    	error.setFaultString("Server.Publish.Denied");
-        return error;
-    }
-
-    @Override
-    public Object manage(Channel fromChannel, CommandMessage message) {
-    	String topicId = (String)message.getHeader(AsyncMessage.SUBTOPIC_HEADER);
-
-        if (message.getOperation() == CommandMessage.SUBSCRIBE_OPERATION) {
-        	if (getSecurityPolicy().canSubscribe(fromChannel, topicId, message)) {
-	            try {
-	                JMSClient jmsClient = connectJMSClient(fromChannel, message.getDestination());
-	                jmsClient.subscribe(message);
-	
-	                AsyncMessage reply = new AcknowledgeMessage(message);
-	                return reply;
-	            }
-	            catch (Exception e) {
-	                throw new RuntimeException("JMSAdapter subscribe error on topic: " + message, e);
-	            }
-        	}
-
-        	log.debug("Channel %s tried to subscribe to topic %s", fromChannel, topicId);
-        	ErrorMessage error = new ErrorMessage(message, null);
-            error.setFaultString("Server.Subscribe.Denied");
-            return error;
-        }
-        else if (message.getOperation() == CommandMessage.UNSUBSCRIBE_OPERATION) {
-            try {
-                JMSClient jmsClient = connectJMSClient(fromChannel, message.getDestination());
-                jmsClient.unsubscribe(message);
-                closeJMSClientIfNecessary(fromChannel, message.getDestination());
-
-                AsyncMessage reply = new AcknowledgeMessage(message);
-                return reply;
-            }
-            catch (Exception e) {
-                throw new RuntimeException("JMSAdapter unsubscribe error on topic: " + message, e);
-            }
-        }
-
-        return null;
-    }
-
-
-    @TransientReference
-    private class JMSClientImpl implements JMSClient {
-
-        private Channel channel = null;
-        private String topic = null;
-        private javax.jms.Connection jmsConnection = null;
-        private javax.jms.Session jmsProducerSession = null;
-        private javax.jms.MessageProducer jmsProducer = null;
-        private Map<String, JMSConsumer> consumers = new HashMap<String, JMSConsumer>();
-        private boolean useGlassFishNoCommitWorkaround = false;
-        
-        private ExceptionListener connectionExceptionListener = new ConnectionExceptionListener();
-        
-        private class ConnectionExceptionListener implements ExceptionListener {
-
-			public void onException(JMSException ex) {
-				// Connection failure, force reconnection of the producer on next send
-				jmsProducer = null;
-				for (JMSConsumer consumer : consumers.values())
-					consumer.reset();
-				consumers.clear();
-				jmsConnection = null;
-				jmsProducerSession = null;
-			}
-        }
-
-
-        public JMSClientImpl(Channel channel) {
-            this.channel = channel;            
-        }
-
-        public boolean hasActiveConsumer() {
-            return consumers != null && !consumers.isEmpty();
-        }
-
-
-        public void connect() throws ServiceException {
-        	if (jmsConnection != null)
-        		return;
-        	
-            try {
-                jmsConnection = jmsConnectionFactory.createConnection();
-                jmsConnection.setExceptionListener(connectionExceptionListener);
-                jmsConnection.start();
-                log.debug("JMS client connected for channel " + channel.getId());
-            }
-            catch (JMSException e) {
-                throw new ServiceException("JMS Initialize error", e);
-            }
-        }
-
-        public void close() throws ServiceException {
-            try {
-                if (jmsProducer != null)
-                    jmsProducer.close();
-            }
-            catch (JMSException e) {
-            	log.error(e, "Could not close JMS Producer for channel " + channel.getId());
-            }
-            finally {
-            	try {
-	                if (jmsProducerSession != null)
-	                    jmsProducerSession.close();
-	            }
-	            catch (JMSException e) {
-	            	log.error(e, "Could not close JMS Producer Session for channel " + channel.getId());
-	            }
-            }
-            for (JMSConsumer consumer : consumers.values()) {
-            	try {
-            		consumer.close();
-            	}
-            	catch (JMSException e) {
-            		log.error(e, "Could not close JMS Consumer " + consumer.subscriptionId + " for channel " + channel.getId());
-            	}
-            }
-            try {
-                jmsConnection.stop();
-            }
-            catch (JMSException e) {
-            	log.debug(e, "Could not stop JMS Connection for channel " + channel.getId());
-            }
-            finally {
-	        	try {
-	        		jmsConnection.close();
-	        	}
-	            catch (JMSException e) {
-	                throw new ServiceException("JMS Stop error", e);
-	            }
-	        	finally {
-		        	consumers.clear();
-	        	}
-            }
-        }
-        
-        private void createProducer(String topic) throws Exception {
-            try {
-            	// When failing over, JMS can be in a temporary illegal state. Give it some time to recover. 
-            	int retryCount = failoverRetryCount;
-            	do {
-	                try {
-	                	jmsProducer = jmsProducerSession.createProducer(getProducerDestination(topic != null ? topic : this.topic));
-	                	if (retryCount < failoverRetryCount)	// We come from a failover, try to recover session
-	                		jmsProducerSession.recover();
-	                	break;
-	                }
-	                catch (Exception e) {
-	                	if (retryCount <= 0)
-	                		throw e;
-	                	
-	                	if (log.isDebugEnabled())
-	                		log.debug(e, "Could not create JMS Producer (retrying %d time)", retryCount);
-	                	else
-	                		log.info("Could not create JMS Producer (retrying %d time)", retryCount);
-	                	
-	                	try {
-	                		Thread.sleep(failoverRetryInterval);
-	                	}
-	                	catch (Exception f) {
-	                		throw new ServiceException("Could not sleep when retrying to create JMS Producer", f.getMessage(), e);
-	                	}
-	                }
-            	}
-                while (retryCount-- > 0);
-                
-                jmsProducer.setPriority(messagePriority);
-                jmsProducer.setDeliveryMode(deliveryMode);
-                log.debug("Created JMS Producer for channel %s", channel.getId());
-            }
-            catch (JMSException e) {
-            	jmsProducerSession.close();
-            	jmsProducerSession = null;
-            	throw e;
-            }
-        }
-
-        public void send(AsyncMessage message) throws Exception {
-            Object msg = null;
-            if (Boolean.TRUE.equals(message.getHeader(Gravity.BYTEARRAY_BODY_HEADER))) {
-            	byte[] byteArray = (byte[])message.getBody();
-            	ByteArrayInputStream bais = new ByteArrayInputStream(byteArray);
-            	AMF3Deserializer deser = new AMF3Deserializer(bais);
-            	msg = deser.readObject();
-            }
-            else
-            	msg = message.getBody();
-            
-            internalSend(message.getHeaders(), msg, message.getMessageId(), message.getCorrelationId(), message.getTimestamp(), message.getTimeToLive());
-        }
-
-        public void send(Map<String, ?> params, Object msg, long timeToLive) throws Exception {
-        	internalSend(params, msg, null, null, new Date().getTime(), timeToLive);
-        }
-        
-        public void internalSend(Map<String, ?> headers, Object msg, String messageId, String correlationId, long timestamp, long timeToLive) throws Exception {
-            String topic = (String)headers.get(AsyncMessage.SUBTOPIC_HEADER);
-                
-            if (jmsProducerSession == null) {
-                jmsProducerSession = jmsConnection.createSession(transactedSessions, acknowledgeMode);
-                log.debug("Created JMS Producer Session for channel %s (transacted: %s, ack: %s)", channel.getId(), transactedSessions, acknowledgeMode);
-            }
-            
-            if (jmsProducer == null)
-            	createProducer(topic);
-            
-            javax.jms.Message jmsMessage = null;
-            if (textMessages)
-                jmsMessage = jmsProducerSession.createTextMessage(msg.toString());
-            else
-                jmsMessage = jmsProducerSession.createObjectMessage((Serializable)msg);
-
-            jmsMessage.setJMSMessageID(normalizeJMSMessageID(messageId));
-            jmsMessage.setJMSCorrelationID(normalizeJMSMessageID(correlationId));
-            jmsMessage.setJMSTimestamp(timestamp);
-            jmsMessage.setJMSExpiration(timeToLive);
-            
-            for (Map.Entry<String, ?> me : headers.entrySet()) {
-                if ("JMSType".equals(me.getKey())) {
-                    if (me.getValue() instanceof String)
-                        jmsMessage.setJMSType((String)me.getValue());
-                }
-                else if ("JMSPriority".equals(me.getKey())) {
-                    if (me.getValue() instanceof Integer)
-                        jmsMessage.setJMSPriority(((Integer)me.getValue()).intValue());
-                }
-                else if (me.getValue() instanceof String)
-                    jmsMessage.setStringProperty(me.getKey(), (String)me.getValue());
-                else if (me.getValue() instanceof Boolean)
-                    jmsMessage.setBooleanProperty(me.getKey(), ((Boolean)me.getValue()).booleanValue());
-                else if (me.getValue() instanceof Integer)
-                    jmsMessage.setIntProperty(me.getKey(), ((Integer)me.getValue()).intValue());
-                else if (me.getValue() instanceof Long)
-                    jmsMessage.setLongProperty(me.getKey(), ((Long)me.getValue()).longValue());
-                else if (me.getValue() instanceof Double)
-                    jmsMessage.setDoubleProperty(me.getKey(), ((Double)me.getValue()).doubleValue());
-                else
-                    jmsMessage.setObjectProperty(me.getKey(), me.getValue());
-            }
-
-            jmsProducer.send(jmsMessage);
-            
-            if (transactedSessions && !useGlassFishNoCommitWorkaround) {
-            	// If we are in a container-managed transaction (data dispatch from an EJB interceptor for ex.), we should not commit the session
-            	// but the behaviour is different between JBoss and GlassFish
-            	try {
-            		jmsProducerSession.commit();
-            	}
-            	catch (JMSException e) {
-            		if (e.getMessage() != null && e.getMessage().startsWith("MQJMSRA_DS4001"))
-                    	useGlassFishNoCommitWorkaround = true;
-                    else
-            			log.error(e, "Could not commit JMS Session for channel %s", channel.getId());
-            	}
-            }
-        }
-
-		private String normalizeJMSMessageID(String messageId) {
-            if (messageId != null && !messageId.startsWith("ID:"))
-            	messageId = "ID:" + messageId;
-			return messageId;
-		}
-
-        public void subscribe(CommandMessage message) throws Exception {
-            String subscriptionId = (String)message.getHeader(AsyncMessage.DESTINATION_CLIENT_ID_HEADER);
-            String selector = (String)message.getHeader(CommandMessage.SELECTOR_HEADER);
-            this.topic = (String)message.getHeader(AsyncMessage.SUBTOPIC_HEADER);
-
-            internalSubscribe(subscriptionId, selector, message.getDestination(), this.topic);
-        }
-        
-        public void subscribe(String selector, String destination, String topic) throws Exception {
-        	DistributedDataFactory distributedDataFactory = GraniteContext.getCurrentInstance().getGraniteConfig().getDistributedDataFactory();
-    		String subscriptionId = distributedDataFactory.getInstance().getDestinationSubscriptionId(destination);
-    		if (subscriptionId != null)
-    			internalSubscribe(subscriptionId, selector, destination, topic);
-        }
-        
-        private void internalSubscribe(String subscriptionId, String selector, String destination, String topic) throws Exception {
-            synchronized (consumers) {
-                JMSConsumer consumer = consumers.get(subscriptionId);
-                if (consumer == null) {
-                    consumer = new JMSConsumer(subscriptionId, selector, noLocal);
-                    consumer.connect(selector);
-                    consumers.put(subscriptionId, consumer);
-                }
-                else
-                    consumer.setSelector(selector);
-                channel.addSubscription(destination, topic, subscriptionId, false);
-            }
-        }
-
-        public void unsubscribe(CommandMessage message) throws Exception {
-            String subscriptionId = (String)message.getHeader(AsyncMessage.DESTINATION_CLIENT_ID_HEADER);
-
-            synchronized (consumers) {
-                JMSConsumer consumer = consumers.get(subscriptionId);
-                try {
-	                if (consumer != null)
-	                    consumer.close();
-                }
-                finally {
-	                consumers.remove(subscriptionId);
-	                channel.removeSubscription(subscriptionId);
-                }
-            }
-        }
-
-
-        private class JMSConsumer implements MessageListener {
-
-            private String subscriptionId = null;
-            private javax.jms.Session jmsConsumerSession = null;
-            private javax.jms.MessageConsumer jmsConsumer = null;
-            private boolean noLocal = false;
-            private String selector = null;
-            private boolean useJBossTCCLDeserializationWorkaround = false;
-            private boolean useGlassFishNoCommitWorkaround = false;
-            private boolean reconnected = false;
-            private Timer reconnectTimer = null;
-
-            public JMSConsumer(String subscriptionId, String selector, boolean noLocal) throws Exception {
-                this.subscriptionId = subscriptionId;
-                this.noLocal = noLocal;
-                this.selector = selector;
-            }
-            
-            public void connect(String selector) throws Exception {
-            	if (jmsConsumerSession != null)
-            		return;
-            	
-            	this.selector = selector;
-            	
-            	// Reconnect to the JMS provider in case no producer has already done it
-            	JMSClientImpl.this.connect();
-            	
-                jmsConsumerSession = jmsConnection.createSession(transactedSessions, acknowledgeMode);
-                if (reconnected)
-                	jmsConsumerSession.recover();
-                log.debug("Created JMS Consumer Session for channel %s (transacted: %s, ack: %s)", channel.getId(), transactedSessions, acknowledgeMode);
-                
-                if (reconnectTimer != null)
-                	reconnectTimer.cancel();
-                
-                try {	                
-                	// When failing over, JMS can be in a temporary illegal state. Give it some time to recover. 
-                	int retryCount = failoverRetryCount;
-                	do {
-		                try {
-		                	jmsConsumer = jmsConsumerSession.createConsumer(getConsumerDestination(topic), selector, noLocal);
-		                	if (retryCount < failoverRetryCount)	// We come from a failover, try to recover session
-		                		reconnected = true;
-		                	break;
-		                }
-		                catch (Exception e) {
-		                	if (retryCount <= 0)
-		                		throw e;
-		                	
-		                	if (log.isDebugEnabled())
-		                		log.debug(e, "Could not create JMS Consumer (retrying %d time)", retryCount);
-		                	else
-		                		log.info("Could not create JMS Consumer (retrying %d time)", retryCount);
-		                	
-		                	try {
-		                		Thread.sleep(failoverRetryInterval);
-		                	}
-		                	catch (Exception f) {
-		                		throw new ServiceException("Could not sleep when retrying to create JMS Consumer", f.getMessage(), e);
-		                	}
-		                }
-                	}
-	                while (retryCount-- > 0);
-	                
-	                jmsConsumer.setMessageListener(this);
-	                log.debug("Created JMS Consumer for channel %s", channel.getId());
-                }
-                catch (Exception e) {
-                	close();
-                	throw e;
-                }
-            }
-
-            public void setSelector(String selector) throws Exception {
-                if (jmsConsumer != null) {
-                    jmsConsumer.close();
-                    jmsConsumer = null;
-                }
-                
-                connect(selector);
-                log.debug("Changed selector to %s for JMS Consumer of channel %s", selector, channel.getId());
-            }
-            
-            public void reset() {
-            	jmsConsumer = null;
-            	jmsConsumerSession = null;
-            	
-            	final TimerTask reconnectTask = new TimerTask() {
-					@Override
-					public void run() {
-						try {
-							connect(selector);
-							reconnectTimer.cancel();
-							reconnectTimer = null;
-						}
-						catch (Exception e) {
-							// Wait for next task run
-						}
-					}
-				};
-				if (reconnectTimer != null)
-					reconnectTimer.cancel();
-				
-				reconnectTimer = new Timer();
-				reconnectTimer.schedule(reconnectTask, failoverRetryInterval, reconnectRetryInterval);
-            }
-
-            public void close() throws JMSException {
-				if (reconnectTimer != null)
-					reconnectTimer.cancel();
-				
-                try {
-	            	if (jmsConsumer != null) {
-	                    jmsConsumer.close();
-	                    jmsConsumer = null;
-	                }
-                }
-                finally {
-	                if (jmsConsumerSession != null) {
-	                    jmsConsumerSession.close();
-	                    jmsConsumerSession = null;
-	                }
-                }
-            }
-            
-            public void onMessage(javax.jms.Message message) {
-                if (!(message instanceof ObjectMessage) && !(message instanceof TextMessage)) {
-                    log.error("JMS Adapter message type not allowed: %s", message.getClass().getName());
-
-                    try {
-                        if (acknowledgeMode == Session.CLIENT_ACKNOWLEDGE)
-                            message.acknowledge();
-
-                        if (transactedSessions)
-                            jmsConsumerSession.commit();
-                    }
-                    catch (JMSException e) {
-                        log.error(e, "Could not ack/commit JMS onMessage");
-                    }
-                }
-
-                log.debug("Delivering JMS message to channel %s subscription %s", channel.getId(), subscriptionId);
-                
-                AsyncMessage dmsg = new AsyncMessage();
-                try {
-                    Serializable msg = null;
-
-                    if (textMessages) {
-                        TextMessage jmsMessage = (TextMessage)message;
-                        msg = jmsMessage.getText();
-                    }
-                    else {
-                        ObjectMessage jmsMessage = (ObjectMessage)message;
-                        if (useJBossTCCLDeserializationWorkaround) {
-                        	// On JBoss 6, try to deserialize with application class loader if the previous attempt fails
-                            ClassLoader contextClassLoader = Thread.currentThread().getContextClassLoader();
-                            try {
-	                            Thread.currentThread().setContextClassLoader(getClass().getClassLoader());
-	                            msg = jmsMessage.getObject();
-                            }
-                            finally {
-                            	Thread.currentThread().setContextClassLoader(contextClassLoader);
-                            }
-                        }
-                        try {
-                        	msg = jmsMessage.getObject();
-                        }
-                        catch (JMSException e) {
-                        	// On JBoss 6, try to deserialize with application class loader if the previous attempt fails
-                            ClassLoader contextClassLoader = Thread.currentThread().getContextClassLoader();
-                            try {
-	                            Thread.currentThread().setContextClassLoader(getClass().getClassLoader());
-	                            msg = jmsMessage.getObject();
-	                            useJBossTCCLDeserializationWorkaround = true;
-                            }
-                            finally {
-                            	Thread.currentThread().setContextClassLoader(contextClassLoader);
-                            }
-                        }
-                    }
-
-                    dmsg.setDestination(getDestination().getId());
-                    
-                    if (Boolean.TRUE.equals(message.getBooleanProperty(Gravity.BYTEARRAY_BODY_HEADER))) {
-                        getGravity().initThread();
-                        try {
-	                        ByteArrayOutputStream baos = new ByteArrayOutputStream(100);
-	                        AMF3Serializer ser = new AMF3Serializer(baos, false);
-	                        ser.writeObject(msg);
-	                        ser.close();
-	                        baos.close();
-	                        dmsg.setBody(baos.toByteArray());
-                        }
-                        finally {
-                        	getGravity().releaseThread();
-                        }
-                    }
-                    else
-                    	dmsg.setBody(msg);
-                    
-                    dmsg.setMessageId(denormalizeJMSMessageID(message.getJMSMessageID()));
-                    dmsg.setCorrelationId(denormalizeJMSMessageID(message.getJMSCorrelationID()));
-                    dmsg.setTimestamp(message.getJMSTimestamp());
-                    dmsg.setTimeToLive(message.getJMSExpiration());
-
-                    Enumeration<?> ename = message.getPropertyNames();
-                    while (ename.hasMoreElements()) {
-                        String pname = (String)ename.nextElement();
-                        dmsg.setHeader(pname, message.getObjectProperty(pname));
-                    }
-            		
-                    dmsg.setHeader("JMSType", message.getJMSType());
-                    dmsg.setHeader("JMSPriority", Integer.valueOf(message.getJMSPriority()));
-                    dmsg.setHeader("JMSRedelivered", Boolean.valueOf(message.getJMSRedelivered()));
-                    dmsg.setHeader("JMSDeliveryMode", Integer.valueOf(message.getJMSDeliveryMode()));
-                    dmsg.setHeader(AsyncMessage.DESTINATION_CLIENT_ID_HEADER, subscriptionId);
-                    
-                    channel.receive(dmsg);
-                }
-                catch (IOException e) {
-                    if (transactedSessions) {
-                        try {
-                            jmsConsumerSession.rollback();
-                        }
-                        catch (JMSException f) {
-                            log.error("Could not rollback JMS session, messageId: %s", dmsg.getMessageId());
-                        }
-                    }
-
-                    throw new RuntimeException("IO Error", e);
-                }
-                catch (JMSException e) {
-                    if (transactedSessions) {
-                        try {
-                            jmsConsumerSession.rollback();
-                        }
-                        catch (JMSException f) {
-                            log.error("Could not rollback JMS session, messageId: %s", dmsg.getMessageId());
-                        }
-                    }
-
-                    throw new RuntimeException("JMS Error", e);
-                }
-                catch (MessageReceivingException e) {
-                    if (transactedSessions) {
-                        try {
-                            jmsConsumerSession.rollback();
-                        }
-                        catch (JMSException f) {
-                            log.error("Could not rollback JMS session, messageId: %s", dmsg.getMessageId());
-                        }
-                    }
-
-                    throw new RuntimeException("Channel delivery Error", e);
-                }
-
-                try {
-                    if (acknowledgeMode == Session.CLIENT_ACKNOWLEDGE)
-                        message.acknowledge();
-
-                    if (transactedSessions && !useGlassFishNoCommitWorkaround)
-                        jmsConsumerSession.commit();
-                }
-                catch (JMSException e) {
-                    if (e.getMessage() != null && e.getMessage().startsWith("MQJMSRA_DS4001"))
-                    	useGlassFishNoCommitWorkaround = true;
-                    else
-                        log.error(e, "Could not ack/commit JMS onMessage, messageId: %s", dmsg.getMessageId());
-
-                    // Message already delivered to client, should rollback or not ?
-                }
-            }
-
-    		private String denormalizeJMSMessageID(String messageId) {
-                if (messageId != null && messageId.startsWith("ID:"))
-                	messageId = messageId.substring(3);
-    			return messageId;
-    		}
-        }
-    }
-}
+/*
+  GRANITE DATA SERVICES
+  Copyright (C) 2011 GRANITE DATA SERVICES S.A.S.
+
+  This file is part of Granite Data Services.
+
+  Granite Data Services is free software; you can redistribute it and/or modify
+  it under the terms of the GNU Library General Public License as published by
+  the Free Software Foundation; either version 2 of the License, or (at your
+  option) any later version.
+
+  Granite Data Services is distributed in the hope that it will be useful, but
+  WITHOUT ANY WARRANTY; without even the implied warranty of MERCHANTABILITY or
+  FITNESS FOR A PARTICULAR PURPOSE. See the GNU Library General Public License
+  for more details.
+
+  You should have received a copy of the GNU Library General Public License
+  along with this library; if not, see <http://www.gnu.org/licenses/>.
+*/
+
+package org.granite.gravity.adapters;
+
+import java.io.ByteArrayInputStream;
+import java.io.ByteArrayOutputStream;
+import java.io.IOException;
+import java.io.Serializable;
+import java.util.Date;
+import java.util.Enumeration;
+import java.util.HashMap;
+import java.util.Map;
+import java.util.Properties;
+import java.util.Timer;
+import java.util.TimerTask;
+
+import javax.jms.ConnectionFactory;
+import javax.jms.Destination;
+import javax.jms.ExceptionListener;
+import javax.jms.JMSException;
+import javax.jms.MessageListener;
+import javax.jms.ObjectMessage;
+import javax.jms.Session;
+import javax.jms.TextMessage;
+import javax.naming.Context;
+import javax.naming.InitialContext;
+import javax.naming.NamingException;
+
+import org.granite.clustering.DistributedDataFactory;
+import org.granite.clustering.TransientReference;
+import org.granite.context.GraniteContext;
+import org.granite.gravity.Channel;
+import org.granite.gravity.Gravity;
+import org.granite.gravity.MessageReceivingException;
+import org.granite.logging.Logger;
+import org.granite.messaging.amf.io.AMF3Deserializer;
+import org.granite.messaging.amf.io.AMF3Serializer;
+import org.granite.messaging.service.ServiceException;
+import org.granite.messaging.webapp.ServletGraniteContext;
+import org.granite.util.XMap;
+
+import flex.messaging.messages.AcknowledgeMessage;
+import flex.messaging.messages.AsyncMessage;
+import flex.messaging.messages.CommandMessage;
+import flex.messaging.messages.ErrorMessage;
+
+/**
+ * @author William DRAI
+ */
+public class JMSServiceAdapter extends ServiceAdapter {
+
+    private static final Logger log = Logger.getLogger(JMSServiceAdapter.class);
+    
+    public static final long DEFAULT_FAILOVER_RETRY_INTERVAL = 1000L;
+    public static final long DEFAULT_RECONNECT_RETRY_INTERVAL = 20000L;
+    public static final int DEFAULT_FAILOVER_RETRY_COUNT = 4;
+
+    protected ConnectionFactory jmsConnectionFactory = null;
+    protected javax.jms.Destination jmsDestination = null;
+    protected Map<String, JMSClient> jmsClients = new HashMap<String, JMSClient>();
+    protected String destinationName = null;
+    protected boolean textMessages = false;
+    protected boolean transactedSessions = false;
+    protected int acknowledgeMode = Session.AUTO_ACKNOWLEDGE;
+    protected int messagePriority = javax.jms.Message.DEFAULT_PRIORITY;
+    protected int deliveryMode = javax.jms.Message.DEFAULT_DELIVERY_MODE;
+    protected boolean noLocal = false;
+    protected boolean sessionSelector = false;
+    
+    protected long failoverRetryInterval = DEFAULT_FAILOVER_RETRY_INTERVAL;
+    protected int failoverRetryCount = DEFAULT_FAILOVER_RETRY_COUNT;
+    protected long reconnectRetryInterval = DEFAULT_RECONNECT_RETRY_INTERVAL;
+
+    @Override
+    public void configure(XMap adapterProperties, XMap destinationProperties) throws ServiceException {
+        super.configure(adapterProperties, destinationProperties);
+
+    	log.info("Using JMS configuration: %s", destinationProperties.getOne("jms"));
+    	
+        destinationName = destinationProperties.get("jms/destination-name");
+        
+        if (Boolean.TRUE.toString().equals(destinationProperties.get("jms/transacted-sessions")))
+            transactedSessions = true;
+        
+        String ackMode = destinationProperties.get("jms/acknowledge-mode");
+        if ("AUTO_ACKNOWLEDGE".equals(ackMode))
+            acknowledgeMode = Session.AUTO_ACKNOWLEDGE;
+        else if ("CLIENT_ACKNOWLEDGE".equals(ackMode))
+            acknowledgeMode = Session.CLIENT_ACKNOWLEDGE;
+        else if ("DUPS_OK_ACKNOWLEDGE".equals(ackMode))
+            acknowledgeMode = Session.DUPS_OK_ACKNOWLEDGE;
+        else if (ackMode != null)
+        	log.warn("Unsupported acknowledge mode: %s (using default AUTO_ACKNOWLEDGE)", ackMode);
+        
+        if ("javax.jms.TextMessage".equals(destinationProperties.get("jms/message-type")))
+            textMessages = true;
+        
+        if (Boolean.TRUE.toString().equals(destinationProperties.get("jms/no-local")))
+        	noLocal = true;
+
+        if (Boolean.TRUE.toString().equals(destinationProperties.get("session-selector")))
+        	sessionSelector = true;
+        
+        failoverRetryInterval = destinationProperties.get("jms/failover-retry-interval", Long.TYPE, DEFAULT_FAILOVER_RETRY_INTERVAL);
+    	if (failoverRetryInterval <= 0) {
+    		log.warn("Illegal failover retry interval: %d (using default %d)", failoverRetryInterval, DEFAULT_FAILOVER_RETRY_INTERVAL);
+    		failoverRetryInterval = DEFAULT_FAILOVER_RETRY_INTERVAL;
+    	}
+        
+    	failoverRetryCount = destinationProperties.get("jms/failover-retry-count", Integer.TYPE, DEFAULT_FAILOVER_RETRY_COUNT);
+    	if (failoverRetryCount <= 0) {
+    		log.warn("Illegal failover retry count: %s (using default %d)", failoverRetryCount, DEFAULT_FAILOVER_RETRY_COUNT);
+    		failoverRetryCount = DEFAULT_FAILOVER_RETRY_COUNT;
+    	}
+        
+        reconnectRetryInterval = destinationProperties.get("jms/reconnect-retry-interval", Long.TYPE, DEFAULT_RECONNECT_RETRY_INTERVAL);
+    	if (reconnectRetryInterval <= 0) {
+    		log.warn("Illegal reconnect retry interval: %d (using default %d)", reconnectRetryInterval, DEFAULT_RECONNECT_RETRY_INTERVAL);
+    		reconnectRetryInterval = DEFAULT_RECONNECT_RETRY_INTERVAL;
+    	}
+
+        Properties environment = new Properties();
+        for (XMap property : destinationProperties.getAll("jms/initial-context-environment/property")) {
+        	String name = property.get("name");
+        	String value = property.get("value");
+        	
+        	if ("Context.PROVIDER_URL".equals(name))
+        		environment.put(Context.PROVIDER_URL, value);
+        	else if ("Context.INITIAL_CONTEXT_FACTORY".equals(name))
+        		environment.put(Context.INITIAL_CONTEXT_FACTORY, value);
+        	else if ("Context.URL_PKG_PREFIXES".equals(name))
+        		environment.put(Context.URL_PKG_PREFIXES, value);
+        	else if ("Context.SECURITY_PRINCIPAL".equals(name))
+        		environment.put(Context.SECURITY_PRINCIPAL, value);
+        	else if ("Context.SECURITY_CREDENTIALS".equals(name))
+        		environment.put(Context.SECURITY_CREDENTIALS, value);
+        	else
+        		log.warn("Unknown InitialContext property: %s (ignored)", name);
+        }
+
+        InitialContext initialContext = null;
+        try {
+        	initialContext = new InitialContext(environment.size() > 0 ? environment : null);
+        }
+	    catch (NamingException e) {
+	     	log.error(e, "Could not initialize JNDI context");
+	        throw new ServiceException("Error configuring JMS Adapter", e);
+	    }
+	    
+        String cfJndiName = destinationProperties.get("jms/connection-factory");
+        try {
+	        jmsConnectionFactory = (ConnectionFactory)initialContext.lookup(cfJndiName);
+        }
+        catch (NamingException e) {
+        	log.error(e, "Could not find JMS ConnectionFactory named %s in JNDI", cfJndiName);
+            throw new ServiceException("Error configuring JMS Adapter", e);
+        }
+        
+        String dsJndiName = destinationProperties.get("jms/destination-jndi-name");
+        try {
+	        jmsDestination = (Destination)initialContext.lookup(dsJndiName);
+        }
+        catch (NamingException e) {
+        	log.error(e, "Could not find JMS destination named %s in JNDI", dsJndiName);
+            throw new ServiceException("Error configuring JMS Adapter", e);
+        }
+    }
+
+    protected javax.jms.Destination getProducerDestination(String topic) {
+        return jmsDestination;
+    }
+
+    protected javax.jms.Destination getConsumerDestination(String topic) {
+        return jmsDestination;
+    }
+
+    @Override
+    public void start() throws ServiceException {
+        super.start();
+    }
+
+    @Override
+    public void stop() throws ServiceException {
+        super.stop();
+
+        for (JMSClient jmsClient : jmsClients.values()) {
+        	try {
+        		jmsClient.close();
+        	}
+        	catch (Exception e) {
+        		log.warn(e, "Could not close JMSClient: %s", jmsClient);
+        	}
+        }
+        jmsClients.clear();
+    }
+
+
+    private synchronized JMSClient connectJMSClient(Channel client, String destination) throws Exception {
+        JMSClient jmsClient = jmsClients.get(client.getId());
+        if (jmsClient == null) {
+            jmsClient = new JMSClientImpl(client);
+            jmsClient.connect();
+            jmsClients.put(client.getId(), jmsClient);
+            if (sessionSelector && GraniteContext.getCurrentInstance() instanceof ServletGraniteContext)
+                ((ServletGraniteContext)GraniteContext.getCurrentInstance()).getSessionMap().put(JMSClient.JMSCLIENT_KEY_PREFIX + destination, jmsClient);
+            log.debug("JMS client connected for channel " + client.getId());
+        }
+        return jmsClient;
+    }
+
+    private synchronized void closeJMSClientIfNecessary(Channel channel, String destination) throws Exception {
+        JMSClient jmsClient = jmsClients.get(channel.getId());
+        if (jmsClient != null && !jmsClient.hasActiveConsumer()) {
+            jmsClient.close();
+            jmsClients.remove(channel.getId());
+            if (sessionSelector && GraniteContext.getCurrentInstance() instanceof ServletGraniteContext)
+                ((ServletGraniteContext)GraniteContext.getCurrentInstance()).getSessionMap().remove(JMSClient.JMSCLIENT_KEY_PREFIX + destination);
+            log.debug("JMS client closed for channel " + channel.getId());
+        }
+    }
+
+    @Override
+    public Object invoke(Channel fromClient, AsyncMessage message) {
+    	String topicId = (String)message.getHeader(AsyncMessage.SUBTOPIC_HEADER);
+    	
+    	if (getSecurityPolicy().canPublish(fromClient, topicId, message)) {
+    		try {
+	            JMSClient jmsClient = connectJMSClient(fromClient, message.getDestination());
+	            jmsClient.send(message);
+	
+	            AsyncMessage reply = new AcknowledgeMessage(message);
+	            reply.setMessageId(message.getMessageId());
+	
+	            return reply;
+	        }
+	        catch (Exception e) {
+	        	log.error(e, "Error sending message");
+	            ErrorMessage error = new ErrorMessage(message, null);
+	            error.setFaultString("JMS Adapter error " + e.getMessage());
+	
+	            return error;
+	        }
+    	}
+
+    	log.debug("Channel %s tried to publish a message to topic %s", fromClient, topicId);
+    	ErrorMessage error = new ErrorMessage(message, null);
+    	error.setFaultString("Server.Publish.Denied");
+        return error;
+    }
+
+    @Override
+    public Object manage(Channel fromChannel, CommandMessage message) {
+    	String topicId = (String)message.getHeader(AsyncMessage.SUBTOPIC_HEADER);
+
+        if (message.getOperation() == CommandMessage.SUBSCRIBE_OPERATION) {
+        	if (getSecurityPolicy().canSubscribe(fromChannel, topicId, message)) {
+	            try {
+	                JMSClient jmsClient = connectJMSClient(fromChannel, message.getDestination());
+	                jmsClient.subscribe(message);
+	
+	                AsyncMessage reply = new AcknowledgeMessage(message);
+	                return reply;
+	            }
+	            catch (Exception e) {
+	                throw new RuntimeException("JMSAdapter subscribe error on topic: " + message, e);
+	            }
+        	}
+
+        	log.debug("Channel %s tried to subscribe to topic %s", fromChannel, topicId);
+        	ErrorMessage error = new ErrorMessage(message, null);
+            error.setFaultString("Server.Subscribe.Denied");
+            return error;
+        }
+        else if (message.getOperation() == CommandMessage.UNSUBSCRIBE_OPERATION) {
+            try {
+                JMSClient jmsClient = connectJMSClient(fromChannel, message.getDestination());
+                jmsClient.unsubscribe(message);
+                closeJMSClientIfNecessary(fromChannel, message.getDestination());
+
+                AsyncMessage reply = new AcknowledgeMessage(message);
+                return reply;
+            }
+            catch (Exception e) {
+                throw new RuntimeException("JMSAdapter unsubscribe error on topic: " + message, e);
+            }
+        }
+
+        return null;
+    }
+
+
+    @TransientReference
+    private class JMSClientImpl implements JMSClient {
+
+        private Channel channel = null;
+        private String topic = null;
+        private javax.jms.Connection jmsConnection = null;
+        private javax.jms.Session jmsProducerSession = null;
+        private javax.jms.MessageProducer jmsProducer = null;
+        private Map<String, JMSConsumer> consumers = new HashMap<String, JMSConsumer>();
+        private boolean useGlassFishNoCommitWorkaround = false;
+        
+        private ExceptionListener connectionExceptionListener = new ConnectionExceptionListener();
+        
+        private class ConnectionExceptionListener implements ExceptionListener {
+
+			public void onException(JMSException ex) {
+				// Connection failure, force reconnection of the producer on next send
+				jmsProducer = null;
+				for (JMSConsumer consumer : consumers.values())
+					consumer.reset();
+				consumers.clear();
+				jmsConnection = null;
+				jmsProducerSession = null;
+			}
+        }
+
+
+        public JMSClientImpl(Channel channel) {
+            this.channel = channel;            
+        }
+
+        public boolean hasActiveConsumer() {
+            return consumers != null && !consumers.isEmpty();
+        }
+
+
+        public void connect() throws ServiceException {
+        	if (jmsConnection != null)
+        		return;
+        	
+            try {
+                jmsConnection = jmsConnectionFactory.createConnection();
+                jmsConnection.setExceptionListener(connectionExceptionListener);
+                jmsConnection.start();
+                log.debug("JMS client connected for channel " + channel.getId());
+            }
+            catch (JMSException e) {
+                throw new ServiceException("JMS Initialize error", e);
+            }
+        }
+
+        public void close() throws ServiceException {
+            try {
+                if (jmsProducer != null)
+                    jmsProducer.close();
+            }
+            catch (JMSException e) {
+            	log.error(e, "Could not close JMS Producer for channel " + channel.getId());
+            }
+            finally {
+            	try {
+	                if (jmsProducerSession != null)
+	                    jmsProducerSession.close();
+	            }
+	            catch (JMSException e) {
+	            	log.error(e, "Could not close JMS Producer Session for channel " + channel.getId());
+	            }
+            }
+            for (JMSConsumer consumer : consumers.values()) {
+            	try {
+            		consumer.close();
+            	}
+            	catch (JMSException e) {
+            		log.error(e, "Could not close JMS Consumer " + consumer.subscriptionId + " for channel " + channel.getId());
+            	}
+            }
+            try {
+                jmsConnection.stop();
+            }
+            catch (JMSException e) {
+            	log.debug(e, "Could not stop JMS Connection for channel " + channel.getId());
+            }
+            finally {
+	        	try {
+	        		jmsConnection.close();
+	        	}
+	            catch (JMSException e) {
+	                throw new ServiceException("JMS Stop error", e);
+	            }
+	        	finally {
+		        	consumers.clear();
+	        	}
+            }
+        }
+        
+        private void createProducer(String topic) throws Exception {
+            try {
+            	// When failing over, JMS can be in a temporary illegal state. Give it some time to recover. 
+            	int retryCount = failoverRetryCount;
+            	do {
+	                try {
+	                	jmsProducer = jmsProducerSession.createProducer(getProducerDestination(topic != null ? topic : this.topic));
+	                	if (retryCount < failoverRetryCount)	// We come from a failover, try to recover session
+	                		jmsProducerSession.recover();
+	                	break;
+	                }
+	                catch (Exception e) {
+	                	if (retryCount <= 0)
+	                		throw e;
+	                	
+	                	if (log.isDebugEnabled())
+	                		log.debug(e, "Could not create JMS Producer (retrying %d time)", retryCount);
+	                	else
+	                		log.info("Could not create JMS Producer (retrying %d time)", retryCount);
+	                	
+	                	try {
+	                		Thread.sleep(failoverRetryInterval);
+	                	}
+	                	catch (Exception f) {
+	                		throw new ServiceException("Could not sleep when retrying to create JMS Producer", f.getMessage(), e);
+	                	}
+	                }
+            	}
+                while (retryCount-- > 0);
+                
+                jmsProducer.setPriority(messagePriority);
+                jmsProducer.setDeliveryMode(deliveryMode);
+                log.debug("Created JMS Producer for channel %s", channel.getId());
+            }
+            catch (JMSException e) {
+            	jmsProducerSession.close();
+            	jmsProducerSession = null;
+            	throw e;
+            }
+        }
+
+        public void send(AsyncMessage message) throws Exception {
+            Object msg = null;
+            if (Boolean.TRUE.equals(message.getHeader(Gravity.BYTEARRAY_BODY_HEADER))) {
+            	byte[] byteArray = (byte[])message.getBody();
+            	ByteArrayInputStream bais = new ByteArrayInputStream(byteArray);
+            	AMF3Deserializer deser = new AMF3Deserializer(bais);
+            	msg = deser.readObject();
+            }
+            else
+            	msg = message.getBody();
+            
+            internalSend(message.getHeaders(), msg, message.getMessageId(), message.getCorrelationId(), message.getTimestamp(), message.getTimeToLive());
+        }
+
+        public void send(Map<String, ?> params, Object msg, long timeToLive) throws Exception {
+        	internalSend(params, msg, null, null, new Date().getTime(), timeToLive);
+        }
+        
+        public void internalSend(Map<String, ?> headers, Object msg, String messageId, String correlationId, long timestamp, long timeToLive) throws Exception {
+            String topic = (String)headers.get(AsyncMessage.SUBTOPIC_HEADER);
+                
+            if (jmsProducerSession == null) {
+                jmsProducerSession = jmsConnection.createSession(transactedSessions, acknowledgeMode);
+                log.debug("Created JMS Producer Session for channel %s (transacted: %s, ack: %s)", channel.getId(), transactedSessions, acknowledgeMode);
+            }
+            
+            if (jmsProducer == null)
+            	createProducer(topic);
+            
+            javax.jms.Message jmsMessage = null;
+            if (textMessages)
+                jmsMessage = jmsProducerSession.createTextMessage(msg.toString());
+            else
+                jmsMessage = jmsProducerSession.createObjectMessage((Serializable)msg);
+
+            jmsMessage.setJMSMessageID(normalizeJMSMessageID(messageId));
+            jmsMessage.setJMSCorrelationID(normalizeJMSMessageID(correlationId));
+            jmsMessage.setJMSTimestamp(timestamp);
+            jmsMessage.setJMSExpiration(timeToLive);
+            
+            for (Map.Entry<String, ?> me : headers.entrySet()) {
+                if ("JMSType".equals(me.getKey())) {
+                    if (me.getValue() instanceof String)
+                        jmsMessage.setJMSType((String)me.getValue());
+                }
+                else if ("JMSPriority".equals(me.getKey())) {
+                    if (me.getValue() instanceof Integer)
+                        jmsMessage.setJMSPriority(((Integer)me.getValue()).intValue());
+                }
+                else if (me.getValue() instanceof String)
+                    jmsMessage.setStringProperty(me.getKey(), (String)me.getValue());
+                else if (me.getValue() instanceof Boolean)
+                    jmsMessage.setBooleanProperty(me.getKey(), ((Boolean)me.getValue()).booleanValue());
+                else if (me.getValue() instanceof Integer)
+                    jmsMessage.setIntProperty(me.getKey(), ((Integer)me.getValue()).intValue());
+                else if (me.getValue() instanceof Long)
+                    jmsMessage.setLongProperty(me.getKey(), ((Long)me.getValue()).longValue());
+                else if (me.getValue() instanceof Double)
+                    jmsMessage.setDoubleProperty(me.getKey(), ((Double)me.getValue()).doubleValue());
+                else
+                    jmsMessage.setObjectProperty(me.getKey(), me.getValue());
+            }
+
+            jmsProducer.send(jmsMessage);
+            
+            if (transactedSessions && !useGlassFishNoCommitWorkaround) {
+            	// If we are in a container-managed transaction (data dispatch from an EJB interceptor for ex.), we should not commit the session
+            	// but the behaviour is different between JBoss and GlassFish
+            	try {
+            		jmsProducerSession.commit();
+            	}
+            	catch (JMSException e) {
+            		if (e.getMessage() != null && e.getMessage().startsWith("MQJMSRA_DS4001"))
+                    	useGlassFishNoCommitWorkaround = true;
+                    else
+            			log.error(e, "Could not commit JMS Session for channel %s", channel.getId());
+            	}
+            }
+        }
+
+		private String normalizeJMSMessageID(String messageId) {
+            if (messageId != null && !messageId.startsWith("ID:"))
+            	messageId = "ID:" + messageId;
+			return messageId;
+		}
+
+        public void subscribe(CommandMessage message) throws Exception {
+            String subscriptionId = (String)message.getHeader(AsyncMessage.DESTINATION_CLIENT_ID_HEADER);
+            String selector = (String)message.getHeader(CommandMessage.SELECTOR_HEADER);
+            this.topic = (String)message.getHeader(AsyncMessage.SUBTOPIC_HEADER);
+
+            internalSubscribe(subscriptionId, selector, message.getDestination(), this.topic);
+        }
+        
+        public void subscribe(String selector, String destination, String topic) throws Exception {
+        	DistributedDataFactory distributedDataFactory = GraniteContext.getCurrentInstance().getGraniteConfig().getDistributedDataFactory();
+    		String subscriptionId = distributedDataFactory.getInstance().getDestinationSubscriptionId(destination);
+    		if (subscriptionId != null)
+    			internalSubscribe(subscriptionId, selector, destination, topic);
+        }
+        
+        private void internalSubscribe(String subscriptionId, String selector, String destination, String topic) throws Exception {
+            synchronized (consumers) {
+                JMSConsumer consumer = consumers.get(subscriptionId);
+                if (consumer == null) {
+                    consumer = new JMSConsumer(subscriptionId, selector, noLocal);
+                    consumer.connect(selector);
+                    consumers.put(subscriptionId, consumer);
+                }
+                else
+                    consumer.setSelector(selector);
+                channel.addSubscription(destination, topic, subscriptionId, false);
+            }
+        }
+
+        public void unsubscribe(CommandMessage message) throws Exception {
+            String subscriptionId = (String)message.getHeader(AsyncMessage.DESTINATION_CLIENT_ID_HEADER);
+
+            synchronized (consumers) {
+                JMSConsumer consumer = consumers.get(subscriptionId);
+                try {
+	                if (consumer != null)
+	                    consumer.close();
+                }
+                finally {
+	                consumers.remove(subscriptionId);
+	                channel.removeSubscription(subscriptionId);
+                }
+            }
+        }
+
+
+        private class JMSConsumer implements MessageListener {
+
+            private String subscriptionId = null;
+            private javax.jms.Session jmsConsumerSession = null;
+            private javax.jms.MessageConsumer jmsConsumer = null;
+            private boolean noLocal = false;
+            private String selector = null;
+            private boolean useJBossTCCLDeserializationWorkaround = false;
+            private boolean useGlassFishNoCommitWorkaround = false;
+            private boolean reconnected = false;
+            private Timer reconnectTimer = null;
+
+            public JMSConsumer(String subscriptionId, String selector, boolean noLocal) throws Exception {
+                this.subscriptionId = subscriptionId;
+                this.noLocal = noLocal;
+                this.selector = selector;
+            }
+            
+            public void connect(String selector) throws Exception {
+            	if (jmsConsumerSession != null)
+            		return;
+            	
+            	this.selector = selector;
+            	
+            	// Reconnect to the JMS provider in case no producer has already done it
+            	JMSClientImpl.this.connect();
+            	
+                jmsConsumerSession = jmsConnection.createSession(transactedSessions, acknowledgeMode);
+                if (reconnected)
+                	jmsConsumerSession.recover();
+                log.debug("Created JMS Consumer Session for channel %s (transacted: %s, ack: %s)", channel.getId(), transactedSessions, acknowledgeMode);
+                
+                if (reconnectTimer != null)
+                	reconnectTimer.cancel();
+                
+                try {	                
+                	// When failing over, JMS can be in a temporary illegal state. Give it some time to recover. 
+                	int retryCount = failoverRetryCount;
+                	do {
+		                try {
+		                	jmsConsumer = jmsConsumerSession.createConsumer(getConsumerDestination(topic), selector, noLocal);
+		                	if (retryCount < failoverRetryCount)	// We come from a failover, try to recover session
+		                		reconnected = true;
+		                	break;
+		                }
+		                catch (Exception e) {
+		                	if (retryCount <= 0)
+		                		throw e;
+		                	
+		                	if (log.isDebugEnabled())
+		                		log.debug(e, "Could not create JMS Consumer (retrying %d time)", retryCount);
+		                	else
+		                		log.info("Could not create JMS Consumer (retrying %d time)", retryCount);
+		                	
+		                	try {
+		                		Thread.sleep(failoverRetryInterval);
+		                	}
+		                	catch (Exception f) {
+		                		throw new ServiceException("Could not sleep when retrying to create JMS Consumer", f.getMessage(), e);
+		                	}
+		                }
+                	}
+	                while (retryCount-- > 0);
+	                
+	                jmsConsumer.setMessageListener(this);
+	                log.debug("Created JMS Consumer for channel %s", channel.getId());
+                }
+                catch (Exception e) {
+                	close();
+                	throw e;
+                }
+            }
+
+            public void setSelector(String selector) throws Exception {
+                if (jmsConsumer != null) {
+                    jmsConsumer.close();
+                    jmsConsumer = null;
+                }
+                
+                connect(selector);
+                log.debug("Changed selector to %s for JMS Consumer of channel %s", selector, channel.getId());
+            }
+            
+            public void reset() {
+            	jmsConsumer = null;
+            	jmsConsumerSession = null;
+            	
+            	final TimerTask reconnectTask = new TimerTask() {
+					@Override
+					public void run() {
+						try {
+							connect(selector);
+							reconnectTimer.cancel();
+							reconnectTimer = null;
+						}
+						catch (Exception e) {
+							// Wait for next task run
+						}
+					}
+				};
+				if (reconnectTimer != null)
+					reconnectTimer.cancel();
+				
+				reconnectTimer = new Timer();
+				reconnectTimer.schedule(reconnectTask, failoverRetryInterval, reconnectRetryInterval);
+            }
+
+            public void close() throws JMSException {
+				if (reconnectTimer != null)
+					reconnectTimer.cancel();
+				
+                try {
+	            	if (jmsConsumer != null) {
+	                    jmsConsumer.close();
+	                    jmsConsumer = null;
+	                }
+                }
+                finally {
+	                if (jmsConsumerSession != null) {
+	                    jmsConsumerSession.close();
+	                    jmsConsumerSession = null;
+	                }
+                }
+            }
+            
+            public void onMessage(javax.jms.Message message) {
+                if (!(message instanceof ObjectMessage) && !(message instanceof TextMessage)) {
+                    log.error("JMS Adapter message type not allowed: %s", message.getClass().getName());
+
+                    try {
+                        if (acknowledgeMode == Session.CLIENT_ACKNOWLEDGE)
+                            message.acknowledge();
+
+                        if (transactedSessions)
+                            jmsConsumerSession.commit();
+                    }
+                    catch (JMSException e) {
+                        log.error(e, "Could not ack/commit JMS onMessage");
+                    }
+                }
+
+                log.debug("Delivering JMS message to channel %s subscription %s", channel.getId(), subscriptionId);
+                
+                AsyncMessage dmsg = new AsyncMessage();
+                try {
+                    Serializable msg = null;
+
+                    if (textMessages) {
+                        TextMessage jmsMessage = (TextMessage)message;
+                        msg = jmsMessage.getText();
+                    }
+                    else {
+                        ObjectMessage jmsMessage = (ObjectMessage)message;
+                        if (useJBossTCCLDeserializationWorkaround) {
+                        	// On JBoss 6, try to deserialize with application class loader if the previous attempt fails
+                            ClassLoader contextClassLoader = Thread.currentThread().getContextClassLoader();
+                            try {
+	                            Thread.currentThread().setContextClassLoader(getClass().getClassLoader());
+	                            msg = jmsMessage.getObject();
+                            }
+                            finally {
+                            	Thread.currentThread().setContextClassLoader(contextClassLoader);
+                            }
+                        }
+                        try {
+                        	msg = jmsMessage.getObject();
+                        }
+                        catch (JMSException e) {
+                        	// On JBoss 6, try to deserialize with application class loader if the previous attempt fails
+                            ClassLoader contextClassLoader = Thread.currentThread().getContextClassLoader();
+                            try {
+	                            Thread.currentThread().setContextClassLoader(getClass().getClassLoader());
+	                            msg = jmsMessage.getObject();
+	                            useJBossTCCLDeserializationWorkaround = true;
+                            }
+                            finally {
+                            	Thread.currentThread().setContextClassLoader(contextClassLoader);
+                            }
+                        }
+                    }
+
+                    dmsg.setDestination(getDestination().getId());
+                    
+                    if (Boolean.TRUE.equals(message.getBooleanProperty(Gravity.BYTEARRAY_BODY_HEADER))) {
+                        getGravity().initThread();
+                        try {
+	                        ByteArrayOutputStream baos = new ByteArrayOutputStream(100);
+	                        AMF3Serializer ser = new AMF3Serializer(baos, false);
+	                        ser.writeObject(msg);
+	                        ser.close();
+	                        baos.close();
+	                        dmsg.setBody(baos.toByteArray());
+                        }
+                        finally {
+                        	getGravity().releaseThread();
+                        }
+                    }
+                    else
+                    	dmsg.setBody(msg);
+                    
+                    dmsg.setMessageId(denormalizeJMSMessageID(message.getJMSMessageID()));
+                    dmsg.setCorrelationId(denormalizeJMSMessageID(message.getJMSCorrelationID()));
+                    dmsg.setTimestamp(message.getJMSTimestamp());
+                    dmsg.setTimeToLive(message.getJMSExpiration());
+
+                    Enumeration<?> ename = message.getPropertyNames();
+                    while (ename.hasMoreElements()) {
+                        String pname = (String)ename.nextElement();
+                        dmsg.setHeader(pname, message.getObjectProperty(pname));
+                    }
+            		
+                    dmsg.setHeader("JMSType", message.getJMSType());
+                    dmsg.setHeader("JMSPriority", Integer.valueOf(message.getJMSPriority()));
+                    dmsg.setHeader("JMSRedelivered", Boolean.valueOf(message.getJMSRedelivered()));
+                    dmsg.setHeader("JMSDeliveryMode", Integer.valueOf(message.getJMSDeliveryMode()));
+                    dmsg.setHeader(AsyncMessage.DESTINATION_CLIENT_ID_HEADER, subscriptionId);
+                    
+                    channel.receive(dmsg);
+                }
+                catch (IOException e) {
+                    if (transactedSessions) {
+                        try {
+                            jmsConsumerSession.rollback();
+                        }
+                        catch (JMSException f) {
+                            log.error("Could not rollback JMS session, messageId: %s", dmsg.getMessageId());
+                        }
+                    }
+
+                    throw new RuntimeException("IO Error", e);
+                }
+                catch (JMSException e) {
+                    if (transactedSessions) {
+                        try {
+                            jmsConsumerSession.rollback();
+                        }
+                        catch (JMSException f) {
+                            log.error("Could not rollback JMS session, messageId: %s", dmsg.getMessageId());
+                        }
+                    }
+
+                    throw new RuntimeException("JMS Error", e);
+                }
+                catch (MessageReceivingException e) {
+                    if (transactedSessions) {
+                        try {
+                            jmsConsumerSession.rollback();
+                        }
+                        catch (JMSException f) {
+                            log.error("Could not rollback JMS session, messageId: %s", dmsg.getMessageId());
+                        }
+                    }
+
+                    throw new RuntimeException("Channel delivery Error", e);
+                }
+
+                try {
+                    if (acknowledgeMode == Session.CLIENT_ACKNOWLEDGE)
+                        message.acknowledge();
+
+                    if (transactedSessions && !useGlassFishNoCommitWorkaround)
+                        jmsConsumerSession.commit();
+                }
+                catch (JMSException e) {
+                    if (e.getMessage() != null && e.getMessage().startsWith("MQJMSRA_DS4001"))
+                    	useGlassFishNoCommitWorkaround = true;
+                    else
+                        log.error(e, "Could not ack/commit JMS onMessage, messageId: %s", dmsg.getMessageId());
+
+                    // Message already delivered to client, should rollback or not ?
+                }
+            }
+
+    		private String denormalizeJMSMessageID(String messageId) {
+                if (messageId != null && messageId.startsWith("ID:"))
+                	messageId = messageId.substring(3);
+    			return messageId;
+    		}
+        }
+    }
+}