--- conflicted
+++ resolved
@@ -2059,11 +2059,7 @@
     }
 
     test {
-<<<<<<< HEAD
-        it.dependsOn 'testTomcat7', 'testJetty8', 'testJetty9', 'testGlassFishv31', 'testTomcat7JWS', 'testJetty9JWS', 'testGlassFishv4JWS'
-=======
-        it.dependsOn 'testTomcat7', 'testJetty8'		//, 'testGlassFishv31'
->>>>>>> 09a393e0
+        it.dependsOn 'testTomcat7', 'testJetty8', 'testJetty9', 'testTomcat7JWS', 'testJetty9JWS', 'testGlassFishv4JWS'
 
         excludes = [ 'org/granite/client/test/server/Test*' ]
     }
