--- conflicted
+++ resolved
@@ -1,233 +1,229 @@
-/*
- *   GRANITE DATA SERVICES
- *   Copyright (C) 2006-2013 GRANITE DATA SERVICES S.A.S.
- *
- *   This file is part of the Granite Data Services Platform.
- *
- *                               ***
- *
- *   Community License: GPL 3.0
- *
- *   This file is free software: you can redistribute it and/or modify
- *   it under the terms of the GNU General Public License as published
- *   by the Free Software Foundation, either version 3 of the License,
- *   or (at your option) any later version.
- *
- *   This file is distributed in the hope that it will be useful, but
- *   WITHOUT ANY WARRANTY; without even the implied warranty of
- *   MERCHANTABILITY or FITNESS FOR A PARTICULAR PURPOSE. See the
- *   GNU General Public License for more details.
- *
- *   You should have received a copy of the GNU General Public License
- *   along with this program. If not, see <http://www.gnu.org/licenses/>.
- *
- *                               ***
- *
- *   Available Commercial License: GraniteDS SLA 1.0
- *
- *   This is the appropriate option if you are creating proprietary
- *   applications and you are not prepared to distribute and share the
- *   source code of your application under the GPL v3 license.
- *
- *   Please visit http://www.granitedataservices.com/license for more
- *   details.
- */
-package org.granite.tide.data {
-	
-	import flash.events.Event;
-	import flash.events.EventDispatcher;
-	import flash.utils.getQualifiedClassName;
-	
-	import mx.logging.ILogger;
-	import mx.logging.Log;
-	import mx.messaging.events.ChannelFaultEvent;
-	import mx.messaging.events.MessageAckEvent;
-	import mx.messaging.events.MessageEvent;
-	import mx.messaging.events.MessageFaultEvent;
-	
-	import org.granite.gravity.Consumer;
-	import org.granite.tide.BaseContext;
-	import org.granite.tide.IComponent;
-	import org.granite.tide.Tide;
-	import org.granite.tide.events.TideSubscriptionEvent;
-    import org.granite.tide.service.DefaultChannelBuilder;
-    import org.granite.tide.service.IServerApp;
-    import org.granite.tide.service.ServerSession;
-    import org.granite.util.ClassUtil;
-    
-
-	[Bindable]
-    /**
-     * 	The DataObserver component can be bound to a JMS topic and receive updates to managed entities.<br/>
-     *  This component encapsulates a Gravity Consumer.<br/>
-     *  All updates received are merged in the global context and a Flex event is dispatched to indicate what happened.<br/>
-     *  <br/>
-     *  The events raised by this component are :<br/>
-     *  org.granite.tide.data.persist.&lt;entityName&gt;<br/>
-     *  org.granite.tide.data.update.&lt;entityName&gt;<br/>
-     *  org.granite.tide.data.remove.&lt;entityName&gt;<br/>
-     *  <br/>
-     * 	Where &lt;entityName&gt; is the unqualified class name of the entity.<br/>
-     * 
-     * 	@author William DRAI
-     */
-	public class DataObserver extends EventDispatcher implements IComponent {
-        
-        private static var log:ILogger = Log.getLogger("org.granite.tide.data.DataObserver");
-
-        private var _serverSession:ServerSession = null;
-        private var _type:String = null;
-        private var _componentName:String = null;
-		private var _consumer:Consumer = null;
-		
-		private var _name:String;
-		private var _context:BaseContext;
-
-
-<<<<<<< HEAD
-        public function DataObserver(serverSession:ServerSession = null, type:String = null):void {
-=======
-        public function DataObserver(serverSession:ServerSession = null, type:String = "long-polling"):void {
->>>>>>> 0fe428c4
-            _serverSession = serverSession;
-            _type = (type ? type : DefaultChannelBuilder.LONG_POLLING);
-        }
-
-        public function set serverSession(serverSession:ServerSession):void {
-            if (serverSession == _serverSession)
-                return;
-
-            _serverSession = serverSession;
-            initConsumer();
-        }
-
-        public function set type(type:String):void {
-            if (type == _type)
-                return;
-
-            _type = type;
-            initConsumer();
-        }
-
-		public function get meta_name():String {
-			return _consumer.destination;
-		}
-
-		public function meta_init(componentName:String, context:BaseContext):void {
-			if (!context.meta_isGlobal())
-				throw new Error("Cannot setup DataObserver on conversation context");
-			
-			context.meta_tide.setComponentRemoteSync(componentName, Tide.SYNC_NONE);
-			
-		    log.debug("init DataObserver {0}", componentName);
-			_context = context;
-            _componentName = componentName;
-            if (_serverSession == null)
-                _serverSession = context.meta_tide.mainServerSession;
-
-            initConsumer();
-        }
-
-        private function initConsumer():void {
-            if (_componentName == null)
-                return;
-
-	        _consumer = _serverSession.getConsumer(_type, _componentName);
-            _consumer.topic = "tideDataTopic";
-		}
-		
-		public function meta_clear():void {
-			if (_consumer.subscribed)
-				unsubscribe();
-		}
-		
-		public function set topic(topic:String):void {
-			_consumer.topic = topic;
-		}
-		
-		
-		/**
-		 * 	Subscribe the data topic
-		 */
-		public function subscribe():void {
-		    _consumer.subscribe();
-			_consumer.addEventListener(MessageAckEvent.ACKNOWLEDGE, subscribeHandler);
-			_consumer.addEventListener(MessageFaultEvent.FAULT, subscribeFaultHandler);
-			_consumer.addEventListener(ChannelFaultEvent.FAULT, subscribeFaultHandler);
-		    _consumer.addEventListener(MessageEvent.MESSAGE, messageHandler);
-		}
-		
-		public function subscribeHandler(event:Event):void {
-			log.info("destination {0} subscribed", meta_name);
-			_consumer.removeEventListener(MessageAckEvent.ACKNOWLEDGE, subscribeHandler);
-			_consumer.removeEventListener(MessageFaultEvent.FAULT, subscribeFaultHandler);
-			_consumer.removeEventListener(ChannelFaultEvent.FAULT, subscribeFaultHandler);
-			dispatchEvent(new TideSubscriptionEvent(TideSubscriptionEvent.TOPIC_SUBSCRIBED));
-		}
-		
-		private function subscribeFaultHandler(event:Event):void {
-			log.error("destination {0} could not be subscribed: {1}", meta_name, event.toString());
-			_consumer.removeEventListener(MessageAckEvent.ACKNOWLEDGE, subscribeHandler);
-			_consumer.removeEventListener(MessageFaultEvent.FAULT, subscribeFaultHandler);
-			_consumer.removeEventListener(ChannelFaultEvent.FAULT, subscribeFaultHandler);
-			dispatchEvent(new TideSubscriptionEvent(TideSubscriptionEvent.TOPIC_SUBSCRIBED_FAULT));
-		}
-
-		/**
-		 *  Unsubscribe the data topic
-		 */
-		public function unsubscribe():void {
-			if (!_consumer.connected || !_consumer.subscribed)
-				return;
-		    _consumer.addEventListener(MessageAckEvent.ACKNOWLEDGE, unsubscribeHandler);
-			_consumer.addEventListener(MessageFaultEvent.FAULT, unsubscribeFaultHandler);
-			_consumer.addEventListener(ChannelFaultEvent.FAULT, unsubscribeFaultHandler);
-            _serverSession.checkWaitForLogout();
-		    _consumer.unsubscribe();
-		}
-		
-		private function unsubscribeHandler(event:Event):void {
-			log.info("destination {0} unsubscribed", meta_name);
-		    _consumer.removeEventListener(MessageAckEvent.ACKNOWLEDGE, unsubscribeHandler);
-			_consumer.removeEventListener(MessageFaultEvent.FAULT, unsubscribeFaultHandler);
-			_consumer.removeEventListener(ChannelFaultEvent.FAULT, unsubscribeFaultHandler);
-	    	_consumer.disconnect();
-            _serverSession.tryLogout();
-			dispatchEvent(new TideSubscriptionEvent(TideSubscriptionEvent.TOPIC_UNSUBSCRIBED));
-		}
-		
-		private function unsubscribeFaultHandler(event:Event):void {
-			log.error("destination {0} could not be unsubscribed: {1}", meta_name, event.toString());
-			_consumer.removeEventListener(MessageAckEvent.ACKNOWLEDGE, unsubscribeHandler);
-			_consumer.removeEventListener(MessageFaultEvent.FAULT, unsubscribeFaultHandler);
-			_consumer.removeEventListener(ChannelFaultEvent.FAULT, unsubscribeFaultHandler);
-			_consumer.disconnect();
-			_serverSession.tryLogout();
-			dispatchEvent(new TideSubscriptionEvent(TideSubscriptionEvent.TOPIC_UNSUBSCRIBED_FAULT));
-		}
-
-
-		/**
-		 * 	Message handler that merges data from the JMS topic in the current context.<br/>
-		 *  Could be overriden to provide custom behaviour.
-		 * 
-		 *  @param event message event from the Consumer
-		 */
-        protected function messageHandler(event:MessageEvent):void {
-            log.debug("destination {0} message received {1}", meta_name, event.toString());
-            
-            // Save the call context because data has not been requested by the current user 
-            var savedCallContext:Object = _context.meta_saveAndResetCallContext();
-            try {
-                var receivedSessionId:String = event.message.headers["GDSSessionID"] as String;
-                var updates:Array = event.message.body as Array;
-                _context.meta_setServerSession(_serverSession);
-                _context.meta_handleUpdates(receivedSessionId != null && receivedSessionId != _serverSession.sessionId, updates);
-                _context.meta_handleUpdateEvents(updates);
-            }
-            finally {
-	      	    _context.meta_restoreCallContext(savedCallContext);
-            }
-        }
-	}
-}
+/*
+ *   GRANITE DATA SERVICES
+ *   Copyright (C) 2006-2013 GRANITE DATA SERVICES S.A.S.
+ *
+ *   This file is part of the Granite Data Services Platform.
+ *
+ *                               ***
+ *
+ *   Community License: GPL 3.0
+ *
+ *   This file is free software: you can redistribute it and/or modify
+ *   it under the terms of the GNU General Public License as published
+ *   by the Free Software Foundation, either version 3 of the License,
+ *   or (at your option) any later version.
+ *
+ *   This file is distributed in the hope that it will be useful, but
+ *   WITHOUT ANY WARRANTY; without even the implied warranty of
+ *   MERCHANTABILITY or FITNESS FOR A PARTICULAR PURPOSE. See the
+ *   GNU General Public License for more details.
+ *
+ *   You should have received a copy of the GNU General Public License
+ *   along with this program. If not, see <http://www.gnu.org/licenses/>.
+ *
+ *                               ***
+ *
+ *   Available Commercial License: GraniteDS SLA 1.0
+ *
+ *   This is the appropriate option if you are creating proprietary
+ *   applications and you are not prepared to distribute and share the
+ *   source code of your application under the GPL v3 license.
+ *
+ *   Please visit http://www.granitedataservices.com/license for more
+ *   details.
+ */
+package org.granite.tide.data {
+	
+	import flash.events.Event;
+	import flash.events.EventDispatcher;
+	import flash.utils.getQualifiedClassName;
+	
+	import mx.logging.ILogger;
+	import mx.logging.Log;
+	import mx.messaging.events.ChannelFaultEvent;
+	import mx.messaging.events.MessageAckEvent;
+	import mx.messaging.events.MessageEvent;
+	import mx.messaging.events.MessageFaultEvent;
+	
+	import org.granite.gravity.Consumer;
+	import org.granite.tide.BaseContext;
+	import org.granite.tide.IComponent;
+	import org.granite.tide.Tide;
+	import org.granite.tide.events.TideSubscriptionEvent;
+    import org.granite.tide.service.DefaultChannelBuilder;
+    import org.granite.tide.service.IServerApp;
+    import org.granite.tide.service.ServerSession;
+    import org.granite.util.ClassUtil;
+    
+
+	[Bindable]
+    /**
+     * 	The DataObserver component can be bound to a JMS topic and receive updates to managed entities.<br/>
+     *  This component encapsulates a Gravity Consumer.<br/>
+     *  All updates received are merged in the global context and a Flex event is dispatched to indicate what happened.<br/>
+     *  <br/>
+     *  The events raised by this component are :<br/>
+     *  org.granite.tide.data.persist.&lt;entityName&gt;<br/>
+     *  org.granite.tide.data.update.&lt;entityName&gt;<br/>
+     *  org.granite.tide.data.remove.&lt;entityName&gt;<br/>
+     *  <br/>
+     * 	Where &lt;entityName&gt; is the unqualified class name of the entity.<br/>
+     * 
+     * 	@author William DRAI
+     */
+	public class DataObserver extends EventDispatcher implements IComponent {
+        
+        private static var log:ILogger = Log.getLogger("org.granite.tide.data.DataObserver");
+
+        private var _serverSession:ServerSession = null;
+        private var _type:String = null;
+        private var _componentName:String = null;
+		private var _consumer:Consumer = null;
+		
+		private var _name:String;
+		private var _context:BaseContext;
+
+
+        public function DataObserver(serverSession:ServerSession = null, type:String = null):void {
+            _serverSession = serverSession;
+            _type = (type ? type : DefaultChannelBuilder.LONG_POLLING); 
+        }
+
+        public function set serverSession(serverSession:ServerSession):void {
+            if (serverSession == _serverSession)
+                return;
+
+            _serverSession = serverSession;
+            initConsumer();
+        }
+
+        public function set type(type:String):void {
+            if (type == _type)
+                return;
+
+            _type = type;
+            initConsumer();
+        }
+
+		public function get meta_name():String {
+			return _consumer.destination;
+		}
+
+		public function meta_init(componentName:String, context:BaseContext):void {
+			if (!context.meta_isGlobal())
+				throw new Error("Cannot setup DataObserver on conversation context");
+			
+			context.meta_tide.setComponentRemoteSync(componentName, Tide.SYNC_NONE);
+			
+		    log.debug("init DataObserver {0}", componentName);
+			_context = context;
+            _componentName = componentName;
+            if (_serverSession == null)
+                _serverSession = context.meta_tide.mainServerSession;
+
+            initConsumer();
+        }
+
+        private function initConsumer():void {
+            if (_componentName == null)
+                return;
+
+	        _consumer = _serverSession.getConsumer(_type, _componentName);
+            _consumer.topic = "tideDataTopic";
+		}
+		
+		public function meta_clear():void {
+			if (_consumer.subscribed)
+				unsubscribe();
+		}
+		
+		public function set topic(topic:String):void {
+			_consumer.topic = topic;
+		}
+		
+		
+		/**
+		 * 	Subscribe the data topic
+		 */
+		public function subscribe():void {
+		    _consumer.subscribe();
+			_consumer.addEventListener(MessageAckEvent.ACKNOWLEDGE, subscribeHandler);
+			_consumer.addEventListener(MessageFaultEvent.FAULT, subscribeFaultHandler);
+			_consumer.addEventListener(ChannelFaultEvent.FAULT, subscribeFaultHandler);
+		    _consumer.addEventListener(MessageEvent.MESSAGE, messageHandler);
+		}
+		
+		public function subscribeHandler(event:Event):void {
+			log.info("destination {0} subscribed", meta_name);
+			_consumer.removeEventListener(MessageAckEvent.ACKNOWLEDGE, subscribeHandler);
+			_consumer.removeEventListener(MessageFaultEvent.FAULT, subscribeFaultHandler);
+			_consumer.removeEventListener(ChannelFaultEvent.FAULT, subscribeFaultHandler);
+			dispatchEvent(new TideSubscriptionEvent(TideSubscriptionEvent.TOPIC_SUBSCRIBED));
+		}
+		
+		private function subscribeFaultHandler(event:Event):void {
+			log.error("destination {0} could not be subscribed: {1}", meta_name, event.toString());
+			_consumer.removeEventListener(MessageAckEvent.ACKNOWLEDGE, subscribeHandler);
+			_consumer.removeEventListener(MessageFaultEvent.FAULT, subscribeFaultHandler);
+			_consumer.removeEventListener(ChannelFaultEvent.FAULT, subscribeFaultHandler);
+			dispatchEvent(new TideSubscriptionEvent(TideSubscriptionEvent.TOPIC_SUBSCRIBED_FAULT));
+		}
+
+		/**
+		 *  Unsubscribe the data topic
+		 */
+		public function unsubscribe():void {
+			if (!_consumer.connected || !_consumer.subscribed)
+				return;
+		    _consumer.addEventListener(MessageAckEvent.ACKNOWLEDGE, unsubscribeHandler);
+			_consumer.addEventListener(MessageFaultEvent.FAULT, unsubscribeFaultHandler);
+			_consumer.addEventListener(ChannelFaultEvent.FAULT, unsubscribeFaultHandler);
+            _serverSession.checkWaitForLogout();
+		    _consumer.unsubscribe();
+		}
+		
+		private function unsubscribeHandler(event:Event):void {
+			log.info("destination {0} unsubscribed", meta_name);
+		    _consumer.removeEventListener(MessageAckEvent.ACKNOWLEDGE, unsubscribeHandler);
+			_consumer.removeEventListener(MessageFaultEvent.FAULT, unsubscribeFaultHandler);
+			_consumer.removeEventListener(ChannelFaultEvent.FAULT, unsubscribeFaultHandler);
+	    	_consumer.disconnect();
+            _serverSession.tryLogout();
+			dispatchEvent(new TideSubscriptionEvent(TideSubscriptionEvent.TOPIC_UNSUBSCRIBED));
+		}
+		
+		private function unsubscribeFaultHandler(event:Event):void {
+			log.error("destination {0} could not be unsubscribed: {1}", meta_name, event.toString());
+			_consumer.removeEventListener(MessageAckEvent.ACKNOWLEDGE, unsubscribeHandler);
+			_consumer.removeEventListener(MessageFaultEvent.FAULT, unsubscribeFaultHandler);
+			_consumer.removeEventListener(ChannelFaultEvent.FAULT, unsubscribeFaultHandler);
+			_consumer.disconnect();
+			_serverSession.tryLogout();
+			dispatchEvent(new TideSubscriptionEvent(TideSubscriptionEvent.TOPIC_UNSUBSCRIBED_FAULT));
+		}
+
+
+		/**
+		 * 	Message handler that merges data from the JMS topic in the current context.<br/>
+		 *  Could be overriden to provide custom behaviour.
+		 * 
+		 *  @param event message event from the Consumer
+		 */
+        protected function messageHandler(event:MessageEvent):void {
+            log.debug("destination {0} message received {1}", meta_name, event.toString());
+            
+            // Save the call context because data has not been requested by the current user 
+            var savedCallContext:Object = _context.meta_saveAndResetCallContext();
+            try {
+                var receivedSessionId:String = event.message.headers["GDSSessionID"] as String;
+                var updates:Array = event.message.body as Array;
+                _context.meta_setServerSession(_serverSession);
+                _context.meta_handleUpdates(receivedSessionId != null && receivedSessionId != _serverSession.sessionId, updates);
+                _context.meta_handleUpdateEvents(updates);
+            }
+            finally {
+	      	    _context.meta_restoreCallContext(savedCallContext);
+            }
+        }
+	}
+}