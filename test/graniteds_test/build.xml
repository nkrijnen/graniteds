<?xml version="1.0" encoding="UTF-8"?>

<!--
  GRANITE DATA SERVICES
  Copyright (C) 2011 GRANITE DATA SERVICES S.A.S.

  This file is part of Granite Data Services.

  Granite Data Services is free software; you can redistribute it and/or modify
  it under the terms of the GNU Library General Public License as published by
  the Free Software Foundation; either version 2 of the License, or (at your
  option) any later version.

  Granite Data Services is distributed in the hope that it will be useful, but
  WITHOUT ANY WARRANTY; without even the implied warranty of MERCHANTABILITY or
  FITNESS FOR A PARTICULAR PURPOSE. See the GNU Library General Public License
  for more details.

  You should have received a copy of the GNU Library General Public License
  along with this library; if not, see <http://www.gnu.org/licenses/>.
-->

<project name="graniteds-test" default="tests" basedir=".">
	
    <!--
     ! Properties: EDIT THE 'test/env.properties' FILE TO REFLECT YOUR ENVIRONMENT.
     !-->
	<dirname property="gds.dir" file="../." />

    <property file="env.properties"/>
	<property name="gds.lib" value="${gds.dir}/lib"/>
	<property name="gds.build" value="${gds.dir}/build"/>
	
	<!--
     ! Build Message.
     !-->
    <echo message="==============================================================================="/>
<<<<<<< HEAD
    <echo message="  Testing ${Name}"/>
    <echo message="  "/>
    <echo message="  $FLEX_HOME = ${FLEX_HOME}"/>
=======
    <echo message="  Building ${Name}"/>
    <echo message="  "/>
    <echo message="  $FLEX_HOME = ${FLEX_HOME}"/>
    <echo message="  $FLEX_TASKS_JAR = ${FLEX_TASKS_JAR}"/>
>>>>>>> 3ed18805
    <echo message="  "/>
    <echo message="  $gds.dir = ${gds.dir}"/>
    <echo message="  $gds.lib = ${gds.lib}"/>
    <echo message="  $gds.build = ${gds.build}"/>
    <echo message="==============================================================================="/>

    <!--
     ! Flex SDK tasks (mxmlc, compc, html-wrapper, flexunit).
     !-->
<<<<<<< HEAD
    <taskdef resource="flexTasks.tasks" classpath="${FLEX_HOME}/ant/lib/flexTasks.jar" />
=======
    <taskdef resource="flexTasks.tasks" classpath="${FLEX_TASKS_JAR}" />
>>>>>>> 3ed18805
	
	<taskdef resource="flexUnitTasks.tasks" classpath="lib/flexUnitTasks-4.1.0.jar"/>
	
	<!--
	 ! Jar dependencies (used conditionally).
	 !-->
	<path id="main.jar">
		<fileset dir="${gds.lib}">
			<include name="javax.servlet.jar"/>
		</fileset>
	</path>
	<path id="granite.jar">
		<fileset dir="${gds.build}">
			<include name="granite.jar"/>
		</fileset>
	</path>
	<path id="log4j.jar">
		<fileset dir="${gds.lib}">
			<include name="log4j.jar"/>
		</fileset>
	</path>
	<path id="hibernate.jar">
		<fileset dir="${gds.lib}">
			<include name="ejb3-persistence.jar"/>
			<include name="hibernate3.jar"/>
			<include name="hibernate-annotations.jar"/>
			<include name="hibernate-commons-annotations.jar"/>
			<include name="dom4j.jar"/>
			<include name="antlr-2.7.7.jar"/>
			<include name="asm-1.5.3.jar"/>
			<include name="cglib-2.1_3.jar"/>
			<include name="jta.jar"/>
			<include name="commons-collections.jar"/>
		</fileset>
	</path>
	<path id="hibernate-validator.jar">
		<fileset dir="${gds.lib}">
			<include name="hibernate-validator.jar"/>
			<include name="hibernate-commons-annotations.jar"/>
			<include name="slf4j-api.jar"/>
			<include name="slf4j-jboss-logging.jar"/>
		</fileset>
	</path>
	<path id="granite-hibernate.jar">
		<fileset dir="${gds.build}">
			<include name="granite-hibernate.jar"/>
		</fileset>
	</path>
	<path id="seam.jar">
		<fileset dir="${gds.lib}">
			<include name="dom4j.jar"/>
			<include name="javassist-3.6.jar"/>
			<include name="jboss-seam.jar"/>
			<include name="jboss-seam21.jar"/>
			<include name="jboss-el.jar"/>
			<include name="el-api.jar"/>
			<include name="jsf-api.jar"/>
		</fileset>
	</path>
	<path id="granite-seam.jar">
		<fileset dir="${gds.build}">
			<include name="granite-seam21.jar"/>
		</fileset>
	</path>
	
	<path id="gds.classpath">
		<pathelement location="${gds.lib}/junit-4.4.jar"/>
		<path refid="main.jar"/>
	    <path refid="hibernate.jar"/>
	    <path refid="hibernate-validator.jar"/>
	    <path refid="seam.jar"/>
	    <path refid="granite.jar"/>
	    <path refid="granite-hibernate.jar"/>
	    <path refid="granite-seam.jar"/>
	</path>

	
    <!--
     ! Compile Java sources (unless this script is launched from Eclipse).
     !-->
    <target name="build.javac" description="Compile Java sources">
    	<mkdir dir="classes"/>
        <javac destdir="classes" srcdir="java" classpathref="gds.classpath" debug="true"
            target="1.5" source="1.5"/>
        <copy todir="classes">
            <fileset dir="resources">
                <include name="*.xml"/>
                <include name="*.properties"/>
                <include name="WEB-INF/**"/>
                <include name="META-INF/**"/>
            </fileset>
        </copy>
    </target>
	
	<target name="tests.java" depends="build.javac" description="Run Java tests">
		<mkdir dir="test-reports/java"/>
		
		<junit printsummary="yes" showoutput="true">
			<classpath>
				<path refid="gds.classpath"/>
				<pathelement path="classes"/>
			</classpath>
			
			<formatter type="xml"/>
			
			<batchtest todir="test-reports/java" fork="true">
				<fileset dir="java">
			    	<include name="**/*Test.java"/>
			    	<exclude name="**/Abstract*.java"/>
			    </fileset>
			</batchtest>
		</junit>
		
		<junitreport todir="test-reports/java">
		  	<fileset dir="./test-reports/java">
		    	<include name="TEST-*.xml"/>
		  	</fileset>
		  	<report todir="test-reports/java"/>
		</junitreport>	
	</target>
	
    <!--
     ! Build swf (if swf is out of date).
     !-->
    <target name="build.mxmlc" description="Build Flex tests swf">
    	<mkdir dir="swf"/>
        <mxmlc
            output="swf/tests.swf"
        	file="flex/TestRunner.mxml"
            use-network="false"
            debug="true"
            incremental="true">

            <load-config filename="${FLEX_HOME}/frameworks/flex-config.xml"/>

            <source-path path-element="${FLEX_HOME}/frameworks"/>
            <source-path path-element="flex"/>
        	
        	<!-- Standard annotations -->
			<keep-as3-metadata name="Bindable"/>
		    <keep-as3-metadata name="Managed"/>
		    <keep-as3-metadata name="ChangeEvent"/>
		    <keep-as3-metadata name="NonCommittingChangeEvent"/>
		    <keep-as3-metadata name="Transient"/>

        	<!-- Tide annotations -->
        	<keep-as3-metadata name="Id"/>
        	<keep-as3-metadata name="Version"/>
        	<keep-as3-metadata name="Name"/>
        	<keep-as3-metadata name="In"/>
        	<keep-as3-metadata name="Inject"/>
        	<keep-as3-metadata name="Out"/>
        	<keep-as3-metadata name="Produces"/>
        	<keep-as3-metadata name="ManagedEvent"/>
        	<keep-as3-metadata name="Observer"/>
        	<keep-as3-metadata name="PostConstruct"/>
        	<keep-as3-metadata name="Destroy"/>
        	<keep-as3-metadata name="Test"/>
        	<keep-as3-metadata name="Suite"/>
        	<keep-as3-metadata name="RunWith"/>

        	<!-- All granite-essentials.swc classes are included in the output swf -->
            <compiler.include-libraries dir="${gds.build}" append="true">
                <include name="granite-essentials.swc" />
            </compiler.include-libraries>

        	<!-- Actually used only granite.swc classes are included in the output swf -->
        	<compiler.library-path dir="${gds.build}" append="true">
        		<include name="granite.swc"/>
        	</compiler.library-path>
        	
        	<compiler.library-path dir="libs" append="true">
        		<include name="flexunit*-4.1.0.swc"/>
        	</compiler.library-path>
<<<<<<< HEAD
            
            <compiler.headless-server>true</compiler.headless-server>
=======
>>>>>>> 3ed18805
        </mxmlc>
    </target>
	
	<target name="tests.flex" depends="build.mxmlc" description="Run Flex tests">
		<mkdir dir="test-reports/flex"/>
<<<<<<< HEAD
		<flexunit swf="swf/tests.swf" todir="test-reports/flex" headless="true" localTrusted="true" verbose="true"/>
=======
		<flexunit swf="swf/tests.swf" todir="test-reports/flex" />
>>>>>>> 3ed18805
		
		<junitreport todir="test-reports/flex">
		  	<fileset dir="./test-reports/flex">
		    	<include name="TEST-*.xml"/>
		  	</fileset>
		  	<report todir="test-reports/flex"/>
		</junitreport>	
	</target>
	
	<target name="tests" depends="tests.java,tests.flex" description="Run tests"/>
	
    <!--
     ! Clean.
     !-->
    <target name="clean">
    	<delete dir="classes"/>
    	<delete dir="swf"/>
    	<delete dir="test-reports"/>
    </target>

</project>
<|MERGE_RESOLUTION|>--- conflicted
+++ resolved
@@ -1,271 +1,253 @@
-<?xml version="1.0" encoding="UTF-8"?>
-
-<!--
-  GRANITE DATA SERVICES
-  Copyright (C) 2011 GRANITE DATA SERVICES S.A.S.
-
-  This file is part of Granite Data Services.
-
-  Granite Data Services is free software; you can redistribute it and/or modify
-  it under the terms of the GNU Library General Public License as published by
-  the Free Software Foundation; either version 2 of the License, or (at your
-  option) any later version.
-
-  Granite Data Services is distributed in the hope that it will be useful, but
-  WITHOUT ANY WARRANTY; without even the implied warranty of MERCHANTABILITY or
-  FITNESS FOR A PARTICULAR PURPOSE. See the GNU Library General Public License
-  for more details.
-
-  You should have received a copy of the GNU Library General Public License
-  along with this library; if not, see <http://www.gnu.org/licenses/>.
--->
-
-<project name="graniteds-test" default="tests" basedir=".">
-	
-    <!--
-     ! Properties: EDIT THE 'test/env.properties' FILE TO REFLECT YOUR ENVIRONMENT.
-     !-->
-	<dirname property="gds.dir" file="../." />
-
-    <property file="env.properties"/>
-	<property name="gds.lib" value="${gds.dir}/lib"/>
-	<property name="gds.build" value="${gds.dir}/build"/>
-	
-	<!--
-     ! Build Message.
-     !-->
-    <echo message="==============================================================================="/>
-<<<<<<< HEAD
-    <echo message="  Testing ${Name}"/>
-    <echo message="  "/>
-    <echo message="  $FLEX_HOME = ${FLEX_HOME}"/>
-=======
-    <echo message="  Building ${Name}"/>
-    <echo message="  "/>
-    <echo message="  $FLEX_HOME = ${FLEX_HOME}"/>
-    <echo message="  $FLEX_TASKS_JAR = ${FLEX_TASKS_JAR}"/>
->>>>>>> 3ed18805
-    <echo message="  "/>
-    <echo message="  $gds.dir = ${gds.dir}"/>
-    <echo message="  $gds.lib = ${gds.lib}"/>
-    <echo message="  $gds.build = ${gds.build}"/>
-    <echo message="==============================================================================="/>
-
-    <!--
-     ! Flex SDK tasks (mxmlc, compc, html-wrapper, flexunit).
-     !-->
-<<<<<<< HEAD
-    <taskdef resource="flexTasks.tasks" classpath="${FLEX_HOME}/ant/lib/flexTasks.jar" />
-=======
-    <taskdef resource="flexTasks.tasks" classpath="${FLEX_TASKS_JAR}" />
->>>>>>> 3ed18805
-	
-	<taskdef resource="flexUnitTasks.tasks" classpath="lib/flexUnitTasks-4.1.0.jar"/>
-	
-	<!--
-	 ! Jar dependencies (used conditionally).
-	 !-->
-	<path id="main.jar">
-		<fileset dir="${gds.lib}">
-			<include name="javax.servlet.jar"/>
-		</fileset>
-	</path>
-	<path id="granite.jar">
-		<fileset dir="${gds.build}">
-			<include name="granite.jar"/>
-		</fileset>
-	</path>
-	<path id="log4j.jar">
-		<fileset dir="${gds.lib}">
-			<include name="log4j.jar"/>
-		</fileset>
-	</path>
-	<path id="hibernate.jar">
-		<fileset dir="${gds.lib}">
-			<include name="ejb3-persistence.jar"/>
-			<include name="hibernate3.jar"/>
-			<include name="hibernate-annotations.jar"/>
-			<include name="hibernate-commons-annotations.jar"/>
-			<include name="dom4j.jar"/>
-			<include name="antlr-2.7.7.jar"/>
-			<include name="asm-1.5.3.jar"/>
-			<include name="cglib-2.1_3.jar"/>
-			<include name="jta.jar"/>
-			<include name="commons-collections.jar"/>
-		</fileset>
-	</path>
-	<path id="hibernate-validator.jar">
-		<fileset dir="${gds.lib}">
-			<include name="hibernate-validator.jar"/>
-			<include name="hibernate-commons-annotations.jar"/>
-			<include name="slf4j-api.jar"/>
-			<include name="slf4j-jboss-logging.jar"/>
-		</fileset>
-	</path>
-	<path id="granite-hibernate.jar">
-		<fileset dir="${gds.build}">
-			<include name="granite-hibernate.jar"/>
-		</fileset>
-	</path>
-	<path id="seam.jar">
-		<fileset dir="${gds.lib}">
-			<include name="dom4j.jar"/>
-			<include name="javassist-3.6.jar"/>
-			<include name="jboss-seam.jar"/>
-			<include name="jboss-seam21.jar"/>
-			<include name="jboss-el.jar"/>
-			<include name="el-api.jar"/>
-			<include name="jsf-api.jar"/>
-		</fileset>
-	</path>
-	<path id="granite-seam.jar">
-		<fileset dir="${gds.build}">
-			<include name="granite-seam21.jar"/>
-		</fileset>
-	</path>
-	
-	<path id="gds.classpath">
-		<pathelement location="${gds.lib}/junit-4.4.jar"/>
-		<path refid="main.jar"/>
-	    <path refid="hibernate.jar"/>
-	    <path refid="hibernate-validator.jar"/>
-	    <path refid="seam.jar"/>
-	    <path refid="granite.jar"/>
-	    <path refid="granite-hibernate.jar"/>
-	    <path refid="granite-seam.jar"/>
-	</path>
-
-	
-    <!--
-     ! Compile Java sources (unless this script is launched from Eclipse).
-     !-->
-    <target name="build.javac" description="Compile Java sources">
-    	<mkdir dir="classes"/>
-        <javac destdir="classes" srcdir="java" classpathref="gds.classpath" debug="true"
-            target="1.5" source="1.5"/>
-        <copy todir="classes">
-            <fileset dir="resources">
-                <include name="*.xml"/>
-                <include name="*.properties"/>
-                <include name="WEB-INF/**"/>
-                <include name="META-INF/**"/>
-            </fileset>
-        </copy>
-    </target>
-	
-	<target name="tests.java" depends="build.javac" description="Run Java tests">
-		<mkdir dir="test-reports/java"/>
-		
-		<junit printsummary="yes" showoutput="true">
-			<classpath>
-				<path refid="gds.classpath"/>
-				<pathelement path="classes"/>
-			</classpath>
-			
-			<formatter type="xml"/>
-			
-			<batchtest todir="test-reports/java" fork="true">
-				<fileset dir="java">
-			    	<include name="**/*Test.java"/>
-			    	<exclude name="**/Abstract*.java"/>
-			    </fileset>
-			</batchtest>
-		</junit>
-		
-		<junitreport todir="test-reports/java">
-		  	<fileset dir="./test-reports/java">
-		    	<include name="TEST-*.xml"/>
-		  	</fileset>
-		  	<report todir="test-reports/java"/>
-		</junitreport>	
-	</target>
-	
-    <!--
-     ! Build swf (if swf is out of date).
-     !-->
-    <target name="build.mxmlc" description="Build Flex tests swf">
-    	<mkdir dir="swf"/>
-        <mxmlc
-            output="swf/tests.swf"
-        	file="flex/TestRunner.mxml"
-            use-network="false"
-            debug="true"
-            incremental="true">
-
-            <load-config filename="${FLEX_HOME}/frameworks/flex-config.xml"/>
-
-            <source-path path-element="${FLEX_HOME}/frameworks"/>
-            <source-path path-element="flex"/>
-        	
-        	<!-- Standard annotations -->
-			<keep-as3-metadata name="Bindable"/>
-		    <keep-as3-metadata name="Managed"/>
-		    <keep-as3-metadata name="ChangeEvent"/>
-		    <keep-as3-metadata name="NonCommittingChangeEvent"/>
-		    <keep-as3-metadata name="Transient"/>
-
-        	<!-- Tide annotations -->
-        	<keep-as3-metadata name="Id"/>
-        	<keep-as3-metadata name="Version"/>
-        	<keep-as3-metadata name="Name"/>
-        	<keep-as3-metadata name="In"/>
-        	<keep-as3-metadata name="Inject"/>
-        	<keep-as3-metadata name="Out"/>
-        	<keep-as3-metadata name="Produces"/>
-        	<keep-as3-metadata name="ManagedEvent"/>
-        	<keep-as3-metadata name="Observer"/>
-        	<keep-as3-metadata name="PostConstruct"/>
-        	<keep-as3-metadata name="Destroy"/>
-        	<keep-as3-metadata name="Test"/>
-        	<keep-as3-metadata name="Suite"/>
-        	<keep-as3-metadata name="RunWith"/>
-
-        	<!-- All granite-essentials.swc classes are included in the output swf -->
-            <compiler.include-libraries dir="${gds.build}" append="true">
-                <include name="granite-essentials.swc" />
-            </compiler.include-libraries>
-
-        	<!-- Actually used only granite.swc classes are included in the output swf -->
-        	<compiler.library-path dir="${gds.build}" append="true">
-        		<include name="granite.swc"/>
-        	</compiler.library-path>
-        	
-        	<compiler.library-path dir="libs" append="true">
-        		<include name="flexunit*-4.1.0.swc"/>
-        	</compiler.library-path>
-<<<<<<< HEAD
-            
-            <compiler.headless-server>true</compiler.headless-server>
-=======
->>>>>>> 3ed18805
-        </mxmlc>
-    </target>
-	
-	<target name="tests.flex" depends="build.mxmlc" description="Run Flex tests">
-		<mkdir dir="test-reports/flex"/>
-<<<<<<< HEAD
-		<flexunit swf="swf/tests.swf" todir="test-reports/flex" headless="true" localTrusted="true" verbose="true"/>
-=======
-		<flexunit swf="swf/tests.swf" todir="test-reports/flex" />
->>>>>>> 3ed18805
-		
-		<junitreport todir="test-reports/flex">
-		  	<fileset dir="./test-reports/flex">
-		    	<include name="TEST-*.xml"/>
-		  	</fileset>
-		  	<report todir="test-reports/flex"/>
-		</junitreport>	
-	</target>
-	
-	<target name="tests" depends="tests.java,tests.flex" description="Run tests"/>
-	
-    <!--
-     ! Clean.
-     !-->
-    <target name="clean">
-    	<delete dir="classes"/>
-    	<delete dir="swf"/>
-    	<delete dir="test-reports"/>
-    </target>
-
-</project>
+<?xml version="1.0" encoding="UTF-8"?>
+
+<!--
+  GRANITE DATA SERVICES
+  Copyright (C) 2011 GRANITE DATA SERVICES S.A.S.
+
+  This file is part of Granite Data Services.
+
+  Granite Data Services is free software; you can redistribute it and/or modify
+  it under the terms of the GNU Library General Public License as published by
+  the Free Software Foundation; either version 2 of the License, or (at your
+  option) any later version.
+
+  Granite Data Services is distributed in the hope that it will be useful, but
+  WITHOUT ANY WARRANTY; without even the implied warranty of MERCHANTABILITY or
+  FITNESS FOR A PARTICULAR PURPOSE. See the GNU Library General Public License
+  for more details.
+
+  You should have received a copy of the GNU Library General Public License
+  along with this library; if not, see <http://www.gnu.org/licenses/>.
+-->
+
+<project name="graniteds-test" default="tests" basedir=".">
+	
+    <!--
+     ! Properties: EDIT THE 'test/env.properties' FILE TO REFLECT YOUR ENVIRONMENT.
+     !-->
+	<dirname property="gds.dir" file="../." />
+
+    <property file="env.properties"/>
+	<property name="gds.lib" value="${gds.dir}/lib"/>
+	<property name="gds.build" value="${gds.dir}/build"/>
+	<property name="gds.test" value="${gds.dir}/test/graniteds_test"/>
+	
+	<!--
+     ! Build Message.
+     !-->
+    <echo message="==============================================================================="/>
+    <echo message="  Testing GraniteDS ${GDS_VERSION}"/>
+    <echo message="  "/>
+    <echo message="  $FLEX_HOME = ${FLEX_HOME}"/>
+    <echo message="  "/>
+    <echo message="  $gds.dir = ${gds.dir}"/>
+    <echo message="  $gds.lib = ${gds.lib}"/>
+    <echo message="  $gds.build = ${gds.build}"/>
+    <echo message="==============================================================================="/>
+
+    <!--
+     ! Flex SDK tasks (mxmlc, compc, html-wrapper, flexunit).
+     !-->
+    <taskdef resource="flexTasks.tasks" classpath="${FLEX_HOME}/ant/lib/flexTasks.jar" />
+	
+	<taskdef resource="flexUnitTasks.tasks" classpath="lib/flexUnitTasks-4.1.0.jar"/>
+	
+	<!--
+	 ! Jar dependencies (used conditionally).
+	 !-->
+	<path id="main.jar">
+		<fileset dir="${gds.lib}">
+			<include name="javax.servlet.jar"/>
+		</fileset>
+	</path>
+	<path id="granite.jar">
+		<fileset dir="${gds.build}">
+			<include name="granite.jar"/>
+		</fileset>
+	</path>
+	<path id="log4j.jar">
+		<fileset dir="${gds.lib}">
+			<include name="log4j.jar"/>
+		</fileset>
+	</path>
+	<path id="hibernate.jar">
+		<fileset dir="${gds.lib}">
+			<include name="ejb3-persistence.jar"/>
+			<include name="hibernate3.jar"/>
+			<include name="hibernate-annotations.jar"/>
+			<include name="hibernate-commons-annotations.jar"/>
+			<include name="dom4j.jar"/>
+			<include name="antlr-2.7.7.jar"/>
+			<include name="asm-1.5.3.jar"/>
+			<include name="cglib-2.1_3.jar"/>
+			<include name="jta.jar"/>
+			<include name="commons-collections.jar"/>
+		</fileset>
+	</path>
+	<path id="hibernate-validator.jar">
+		<fileset dir="${gds.lib}">
+			<include name="hibernate-validator.jar"/>
+			<include name="hibernate-commons-annotations.jar"/>
+			<include name="slf4j-api.jar"/>
+			<include name="slf4j-jboss-logging.jar"/>
+		</fileset>
+	</path>
+	<path id="granite-hibernate.jar">
+		<fileset dir="${gds.build}">
+			<include name="granite-hibernate.jar"/>
+		</fileset>
+	</path>
+	<path id="seam.jar">
+		<fileset dir="${gds.lib}">
+			<include name="dom4j.jar"/>
+			<include name="javassist-3.6.jar"/>
+			<include name="jboss-seam.jar"/>
+			<include name="jboss-seam21.jar"/>
+			<include name="jboss-el.jar"/>
+			<include name="el-api.jar"/>
+			<include name="jsf-api.jar"/>
+		</fileset>
+	</path>
+	<path id="granite-seam.jar">
+		<fileset dir="${gds.build}">
+			<include name="granite-seam21.jar"/>
+		</fileset>
+	</path>
+	
+	<path id="gds.classpath">
+		<pathelement location="${gds.lib}/junit-4.4.jar"/>
+		<path refid="main.jar"/>
+	    <path refid="hibernate.jar"/>
+	    <path refid="hibernate-validator.jar"/>
+	    <path refid="seam.jar"/>
+	    <path refid="granite.jar"/>
+	    <path refid="granite-hibernate.jar"/>
+	    <path refid="granite-seam.jar"/>
+	</path>
+
+	
+    <!--
+     ! Compile Java sources (unless this script is launched from Eclipse).
+     !-->
+    <target name="build.javac" description="Compile Java sources">
+    	<mkdir dir="classes"/>
+        <javac destdir="classes" srcdir="java" classpathref="gds.classpath" debug="true"
+            target="1.5" source="1.5"/>
+        <copy todir="classes">
+            <fileset dir="resources">
+                <include name="*.xml"/>
+                <include name="*.properties"/>
+                <include name="WEB-INF/**"/>
+                <include name="META-INF/**"/>
+            </fileset>
+        </copy>
+    </target>
+	
+	<target name="tests.java" depends="build.javac" description="Run Java tests">
+		<mkdir dir="test-reports/java"/>
+		
+		<junit printsummary="yes" showoutput="true">
+			<classpath>
+				<path refid="gds.classpath"/>
+				<pathelement path="classes"/>
+			</classpath>
+			
+			<formatter type="xml"/>
+			
+			<batchtest todir="test-reports/java" fork="true">
+				<fileset dir="java">
+			    	<include name="**/*Test.java"/>
+			    	<exclude name="**/Abstract*.java"/>
+			    </fileset>
+			</batchtest>
+		</junit>
+		
+		<junitreport todir="test-reports/java">
+		  	<fileset dir="./test-reports/java">
+		    	<include name="TEST-*.xml"/>
+		  	</fileset>
+		  	<report todir="test-reports/java"/>
+		</junitreport>	
+	</target>
+	
+    <!--
+     ! Build swf (if swf is out of date).
+     !-->
+    <target name="build.mxmlc" description="Build Flex tests swf">
+    	<mkdir dir="${gds.test}/swf"/>
+        <mxmlc
+            output="${gds.test}/swf/tests.swf"
+        	file="${gds.test}/flex/TestRunner.mxml"
+            use-network="false"
+            debug="true">
+
+            <load-config filename="${FLEX_HOME}/frameworks/flex-config.xml"/>
+
+            <source-path path-element="${FLEX_HOME}/frameworks"/>
+            <source-path path-element="${gds.test}/flex"/>
+        	
+        	<!-- Standard annotations -->
+			<keep-as3-metadata name="Bindable"/>
+		    <keep-as3-metadata name="Managed"/>
+		    <keep-as3-metadata name="ChangeEvent"/>
+		    <keep-as3-metadata name="NonCommittingChangeEvent"/>
+		    <keep-as3-metadata name="Transient"/>
+
+        	<!-- Tide annotations -->
+        	<keep-as3-metadata name="Id"/>
+        	<keep-as3-metadata name="Version"/>
+        	<keep-as3-metadata name="Name"/>
+        	<keep-as3-metadata name="In"/>
+        	<keep-as3-metadata name="Inject"/>
+        	<keep-as3-metadata name="Out"/>
+        	<keep-as3-metadata name="Produces"/>
+        	<keep-as3-metadata name="ManagedEvent"/>
+        	<keep-as3-metadata name="Observer"/>
+        	<keep-as3-metadata name="PostConstruct"/>
+        	<keep-as3-metadata name="Destroy"/>
+        	<keep-as3-metadata name="Test"/>
+        	<keep-as3-metadata name="Suite"/>
+        	<keep-as3-metadata name="RunWith"/>
+
+        	<!-- All granite-essentials.swc classes are included in the output swf -->
+            <compiler.include-libraries dir="${gds.build}" append="true">
+                <include name="granite-essentials.swc" />
+            </compiler.include-libraries>
+
+        	<!-- Actually used only granite.swc classes are included in the output swf -->
+        	<compiler.library-path dir="${gds.build}" append="true">
+        		<include name="granite.swc"/>
+        	</compiler.library-path>
+        	
+        	<compiler.library-path dir="${gds.test}/libs" append="true">
+        		<include name="flexunit*-4.1.0.swc"/>
+        	</compiler.library-path>
+            
+            <compiler.headless-server>true</compiler.headless-server>
+        </mxmlc>
+    </target>
+	
+	<target name="tests.flex" depends="build.mxmlc" description="Run Flex tests">
+		<mkdir dir="${gds.test}/test-reports/flex"/>
+		<flexunit swf="${gds.test}/swf/tests.swf" todir="${gds.test}/test-reports/flex" headless="true" localTrusted="true" verbose="true"/>
+		
+		<junitreport todir="${gds.test}/test-reports/flex">
+		  	<fileset dir="${gds.test}/test-reports/flex">
+		    	<include name="TEST-*.xml"/>
+		  	</fileset>
+		  	<report todir="${gds.test}/test-reports/flex"/>
+		</junitreport>	
+	</target>
+	
+	<target name="tests" depends="tests.java,tests.flex" description="Run tests"/>
+	
+    <!--
+     ! Clean.
+     !-->
+    <target name="clean">
+    	<delete dir="classes"/>
+    	<delete dir="swf"/>
+    	<delete dir="test-reports"/>
+    </target>
+
+</project>