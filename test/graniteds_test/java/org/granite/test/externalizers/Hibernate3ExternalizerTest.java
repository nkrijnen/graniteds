--- conflicted
+++ resolved
@@ -1,77 +1,72 @@
-package org.granite.test.externalizers;
-
-import java.io.ByteArrayInputStream;
-import java.io.ByteArrayOutputStream;
-import java.io.InputStream;
-import java.io.ObjectInput;
-import java.io.ObjectOutput;
-import java.util.HashMap;
-import java.util.Properties;
-
-import javax.persistence.EntityManager;
-import javax.persistence.EntityTransaction;
-
-import org.granite.context.GraniteContext;
-import org.granite.context.SimpleGraniteContext;
-import org.junit.Assert;
-import org.junit.Test;
-
-
-public class Hibernate3ExternalizerTest extends AbstractJPAExternalizerTest {
-	
-	@Override
-	protected String setProperties(Properties props) {
-		return "hibernate";
-<<<<<<< HEAD
-	}
-	
-=======
-	}	
->>>>>>> 5051be4a
-    
-    @Test
-    public void testSerializationProxy3() throws Exception {
-        GraniteContext gc = SimpleGraniteContext.createThreadInstance(graniteConfig, servicesConfig, new HashMap<String, Object>());
-
-        EntityManager entityManager = entityManagerFactory.createEntityManager();
-        EntityTransaction et = entityManager.getTransaction();
-        et.begin();
-        
-        Entity8 e8 = new Entity8();
-        e8.setName("Test");
-        Entity7 e7 = new Entity7();
-        e7.setName("Test");
-        e7.setEntity8(e8);
-        entityManager.persist(e7);
-        
-        entityManager.flush();
-        et.commit();
-        entityManager.close();
-        
-        entityManager = entityManagerFactory.createEntityManager();     
-        et = entityManager.getTransaction();
-        et.begin();
-        
-        e7 = entityManager.find(Entity7.class, e7.getId());
-        
-        entityManager.flush();
-        et.commit();
-        entityManager.close();
-        
-        ByteArrayOutputStream baos = new ByteArrayOutputStream(20000);
-        ObjectOutput out = gc.getGraniteConfig().newAMF3Serializer(baos);
-        out.writeObject(e7);        
-        GraniteContext.release();
-        
-        InputStream is = new ByteArrayInputStream(baos.toByteArray());
-        gc = SimpleGraniteContext.createThreadInstance(graniteConfig, servicesConfig, new HashMap<String, Object>());
-        ObjectInput in = gc.getGraniteConfig().newAMF3Deserializer(is);
-        Object obj = in.readObject();
-        GraniteContext.release();
-        
-        Assert.assertTrue("Entity7", obj instanceof Entity7);
-        e7 = (Entity7)obj;
-        Long e8id = e7.getEntity8().getId();
-        Assert.assertEquals("Entity8 id", e8.getId(), e8id);
-    }
-}
+package org.granite.test.externalizers;
+
+import java.io.ByteArrayInputStream;
+import java.io.ByteArrayOutputStream;
+import java.io.InputStream;
+import java.io.ObjectInput;
+import java.io.ObjectOutput;
+import java.util.HashMap;
+import java.util.Properties;
+
+import javax.persistence.EntityManager;
+import javax.persistence.EntityTransaction;
+
+import org.granite.context.GraniteContext;
+import org.granite.context.SimpleGraniteContext;
+import org.junit.Assert;
+import org.junit.Test;
+
+
+public class Hibernate3ExternalizerTest extends AbstractJPAExternalizerTest {
+	
+	@Override
+	protected String setProperties(Properties props) {
+		return "hibernate";
+	}
+    
+    @Test
+    public void testSerializationProxy3() throws Exception {
+        GraniteContext gc = SimpleGraniteContext.createThreadInstance(graniteConfig, servicesConfig, new HashMap<String, Object>());
+
+        EntityManager entityManager = entityManagerFactory.createEntityManager();
+        EntityTransaction et = entityManager.getTransaction();
+        et.begin();
+        
+        Entity8 e8 = new Entity8();
+        e8.setName("Test");
+        Entity7 e7 = new Entity7();
+        e7.setName("Test");
+        e7.setEntity8(e8);
+        entityManager.persist(e7);
+        
+        entityManager.flush();
+        et.commit();
+        entityManager.close();
+        
+        entityManager = entityManagerFactory.createEntityManager();     
+        et = entityManager.getTransaction();
+        et.begin();
+        
+        e7 = entityManager.find(Entity7.class, e7.getId());
+        
+        entityManager.flush();
+        et.commit();
+        entityManager.close();
+        
+        ByteArrayOutputStream baos = new ByteArrayOutputStream(20000);
+        ObjectOutput out = gc.getGraniteConfig().newAMF3Serializer(baos);
+        out.writeObject(e7);        
+        GraniteContext.release();
+        
+        InputStream is = new ByteArrayInputStream(baos.toByteArray());
+        gc = SimpleGraniteContext.createThreadInstance(graniteConfig, servicesConfig, new HashMap<String, Object>());
+        ObjectInput in = gc.getGraniteConfig().newAMF3Deserializer(is);
+        Object obj = in.readObject();
+        GraniteContext.release();
+        
+        Assert.assertTrue("Entity7", obj instanceof Entity7);
+        e7 = (Entity7)obj;
+        Long e8id = e7.getEntity8().getId();
+        Assert.assertEquals("Entity8 id", e8.getId(), e8id);
+    }
+}