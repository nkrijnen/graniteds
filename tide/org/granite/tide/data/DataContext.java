/*
  GRANITE DATA SERVICES
  Copyright (C) 2011 GRANITE DATA SERVICES S.A.S.

  This file is part of Granite Data Services.

  Granite Data Services is free software; you can redistribute it and/or modify
  it under the terms of the GNU Library General Public License as published by
  the Free Software Foundation; either version 2 of the License, or (at your
  option) any later version.

  Granite Data Services is distributed in the hope that it will be useful, but
  WITHOUT ANY WARRANTY; without even the implied warranty of MERCHANTABILITY or
  FITNESS FOR A PARTICULAR PURPOSE. See the GNU Library General Public License
  for more details.

  You should have received a copy of the GNU Library General Public License
  along with this library; if not, see <http://www.gnu.org/licenses/>.
*/

package org.granite.tide.data;

import java.util.ArrayList;
import java.util.Collections;
<<<<<<< HEAD
import java.util.Iterator;
import java.util.List;
=======
import java.util.IdentityHashMap;
import java.util.Iterator;
import java.util.List;
import java.util.Map;
>>>>>>> 5051be4a

import org.granite.gravity.Gravity;
import org.granite.logging.Logger;
import org.granite.tide.data.DataEnabled.PublishMode;


/**
 * @author William DRAI
 */
public class DataContext {
    
	private static final Logger log = Logger.getLogger(DataContext.class);
	
    private static ThreadLocal<DataContext> dataContext = new ThreadLocal<DataContext>();
    
    private static DataContext NULL_DATA_CONTEXT = new NullDataContext(); 
    
    private DataDispatcher dataDispatcher = null;
    private PublishMode publishMode = null;
    private Object[][] updates = null;
    private DataUpdatePostprocessor dataUpdatePostprocessor = null;
    private Map<Object, Object> entityExtraDataMap = new IdentityHashMap<Object, Object>();
    
    
    public static void init() {
    	if (dataContext.get() == null)
    		dataContext.set(NULL_DATA_CONTEXT);
    }
    
    public static void init(String topic, Class<? extends DataTopicParams> dataTopicParamsClass, PublishMode publishMode) {
    	DataContext dc = new DataContext(null, topic, dataTopicParamsClass, publishMode);
    	dataContext.set(dc);
    }
    
    public static void init(Gravity gravity, String topic, Class<? extends DataTopicParams> dataTopicParamsClass, PublishMode publishMode) {
    	DataContext dc = new DataContext(gravity, topic, dataTopicParamsClass, publishMode);
    	dataContext.set(dc);
    }
    
    public static void init(DataDispatcher dataDispatcher, PublishMode publishMode) {
		DataContext dc = new DataContext(dataDispatcher, publishMode);
		dataContext.set(dc);
    }
    
    private DataContext(Gravity gravity, String topic, Class<? extends DataTopicParams> dataTopicParamsClass, PublishMode publishMode) {
		log.debug("Init Gravity data context for topic %s and mode %s", topic, publishMode);
		this.dataDispatcher = new DefaultDataDispatcher(gravity, topic, dataTopicParamsClass);
		this.publishMode = publishMode;
    }

    private DataContext(DataDispatcher dataDispatcher, PublishMode publishMode) {
		log.debug("Init data context with custom dispatcher %s and mode %s", dataDispatcher, publishMode);
		this.dataDispatcher = dataDispatcher;
		this.publishMode = publishMode;
    }

    public static DataContext get() {
        return dataContext.get();
    }
    
    public static void remove() {
		log.debug("Remove data context");
    	dataContext.remove();
    }
    
    public static boolean isNull() {
    	return dataContext.get() == NULL_DATA_CONTEXT;
    }
    
    private final List<EntityUpdate> dataUpdates = new ArrayList<EntityUpdate>();
    private boolean published = false;

    
    public List<EntityUpdate> getDataUpdates() {
        return dataUpdates;
    }
    
    public Object[][] getUpdates() {
    	if (updates != null)
    		return updates;
    	
    	if (dataUpdates == null || dataUpdates.isEmpty())
    		return null;
    	
    	List<EntityUpdate> processedDataUpdates = dataUpdates;
    	if (dataUpdatePostprocessor != null)
    		processedDataUpdates = dataUpdatePostprocessor.process(dataUpdates);
    	
    	// Order updates : persist then updates then removals 
    	Collections.sort(processedDataUpdates);
    	
    	updates = new Object[processedDataUpdates.size()][];
    	int i = 0;
    	Iterator<EntityUpdate> iu = processedDataUpdates.iterator();
    	while (iu.hasNext()) {
    		EntityUpdate u = iu.next();
    		updates[i++] = new Object[] { u.type.name(), u.entity }; 
    	}
		return updates;
    }
    
    public void setDataUpdatePostprocessor(DataUpdatePostprocessor dataUpdatePostprocessor) {
    	this.dataUpdatePostprocessor = dataUpdatePostprocessor;
    }
    
    public static void addUpdate(EntityUpdateType type, Object entity) {
    	addUpdate(type, entity, 0);    	
    }
    public static void addUpdate(EntityUpdateType type, Object entity, int priority) {
    	DataContext dc = get();
    	if (dc != null && dc.dataDispatcher != null) {
    		for (EntityUpdate update : dc.dataUpdates) {
    			if (update.type.equals(type) && update.entity.equals(entity)) {
    				if (update.priority < priority)
    					update.priority = priority;
    				return;
    			}
    		}
    		dc.dataUpdates.add(new EntityUpdate(type, entity, priority));
    		dc.updates = null;
    	}
    }
    
    public static void addEntityExtraData(Object entity, Object extraData) {
    	DataContext dc = get();
    	if (dc != null && dc.entityExtraDataMap != null)
    		dc.entityExtraDataMap.put(entity, extraData);
    }
    
    public static Object getEntityExtraData(Object entity) {
    	DataContext dc = get();
    	return dc != null && dc.entityExtraDataMap != null ? dc.entityExtraDataMap.get(entity) : null;
    }
        
    public static void observe() {
    	DataContext dc = get();
    	if (dc != null && dc.dataDispatcher != null) {
    		log.debug("Observe data updates");
    		dc.dataDispatcher.observe();
    	}
    }
    
    public static void publish() {
    	publish(PublishMode.MANUAL);
    }
    public static void publish(PublishMode publishMode) {
    	DataContext dc = get();
    	if (dc != null && dc.dataDispatcher != null && !dc.dataUpdates.isEmpty() && !dc.published 
    		&& (publishMode == PublishMode.MANUAL || (dc.publishMode.equals(publishMode)))) {
    		log.debug("Publish %s data updates with mode %s", dc.dataUpdates.size(), dc.publishMode);
    		dc.dataDispatcher.publish(dc.getUpdates());
    		// Publish can be called only once but we have to keep the updates until the end of a GraniteDS request
    		dc.published = true;	
    	}
    }
    
    
    public enum EntityUpdateType {
    	PERSIST,
    	UPDATE,
    	REMOVE
    }
    
    public static class EntityUpdate implements Comparable<EntityUpdate> {
    	public EntityUpdateType type;
    	public Object entity;
    	public int priority = 0;

    	public EntityUpdate(EntityUpdateType type, Object entity, int priority) {
    		this.type = type;
    		this.entity = entity;
    		this.priority = priority;
    	}

		public int compareTo(EntityUpdate u) {
		    if (priority != u.priority)
		        return priority - u.priority;
		    if (!entity.equals(u.entity))
		        return entity.hashCode() - u.entity.hashCode();
		    return type.ordinal() - u.type.ordinal();
		}
    }
    
    private static class NullDataContext extends DataContext {
    	
    	public NullDataContext() {
    		super(null, null);
    	}
    	
    	@Override
        public List<EntityUpdate> getDataUpdates() {
        	return Collections.emptyList();
        }
    }
}
<|MERGE_RESOLUTION|>--- conflicted
+++ resolved
@@ -1,228 +1,223 @@
-/*
-  GRANITE DATA SERVICES
-  Copyright (C) 2011 GRANITE DATA SERVICES S.A.S.
-
-  This file is part of Granite Data Services.
-
-  Granite Data Services is free software; you can redistribute it and/or modify
-  it under the terms of the GNU Library General Public License as published by
-  the Free Software Foundation; either version 2 of the License, or (at your
-  option) any later version.
-
-  Granite Data Services is distributed in the hope that it will be useful, but
-  WITHOUT ANY WARRANTY; without even the implied warranty of MERCHANTABILITY or
-  FITNESS FOR A PARTICULAR PURPOSE. See the GNU Library General Public License
-  for more details.
-
-  You should have received a copy of the GNU Library General Public License
-  along with this library; if not, see <http://www.gnu.org/licenses/>.
-*/
-
-package org.granite.tide.data;
-
-import java.util.ArrayList;
-import java.util.Collections;
-<<<<<<< HEAD
-import java.util.Iterator;
-import java.util.List;
-=======
-import java.util.IdentityHashMap;
-import java.util.Iterator;
-import java.util.List;
-import java.util.Map;
->>>>>>> 5051be4a
-
-import org.granite.gravity.Gravity;
-import org.granite.logging.Logger;
-import org.granite.tide.data.DataEnabled.PublishMode;
-
-
-/**
- * @author William DRAI
- */
-public class DataContext {
-    
-	private static final Logger log = Logger.getLogger(DataContext.class);
-	
-    private static ThreadLocal<DataContext> dataContext = new ThreadLocal<DataContext>();
-    
-    private static DataContext NULL_DATA_CONTEXT = new NullDataContext(); 
-    
-    private DataDispatcher dataDispatcher = null;
-    private PublishMode publishMode = null;
-    private Object[][] updates = null;
-    private DataUpdatePostprocessor dataUpdatePostprocessor = null;
-    private Map<Object, Object> entityExtraDataMap = new IdentityHashMap<Object, Object>();
-    
-    
-    public static void init() {
-    	if (dataContext.get() == null)
-    		dataContext.set(NULL_DATA_CONTEXT);
-    }
-    
-    public static void init(String topic, Class<? extends DataTopicParams> dataTopicParamsClass, PublishMode publishMode) {
-    	DataContext dc = new DataContext(null, topic, dataTopicParamsClass, publishMode);
-    	dataContext.set(dc);
-    }
-    
-    public static void init(Gravity gravity, String topic, Class<? extends DataTopicParams> dataTopicParamsClass, PublishMode publishMode) {
-    	DataContext dc = new DataContext(gravity, topic, dataTopicParamsClass, publishMode);
-    	dataContext.set(dc);
-    }
-    
-    public static void init(DataDispatcher dataDispatcher, PublishMode publishMode) {
-		DataContext dc = new DataContext(dataDispatcher, publishMode);
-		dataContext.set(dc);
-    }
-    
-    private DataContext(Gravity gravity, String topic, Class<? extends DataTopicParams> dataTopicParamsClass, PublishMode publishMode) {
-		log.debug("Init Gravity data context for topic %s and mode %s", topic, publishMode);
-		this.dataDispatcher = new DefaultDataDispatcher(gravity, topic, dataTopicParamsClass);
-		this.publishMode = publishMode;
-    }
-
-    private DataContext(DataDispatcher dataDispatcher, PublishMode publishMode) {
-		log.debug("Init data context with custom dispatcher %s and mode %s", dataDispatcher, publishMode);
-		this.dataDispatcher = dataDispatcher;
-		this.publishMode = publishMode;
-    }
-
-    public static DataContext get() {
-        return dataContext.get();
-    }
-    
-    public static void remove() {
-		log.debug("Remove data context");
-    	dataContext.remove();
-    }
-    
-    public static boolean isNull() {
-    	return dataContext.get() == NULL_DATA_CONTEXT;
-    }
-    
-    private final List<EntityUpdate> dataUpdates = new ArrayList<EntityUpdate>();
-    private boolean published = false;
-
-    
-    public List<EntityUpdate> getDataUpdates() {
-        return dataUpdates;
-    }
-    
-    public Object[][] getUpdates() {
-    	if (updates != null)
-    		return updates;
-    	
-    	if (dataUpdates == null || dataUpdates.isEmpty())
-    		return null;
-    	
-    	List<EntityUpdate> processedDataUpdates = dataUpdates;
-    	if (dataUpdatePostprocessor != null)
-    		processedDataUpdates = dataUpdatePostprocessor.process(dataUpdates);
-    	
-    	// Order updates : persist then updates then removals 
-    	Collections.sort(processedDataUpdates);
-    	
-    	updates = new Object[processedDataUpdates.size()][];
-    	int i = 0;
-    	Iterator<EntityUpdate> iu = processedDataUpdates.iterator();
-    	while (iu.hasNext()) {
-    		EntityUpdate u = iu.next();
-    		updates[i++] = new Object[] { u.type.name(), u.entity }; 
-    	}
-		return updates;
-    }
-    
-    public void setDataUpdatePostprocessor(DataUpdatePostprocessor dataUpdatePostprocessor) {
-    	this.dataUpdatePostprocessor = dataUpdatePostprocessor;
-    }
-    
-    public static void addUpdate(EntityUpdateType type, Object entity) {
-    	addUpdate(type, entity, 0);    	
-    }
-    public static void addUpdate(EntityUpdateType type, Object entity, int priority) {
-    	DataContext dc = get();
-    	if (dc != null && dc.dataDispatcher != null) {
-    		for (EntityUpdate update : dc.dataUpdates) {
-    			if (update.type.equals(type) && update.entity.equals(entity)) {
-    				if (update.priority < priority)
-    					update.priority = priority;
-    				return;
-    			}
-    		}
-    		dc.dataUpdates.add(new EntityUpdate(type, entity, priority));
-    		dc.updates = null;
-    	}
-    }
-    
-    public static void addEntityExtraData(Object entity, Object extraData) {
-    	DataContext dc = get();
-    	if (dc != null && dc.entityExtraDataMap != null)
-    		dc.entityExtraDataMap.put(entity, extraData);
-    }
-    
-    public static Object getEntityExtraData(Object entity) {
-    	DataContext dc = get();
-    	return dc != null && dc.entityExtraDataMap != null ? dc.entityExtraDataMap.get(entity) : null;
-    }
-        
-    public static void observe() {
-    	DataContext dc = get();
-    	if (dc != null && dc.dataDispatcher != null) {
-    		log.debug("Observe data updates");
-    		dc.dataDispatcher.observe();
-    	}
-    }
-    
-    public static void publish() {
-    	publish(PublishMode.MANUAL);
-    }
-    public static void publish(PublishMode publishMode) {
-    	DataContext dc = get();
-    	if (dc != null && dc.dataDispatcher != null && !dc.dataUpdates.isEmpty() && !dc.published 
-    		&& (publishMode == PublishMode.MANUAL || (dc.publishMode.equals(publishMode)))) {
-    		log.debug("Publish %s data updates with mode %s", dc.dataUpdates.size(), dc.publishMode);
-    		dc.dataDispatcher.publish(dc.getUpdates());
-    		// Publish can be called only once but we have to keep the updates until the end of a GraniteDS request
-    		dc.published = true;	
-    	}
-    }
-    
-    
-    public enum EntityUpdateType {
-    	PERSIST,
-    	UPDATE,
-    	REMOVE
-    }
-    
-    public static class EntityUpdate implements Comparable<EntityUpdate> {
-    	public EntityUpdateType type;
-    	public Object entity;
-    	public int priority = 0;
-
-    	public EntityUpdate(EntityUpdateType type, Object entity, int priority) {
-    		this.type = type;
-    		this.entity = entity;
-    		this.priority = priority;
-    	}
-
-		public int compareTo(EntityUpdate u) {
-		    if (priority != u.priority)
-		        return priority - u.priority;
-		    if (!entity.equals(u.entity))
-		        return entity.hashCode() - u.entity.hashCode();
-		    return type.ordinal() - u.type.ordinal();
-		}
-    }
-    
-    private static class NullDataContext extends DataContext {
-    	
-    	public NullDataContext() {
-    		super(null, null);
-    	}
-    	
-    	@Override
-        public List<EntityUpdate> getDataUpdates() {
-        	return Collections.emptyList();
-        }
-    }
-}
+/*
+  GRANITE DATA SERVICES
+  Copyright (C) 2011 GRANITE DATA SERVICES S.A.S.
+
+  This file is part of Granite Data Services.
+
+  Granite Data Services is free software; you can redistribute it and/or modify
+  it under the terms of the GNU Library General Public License as published by
+  the Free Software Foundation; either version 2 of the License, or (at your
+  option) any later version.
+
+  Granite Data Services is distributed in the hope that it will be useful, but
+  WITHOUT ANY WARRANTY; without even the implied warranty of MERCHANTABILITY or
+  FITNESS FOR A PARTICULAR PURPOSE. See the GNU Library General Public License
+  for more details.
+
+  You should have received a copy of the GNU Library General Public License
+  along with this library; if not, see <http://www.gnu.org/licenses/>.
+*/
+
+package org.granite.tide.data;
+
+import java.util.ArrayList;
+import java.util.Collections;
+import java.util.IdentityHashMap;
+import java.util.Iterator;
+import java.util.List;
+import java.util.Map;
+
+import org.granite.gravity.Gravity;
+import org.granite.logging.Logger;
+import org.granite.tide.data.DataEnabled.PublishMode;
+
+
+/**
+ * @author William DRAI
+ */
+public class DataContext {
+    
+	private static final Logger log = Logger.getLogger(DataContext.class);
+	
+    private static ThreadLocal<DataContext> dataContext = new ThreadLocal<DataContext>();
+    
+    private static DataContext NULL_DATA_CONTEXT = new NullDataContext(); 
+    
+    private DataDispatcher dataDispatcher = null;
+    private PublishMode publishMode = null;
+    private Object[][] updates = null;
+    private DataUpdatePostprocessor dataUpdatePostprocessor = null;
+    private Map<Object, Object> entityExtraDataMap = new IdentityHashMap<Object, Object>();
+    
+    
+    public static void init() {
+    	if (dataContext.get() == null)
+    		dataContext.set(NULL_DATA_CONTEXT);
+    }
+    
+    public static void init(String topic, Class<? extends DataTopicParams> dataTopicParamsClass, PublishMode publishMode) {
+    	DataContext dc = new DataContext(null, topic, dataTopicParamsClass, publishMode);
+    	dataContext.set(dc);
+    }
+    
+    public static void init(Gravity gravity, String topic, Class<? extends DataTopicParams> dataTopicParamsClass, PublishMode publishMode) {
+    	DataContext dc = new DataContext(gravity, topic, dataTopicParamsClass, publishMode);
+    	dataContext.set(dc);
+    }
+    
+    public static void init(DataDispatcher dataDispatcher, PublishMode publishMode) {
+		DataContext dc = new DataContext(dataDispatcher, publishMode);
+		dataContext.set(dc);
+    }
+    
+    private DataContext(Gravity gravity, String topic, Class<? extends DataTopicParams> dataTopicParamsClass, PublishMode publishMode) {
+		log.debug("Init Gravity data context for topic %s and mode %s", topic, publishMode);
+		this.dataDispatcher = new DefaultDataDispatcher(gravity, topic, dataTopicParamsClass);
+		this.publishMode = publishMode;
+    }
+
+    private DataContext(DataDispatcher dataDispatcher, PublishMode publishMode) {
+		log.debug("Init data context with custom dispatcher %s and mode %s", dataDispatcher, publishMode);
+		this.dataDispatcher = dataDispatcher;
+		this.publishMode = publishMode;
+    }
+
+    public static DataContext get() {
+        return dataContext.get();
+    }
+    
+    public static void remove() {
+		log.debug("Remove data context");
+    	dataContext.remove();
+    }
+    
+    public static boolean isNull() {
+    	return dataContext.get() == NULL_DATA_CONTEXT;
+    }
+    
+    private final List<EntityUpdate> dataUpdates = new ArrayList<EntityUpdate>();
+    private boolean published = false;
+
+    
+    public List<EntityUpdate> getDataUpdates() {
+        return dataUpdates;
+    }
+    
+    public Object[][] getUpdates() {
+    	if (updates != null)
+    		return updates;
+    	
+    	if (dataUpdates == null || dataUpdates.isEmpty())
+    		return null;
+    	
+    	List<EntityUpdate> processedDataUpdates = dataUpdates;
+    	if (dataUpdatePostprocessor != null)
+    		processedDataUpdates = dataUpdatePostprocessor.process(dataUpdates);
+    	
+    	// Order updates : persist then updates then removals 
+    	Collections.sort(processedDataUpdates);
+    	
+    	updates = new Object[processedDataUpdates.size()][];
+    	int i = 0;
+    	Iterator<EntityUpdate> iu = processedDataUpdates.iterator();
+    	while (iu.hasNext()) {
+    		EntityUpdate u = iu.next();
+    		updates[i++] = new Object[] { u.type.name(), u.entity }; 
+    	}
+		return updates;
+    }
+    
+    public void setDataUpdatePostprocessor(DataUpdatePostprocessor dataUpdatePostprocessor) {
+    	this.dataUpdatePostprocessor = dataUpdatePostprocessor;
+    }
+    
+    public static void addUpdate(EntityUpdateType type, Object entity) {
+    	addUpdate(type, entity, 0);    	
+    }
+    public static void addUpdate(EntityUpdateType type, Object entity, int priority) {
+    	DataContext dc = get();
+    	if (dc != null && dc.dataDispatcher != null) {
+    		for (EntityUpdate update : dc.dataUpdates) {
+    			if (update.type.equals(type) && update.entity.equals(entity)) {
+    				if (update.priority < priority)
+    					update.priority = priority;
+    				return;
+    			}
+    		}
+    		dc.dataUpdates.add(new EntityUpdate(type, entity, priority));
+    		dc.updates = null;
+    	}
+    }
+    
+    public static void addEntityExtraData(Object entity, Object extraData) {
+    	DataContext dc = get();
+    	if (dc != null && dc.entityExtraDataMap != null)
+    		dc.entityExtraDataMap.put(entity, extraData);
+    }
+    
+    public static Object getEntityExtraData(Object entity) {
+    	DataContext dc = get();
+    	return dc != null && dc.entityExtraDataMap != null ? dc.entityExtraDataMap.get(entity) : null;
+    }
+        
+    public static void observe() {
+    	DataContext dc = get();
+    	if (dc != null && dc.dataDispatcher != null) {
+    		log.debug("Observe data updates");
+    		dc.dataDispatcher.observe();
+    	}
+    }
+    
+    public static void publish() {
+    	publish(PublishMode.MANUAL);
+    }
+    public static void publish(PublishMode publishMode) {
+    	DataContext dc = get();
+    	if (dc != null && dc.dataDispatcher != null && !dc.dataUpdates.isEmpty() && !dc.published 
+    		&& (publishMode == PublishMode.MANUAL || (dc.publishMode.equals(publishMode)))) {
+    		log.debug("Publish %s data updates with mode %s", dc.dataUpdates.size(), dc.publishMode);
+    		dc.dataDispatcher.publish(dc.getUpdates());
+    		// Publish can be called only once but we have to keep the updates until the end of a GraniteDS request
+    		dc.published = true;	
+    	}
+    }
+    
+    
+    public enum EntityUpdateType {
+    	PERSIST,
+    	UPDATE,
+    	REMOVE
+    }
+    
+    public static class EntityUpdate implements Comparable<EntityUpdate> {
+    	public EntityUpdateType type;
+    	public Object entity;
+    	public int priority = 0;
+
+    	public EntityUpdate(EntityUpdateType type, Object entity, int priority) {
+    		this.type = type;
+    		this.entity = entity;
+    		this.priority = priority;
+    	}
+
+		public int compareTo(EntityUpdate u) {
+		    if (priority != u.priority)
+		        return priority - u.priority;
+		    if (!entity.equals(u.entity))
+		        return entity.hashCode() - u.entity.hashCode();
+		    return type.ordinal() - u.type.ordinal();
+		}
+    }
+    
+    private static class NullDataContext extends DataContext {
+    	
+    	public NullDataContext() {
+    		super(null, null);
+    	}
+    	
+    	@Override
+        public List<EntityUpdate> getDataUpdates() {
+        	return Collections.emptyList();
+        }
+    }
+}