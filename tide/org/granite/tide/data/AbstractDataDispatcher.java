/*
  GRANITE DATA SERVICES
  Copyright (C) 2011 GRANITE DATA SERVICES S.A.S.

  This file is part of Granite Data Services.

  Granite Data Services is free software; you can redistribute it and/or modify
  it under the terms of the GNU Library General Public License as published by
  the Free Software Foundation; either version 2 of the License, or (at your
  option) any later version.

  Granite Data Services is distributed in the hope that it will be useful, but
  WITHOUT ANY WARRANTY; without even the implied warranty of MERCHANTABILITY or
  FITNESS FOR A PARTICULAR PURPOSE. See the GNU Library General Public License
  for more details.

  You should have received a copy of the GNU Library General Public License
  along with this library; if not, see <http://www.gnu.org/licenses/>.
*/

package org.granite.tide.data;

import java.util.ArrayList;
import java.util.HashMap;
import java.util.List;
import java.util.Map;
import java.util.Map.Entry;

import org.granite.clustering.DistributedData;
import org.granite.context.GraniteContext;
import org.granite.logging.Logger;

import flex.messaging.messages.AsyncMessage;


/**
 *  Base implementation for data update dispatchers.
 *  It should be built at beginning of each request during initialization of <code>DataContext</code>.
 *  The dispatch is a three step process :
 * 
 * 	<ul>
 *  <li>Initialization in the constructor</li>
 *  <li><code>observe()</code> builds the server selector depending on the data that are processed</li>
 *  <li><code>publish()</code> handles the actual publishing</li>
 *  </ul>
 *  
 *  Actual implementations should only override <code>changeDataSelector</code> and <code>publishUpdate</code>/
 * 
 *  @see DataDispatcher
 *  @see DataContext
 * 
 *  @author William Drai
 */
public abstract class AbstractDataDispatcher implements DataDispatcher {

	private static final Logger log = Logger.getLogger(AbstractDataDispatcher.class);

    
    protected boolean enabled;
    protected String topicName = null;
    protected DataTopicParams paramsProvider = null;
    protected String sessionId = null;
    protected String clientId = null;
    protected String subscriptionId = null;
    
    
	public AbstractDataDispatcher(String topicName, Class<? extends DataTopicParams> dataTopicParamsClass) {
		this.topicName = topicName;
		
		try {
			paramsProvider = dataTopicParamsClass.newInstance();
		}
		catch (Exception e) {
			log.error("Could not instantiate class " + dataTopicParamsClass, e);
		}
	}
	
	
	public void observe() {
		// Prepare the selector even if we are not yet subscribed
		DataObserveParams params = null;
		if (paramsProvider != null) {
			// Collect selector parameters from component
			params = new DataObserveParams();
			paramsProvider.observes(params);
		}		
		
		// Ensure that the current Gravity consumer listens about this data topic and params
		GraniteContext graniteContext = GraniteContext.getCurrentInstance();
		if (graniteContext == null)
			return;
		
		DistributedData gdd = graniteContext.getGraniteConfig().getDistributedDataFactory().getInstance();
		
		List<DataObserveParams> selectors = DataObserveParams.fromSerializableForm(gdd.getDestinationDataSelectors(topicName));
		List<DataObserveParams> newSelectors = new ArrayList<DataObserveParams>(selectors);
		
		boolean dataSelectorChanged = false;
		String dataSelector = gdd.getDestinationSelector(topicName);
		if (params != null) {
			String newDataSelector = params.updateDataSelector(dataSelector, newSelectors);
			dataSelectorChanged = !newDataSelector.equals(dataSelector);
			if (dataSelectorChanged) {
<<<<<<< HEAD
				log.debug("Data selector changed: %s", newDataSelector);
				gdd.setDestinationSelector(topicName, newDataSelector);
			}
		}
		
		if (!DataObserveParams.containsSame(selectors, newSelectors)) {
			log.debug("Selectors changed: %s", newSelectors);
			gdd.setDestinationDataSelectors(topicName, DataObserveParams.toSerializableForm(newSelectors));
=======
				gdd.setDestinationSelector(topicName, newDataSelector);
				dataSelector = newDataSelector;
			}
>>>>>>> e23f8a89355a9f26edd9772c97bfa3f9a81970fe
		}
		
		if (!enabled)
			return;
		
		if (dataSelectorChanged)
			changeDataSelector(dataSelector);
	}
	
	protected abstract void changeDataSelector(String dataSelector);
	
	
	public void publish(Object[][] dataUpdates) {
		if (!enabled)
			return;
		
		try {
			Map<Map<String, String>, List<Object>> updates = new HashMap<Map<String, String>, List<Object>>();
			if (paramsProvider != null) {
				for (Object[] dataUpdate : dataUpdates) {
					DataPublishParams params = new DataPublishParams();
					paramsProvider.publishes(params, dataUpdate[1]);
					
					Map<String, String> headers = params.getHeaders();
					List<Object> list = updates.get(headers);
					if (list == null) {
						list = new ArrayList<Object>();
						updates.put(headers, list);
					}
					list.add(dataUpdate);
				}
			}
			
			for (Entry<Map<String, String>, List<Object>> me : updates.entrySet()) {
				Map<String, String> headers = new HashMap<String, String>(me.getKey());
				headers.put(AsyncMessage.SUBTOPIC_HEADER, TIDE_DATA_SUBTOPIC);
				headers.put(GDS_SESSION_ID, sessionId);
				headers.put(TIDE_DATA_TYPE_KEY, TIDE_DATA_TYPE_VALUE);
				publishUpdate(headers, me.getValue().toArray());
			}
		}
		catch (Exception e) {
			log.error(e, "Could not publish data update on topic %s", topicName);
		}
	}
	
	protected abstract void publishUpdate(Map<String, String> params, Object body);
}
<|MERGE_RESOLUTION|>--- conflicted
+++ resolved
@@ -1,165 +1,160 @@
-/*
-  GRANITE DATA SERVICES
-  Copyright (C) 2011 GRANITE DATA SERVICES S.A.S.
-
-  This file is part of Granite Data Services.
-
-  Granite Data Services is free software; you can redistribute it and/or modify
-  it under the terms of the GNU Library General Public License as published by
-  the Free Software Foundation; either version 2 of the License, or (at your
-  option) any later version.
-
-  Granite Data Services is distributed in the hope that it will be useful, but
-  WITHOUT ANY WARRANTY; without even the implied warranty of MERCHANTABILITY or
-  FITNESS FOR A PARTICULAR PURPOSE. See the GNU Library General Public License
-  for more details.
-
-  You should have received a copy of the GNU Library General Public License
-  along with this library; if not, see <http://www.gnu.org/licenses/>.
-*/
-
-package org.granite.tide.data;
-
-import java.util.ArrayList;
-import java.util.HashMap;
-import java.util.List;
-import java.util.Map;
-import java.util.Map.Entry;
-
-import org.granite.clustering.DistributedData;
-import org.granite.context.GraniteContext;
-import org.granite.logging.Logger;
-
-import flex.messaging.messages.AsyncMessage;
-
-
-/**
- *  Base implementation for data update dispatchers.
- *  It should be built at beginning of each request during initialization of <code>DataContext</code>.
- *  The dispatch is a three step process :
- * 
- * 	<ul>
- *  <li>Initialization in the constructor</li>
- *  <li><code>observe()</code> builds the server selector depending on the data that are processed</li>
- *  <li><code>publish()</code> handles the actual publishing</li>
- *  </ul>
- *  
- *  Actual implementations should only override <code>changeDataSelector</code> and <code>publishUpdate</code>/
- * 
- *  @see DataDispatcher
- *  @see DataContext
- * 
- *  @author William Drai
- */
-public abstract class AbstractDataDispatcher implements DataDispatcher {
-
-	private static final Logger log = Logger.getLogger(AbstractDataDispatcher.class);
-
-    
-    protected boolean enabled;
-    protected String topicName = null;
-    protected DataTopicParams paramsProvider = null;
-    protected String sessionId = null;
-    protected String clientId = null;
-    protected String subscriptionId = null;
-    
-    
-	public AbstractDataDispatcher(String topicName, Class<? extends DataTopicParams> dataTopicParamsClass) {
-		this.topicName = topicName;
-		
-		try {
-			paramsProvider = dataTopicParamsClass.newInstance();
-		}
-		catch (Exception e) {
-			log.error("Could not instantiate class " + dataTopicParamsClass, e);
-		}
-	}
-	
-	
-	public void observe() {
-		// Prepare the selector even if we are not yet subscribed
-		DataObserveParams params = null;
-		if (paramsProvider != null) {
-			// Collect selector parameters from component
-			params = new DataObserveParams();
-			paramsProvider.observes(params);
-		}		
-		
-		// Ensure that the current Gravity consumer listens about this data topic and params
-		GraniteContext graniteContext = GraniteContext.getCurrentInstance();
-		if (graniteContext == null)
-			return;
-		
-		DistributedData gdd = graniteContext.getGraniteConfig().getDistributedDataFactory().getInstance();
-		
-		List<DataObserveParams> selectors = DataObserveParams.fromSerializableForm(gdd.getDestinationDataSelectors(topicName));
-		List<DataObserveParams> newSelectors = new ArrayList<DataObserveParams>(selectors);
-		
-		boolean dataSelectorChanged = false;
-		String dataSelector = gdd.getDestinationSelector(topicName);
-		if (params != null) {
-			String newDataSelector = params.updateDataSelector(dataSelector, newSelectors);
-			dataSelectorChanged = !newDataSelector.equals(dataSelector);
-			if (dataSelectorChanged) {
-<<<<<<< HEAD
-				log.debug("Data selector changed: %s", newDataSelector);
-				gdd.setDestinationSelector(topicName, newDataSelector);
-			}
-		}
-		
-		if (!DataObserveParams.containsSame(selectors, newSelectors)) {
-			log.debug("Selectors changed: %s", newSelectors);
-			gdd.setDestinationDataSelectors(topicName, DataObserveParams.toSerializableForm(newSelectors));
-=======
-				gdd.setDestinationSelector(topicName, newDataSelector);
-				dataSelector = newDataSelector;
-			}
->>>>>>> e23f8a89355a9f26edd9772c97bfa3f9a81970fe
-		}
-		
-		if (!enabled)
-			return;
-		
-		if (dataSelectorChanged)
-			changeDataSelector(dataSelector);
-	}
-	
-	protected abstract void changeDataSelector(String dataSelector);
-	
-	
-	public void publish(Object[][] dataUpdates) {
-		if (!enabled)
-			return;
-		
-		try {
-			Map<Map<String, String>, List<Object>> updates = new HashMap<Map<String, String>, List<Object>>();
-			if (paramsProvider != null) {
-				for (Object[] dataUpdate : dataUpdates) {
-					DataPublishParams params = new DataPublishParams();
-					paramsProvider.publishes(params, dataUpdate[1]);
-					
-					Map<String, String> headers = params.getHeaders();
-					List<Object> list = updates.get(headers);
-					if (list == null) {
-						list = new ArrayList<Object>();
-						updates.put(headers, list);
-					}
-					list.add(dataUpdate);
-				}
-			}
-			
-			for (Entry<Map<String, String>, List<Object>> me : updates.entrySet()) {
-				Map<String, String> headers = new HashMap<String, String>(me.getKey());
-				headers.put(AsyncMessage.SUBTOPIC_HEADER, TIDE_DATA_SUBTOPIC);
-				headers.put(GDS_SESSION_ID, sessionId);
-				headers.put(TIDE_DATA_TYPE_KEY, TIDE_DATA_TYPE_VALUE);
-				publishUpdate(headers, me.getValue().toArray());
-			}
-		}
-		catch (Exception e) {
-			log.error(e, "Could not publish data update on topic %s", topicName);
-		}
-	}
-	
-	protected abstract void publishUpdate(Map<String, String> params, Object body);
-}
+/*
+  GRANITE DATA SERVICES
+  Copyright (C) 2011 GRANITE DATA SERVICES S.A.S.
+
+  This file is part of Granite Data Services.
+
+  Granite Data Services is free software; you can redistribute it and/or modify
+  it under the terms of the GNU Library General Public License as published by
+  the Free Software Foundation; either version 2 of the License, or (at your
+  option) any later version.
+
+  Granite Data Services is distributed in the hope that it will be useful, but
+  WITHOUT ANY WARRANTY; without even the implied warranty of MERCHANTABILITY or
+  FITNESS FOR A PARTICULAR PURPOSE. See the GNU Library General Public License
+  for more details.
+
+  You should have received a copy of the GNU Library General Public License
+  along with this library; if not, see <http://www.gnu.org/licenses/>.
+*/
+
+package org.granite.tide.data;
+
+import java.util.ArrayList;
+import java.util.HashMap;
+import java.util.List;
+import java.util.Map;
+import java.util.Map.Entry;
+
+import org.granite.clustering.DistributedData;
+import org.granite.context.GraniteContext;
+import org.granite.logging.Logger;
+
+import flex.messaging.messages.AsyncMessage;
+
+
+/**
+ *  Base implementation for data update dispatchers.
+ *  It should be built at beginning of each request during initialization of <code>DataContext</code>.
+ *  The dispatch is a three step process :
+ * 
+ * 	<ul>
+ *  <li>Initialization in the constructor</li>
+ *  <li><code>observe()</code> builds the server selector depending on the data that are processed</li>
+ *  <li><code>publish()</code> handles the actual publishing</li>
+ *  </ul>
+ *  
+ *  Actual implementations should only override <code>changeDataSelector</code> and <code>publishUpdate</code>/
+ * 
+ *  @see DataDispatcher
+ *  @see DataContext
+ * 
+ *  @author William Drai
+ */
+public abstract class AbstractDataDispatcher implements DataDispatcher {
+
+	private static final Logger log = Logger.getLogger(AbstractDataDispatcher.class);
+
+    
+    protected boolean enabled;
+    protected String topicName = null;
+    protected DataTopicParams paramsProvider = null;
+    protected String sessionId = null;
+    protected String clientId = null;
+    protected String subscriptionId = null;
+    
+    
+	public AbstractDataDispatcher(String topicName, Class<? extends DataTopicParams> dataTopicParamsClass) {
+		this.topicName = topicName;
+		
+		try {
+			paramsProvider = dataTopicParamsClass.newInstance();
+		}
+		catch (Exception e) {
+			log.error("Could not instantiate class " + dataTopicParamsClass, e);
+		}
+	}
+	
+	
+	public void observe() {
+		// Prepare the selector even if we are not yet subscribed
+		DataObserveParams params = null;
+		if (paramsProvider != null) {
+			// Collect selector parameters from component
+			params = new DataObserveParams();
+			paramsProvider.observes(params);
+		}		
+		
+		// Ensure that the current Gravity consumer listens about this data topic and params
+		GraniteContext graniteContext = GraniteContext.getCurrentInstance();
+		if (graniteContext == null)
+			return;
+		
+		DistributedData gdd = graniteContext.getGraniteConfig().getDistributedDataFactory().getInstance();
+		
+		List<DataObserveParams> selectors = DataObserveParams.fromSerializableForm(gdd.getDestinationDataSelectors(topicName));
+		List<DataObserveParams> newSelectors = new ArrayList<DataObserveParams>(selectors);
+		
+		boolean dataSelectorChanged = false;
+		String dataSelector = gdd.getDestinationSelector(topicName);
+		if (params != null) {
+			String newDataSelector = params.updateDataSelector(dataSelector, newSelectors);
+			dataSelectorChanged = !newDataSelector.equals(dataSelector);
+			if (dataSelectorChanged) {
+				log.debug("Data selector changed: %s", newDataSelector);
+				gdd.setDestinationSelector(topicName, newDataSelector);
+				dataSelector = newDataSelector;
+			}
+		}
+		
+		if (!DataObserveParams.containsSame(selectors, newSelectors)) {
+			log.debug("Selectors changed: %s", newSelectors);
+			gdd.setDestinationDataSelectors(topicName, DataObserveParams.toSerializableForm(newSelectors));
+		}
+		
+		if (!enabled)
+			return;
+		
+		if (dataSelectorChanged)
+			changeDataSelector(dataSelector);
+	}
+	
+	protected abstract void changeDataSelector(String dataSelector);
+	
+	
+	public void publish(Object[][] dataUpdates) {
+		if (!enabled)
+			return;
+		
+		try {
+			Map<Map<String, String>, List<Object>> updates = new HashMap<Map<String, String>, List<Object>>();
+			if (paramsProvider != null) {
+				for (Object[] dataUpdate : dataUpdates) {
+					DataPublishParams params = new DataPublishParams();
+					paramsProvider.publishes(params, dataUpdate[1]);
+					
+					Map<String, String> headers = params.getHeaders();
+					List<Object> list = updates.get(headers);
+					if (list == null) {
+						list = new ArrayList<Object>();
+						updates.put(headers, list);
+					}
+					list.add(dataUpdate);
+				}
+			}
+			
+			for (Entry<Map<String, String>, List<Object>> me : updates.entrySet()) {
+				Map<String, String> headers = new HashMap<String, String>(me.getKey());
+				headers.put(AsyncMessage.SUBTOPIC_HEADER, TIDE_DATA_SUBTOPIC);
+				headers.put(GDS_SESSION_ID, sessionId);
+				headers.put(TIDE_DATA_TYPE_KEY, TIDE_DATA_TYPE_VALUE);
+				publishUpdate(headers, me.getValue().toArray());
+			}
+		}
+		catch (Exception e) {
+			log.error(e, "Could not publish data update on topic %s", topicName);
+		}
+	}
+	
+	protected abstract void publishUpdate(Map<String, String> params, Object body);
+}