--- conflicted
+++ resolved
@@ -1,365 +1,361 @@
-/*
-  GRANITE DATA SERVICES
-  Copyright (C) 2011 GRANITE DATA SERVICES S.A.S.
-
-  This file is part of Granite Data Services.
-
-  Granite Data Services is free software; you can redistribute it and/or modify
-  it under the terms of the GNU Library General Public License as published by
-  the Free Software Foundation; either version 2 of the License, or (at your
-  option) any later version.
-
-  Granite Data Services is distributed in the hope that it will be useful, but
-  WITHOUT ANY WARRANTY; without even the implied warranty of MERCHANTABILITY or
-  FITNESS FOR A PARTICULAR PURPOSE. See the GNU Library General Public License
-  for more details.
-
-  You should have received a copy of the GNU Library General Public License
-  along with this library; if not, see <http://www.gnu.org/licenses/>.
-*/
-
-package org.granite.util;
-
-<<<<<<< HEAD
-=======
-import java.beans.Introspector;
-import java.beans.PropertyDescriptor;
-import java.lang.annotation.Annotation;
-import java.lang.reflect.AnnotatedElement;
->>>>>>> e23f8a89
-import java.lang.reflect.Array;
-import java.lang.reflect.Constructor;
-import java.lang.reflect.GenericArrayType;
-import java.lang.reflect.InvocationTargetException;
-import java.lang.reflect.Member;
-import java.lang.reflect.Method;
-import java.lang.reflect.ParameterizedType;
-import java.lang.reflect.Type;
-import java.lang.reflect.TypeVariable;
-import java.lang.reflect.WildcardType;
-import java.net.MalformedURLException;
-import java.net.URL;
-import java.util.Collections;
-import java.util.List;
-import java.util.Map;
-import java.util.Set;
-
-/**
- * @author Franck WOLFF
- */
-public abstract class ClassUtil {
-
-    public static Object newInstance(String type)
-        throws ClassNotFoundException, InstantiationException, IllegalAccessException {
-        return forName(type).newInstance();
-    }
-
-    public static <T> T newInstance(String type, Class<T> cast)
-        throws ClassNotFoundException, InstantiationException, IllegalAccessException {
-        return forName(type, cast).newInstance();
-    }
-
-    public static Object newInstance(String type, Class<?>[] argsClass, Object[] argsValues)
-        throws ClassNotFoundException, InstantiationException, IllegalAccessException {
-        return newInstance(forName(type), argsClass, argsValues);
-    }
-
-    @SuppressWarnings("unchecked")
-    public static <T> T newInstance(Class<?> type, Class<T> cast)
-        throws InstantiationException, IllegalAccessException {
-        return (T)type.newInstance();
-    }
-
-    public static <T> T newInstance(Class<T> type, Class<?>[] argsClass, Object[] argsValues)
-        throws InstantiationException, IllegalAccessException {
-        T instance = null;
-        try {
-            Constructor<T> constructorDef = type.getConstructor(argsClass);
-            instance = constructorDef.newInstance(argsValues);
-        } catch (SecurityException e) {
-            throw new InstantiationException(e.getMessage());
-        } catch (NoSuchMethodException e) {
-            throw new InstantiationException(e.getMessage());
-        } catch (IllegalArgumentException e) {
-            throw new InstantiationException(e.getMessage());
-        } catch (InvocationTargetException e) {
-            throw new InstantiationException(e.getMessage());
-        }
-        return instance;
-    }
-
-    public static Class<?> forName(String type) throws ClassNotFoundException {
-    	try {
-    		return ClassUtil.class.getClassLoader().loadClass(type);
-    	}
-    	catch (ClassNotFoundException e) {
-    		return Thread.currentThread().getContextClassLoader().loadClass(type);
-    	}
-    }
-
-    @SuppressWarnings("unchecked")
-    public static <T> Class<T> forName(String type, Class<T> cast) throws ClassNotFoundException {
-    	try {
-    		return (Class<T>)ClassUtil.class.getClassLoader().loadClass(type);
-    	}
-    	catch (ClassNotFoundException e) {
-    		return (Class<T>)Thread.currentThread().getContextClassLoader().loadClass(type);
-    	}
-    }
-
-    public static Constructor<?> getConstructor(String type, Class<?>[] paramTypes)
-        throws ClassNotFoundException, NoSuchMethodException {
-        return getConstructor(forName(type), paramTypes);
-    }
-
-    public static <T> Constructor<T> getConstructor(Class<T> type, Class<?>[] paramTypes)
-        throws NoSuchMethodException {
-        return type.getConstructor(paramTypes);
-    }
-
-    public static <T> List<T> emptyList(Class<T> type) {
-        return Collections.emptyList();
-    }
-
-    public static <T> Set<T> emptySet(Class<T> type) {
-        return Collections.emptySet();
-    }
-
-    public static <T, U> Map<T, U> emptyMap(Class<T> keyType, Class<U> valueType) {
-        return Collections.emptyMap();
-    }
-
-    public static boolean isPrimitive(Type type) {
-        return type instanceof Class<?> && ((Class<?>)type).isPrimitive();
-    }
-
-    public static Class<?> classOfType(Type type) {
-        if (type instanceof Class<?>)
-            return (Class<?>)type;
-        if (type instanceof ParameterizedType)
-            return (Class<?>)((ParameterizedType)type).getRawType();
-        if (type instanceof WildcardType) {
-            // Forget lower bounds and only deal with first upper bound...
-            Type[] ubs = ((WildcardType)type).getUpperBounds();
-            if (ubs.length > 0)
-                return classOfType(ubs[0]);
-        }
-        if (type instanceof GenericArrayType) {
-            Class<?> ct = classOfType(((GenericArrayType)type).getGenericComponentType());
-            return (ct != null ? Array.newInstance(ct, 0).getClass() : Object[].class);
-        }
-        if (type instanceof TypeVariable<?>) {
-            // Only deal with first (upper) bound...
-            Type[] ubs = ((TypeVariable<?>)type).getBounds();
-            if (ubs.length > 0)
-                return classOfType(ubs[0]);
-        }
-        // Should never append...
-        return Object.class;
-    }
-    
-    public static Type getBoundType(TypeVariable<?> typeVariable) {
-    	Type[] ubs = typeVariable.getBounds();
-    	if (ubs.length > 0)
-    		return ubs[0];
-    	
-    	// should never happen...
-    	if (typeVariable.getGenericDeclaration() instanceof Type)
-    		return (Type)typeVariable.getGenericDeclaration();
-    	return typeVariable;
-    }
-
-    public static String getPackageName(Class<?> clazz) {
-        return clazz.getPackage() != null ? clazz.getPackage().getName() : "";
-    }
-    
-    public static ClassLoader getClassLoader(Class<?> clazz) {
-        return (clazz.getClassLoader() != null ? clazz.getClassLoader() : ClassLoader.getSystemClassLoader());
-    }
-
-    public static URL findResource(Class<?> clazz) {
-        while (clazz.isArray())
-            clazz = clazz.getComponentType();
-        if (clazz.isPrimitive())
-            return null;
-        URL url = getClassLoader(clazz).getResource(toResourceName(clazz));
-        String path = url.toString();
-        if (path.indexOf(' ') != -1) {
-        	try {
-				url = new URL(path.replace(" ", "%20"));
-			} catch (MalformedURLException e) {
-				// should never happen...
-			}
-        }
-        return url;
-    }
-
-    public static String toResourceName(Class<?> clazz) {
-        return clazz.getName().replace('.', '/').concat(".class");
-    }
-    
-    public static String getMethodSignature(Method method) {
-    	StringBuilder sb = new StringBuilder();
-    	sb.append(method.getName()).append('(');
-    	Class<?>[] params = method.getParameterTypes();
-    	for (int i = 0; i < params.length; i++) {
-    		if (i > 0)
-    			sb.append(',');
-    		sb.append(getTypeSignature(params[i]));
-    	}
-    	sb.append(')');
-    	return sb.toString();
-    }
-	
-    public static String getTypeSignature(Class<?> type) {
-		if (type.isArray()) {
-		    try {
-				int dimensions = 1;
-				Class<?> clazz = type.getComponentType();
-				while (clazz.isArray()) {
-					dimensions++;
-					clazz = clazz.getComponentType();
-				}
-				
-				StringBuffer sb = new StringBuffer(clazz.getName());
-				while (dimensions-- > 0)
-				    sb.append("[]");
-				return sb.toString();
-		    } catch (Throwable e) {
-		    	// fallback...
-		    }
-		}
-		return type.getName();
-	}
-    
-    public static Method getMethod(Class<?> clazz, String signature) throws NoSuchMethodException {
-    	signature = StringUtil.removeSpaces(signature);
-		
-    	if (!signature.endsWith(")"))
-			signature += "()";
-		
-		for (Method method : clazz.getMethods()) {
-			if (signature.equals(getMethodSignature(method)))
-				return method;
-		}
-		
-		throw new NoSuchMethodException("Could not find method: " + signature + " in class: " + clazz);
-    }
-    
-    public static boolean isAnnotationPresent(AnnotatedElement elmt, Class<? extends Annotation> annotationClass) {
-    	return getAnnotation(elmt, annotationClass) != null;
-    }
-    
-    public static <T extends Annotation> DeclaredAnnotation<T> getAnnotation(AnnotatedElement elmt, Class<T> annotationClass) {
-    	T annotation = elmt.getAnnotation(annotationClass);
-    	
-    	if (annotation != null) {
-    		Class<?> declaringClass = (elmt instanceof Member ? ((Member)elmt).getDeclaringClass() : (Class<?>)elmt);
-    		return new DeclaredAnnotation<T>(annotation, elmt, declaringClass);
-    	}
-    	
-    	if (elmt instanceof Field)
-    		return null;
-    	
-    	if (elmt instanceof Method) {
-    		Method m = (Method)elmt;
-    		return getMethodAnnotation(m.getDeclaringClass(), m.getName(), m.getParameterTypes(), annotationClass);
-    	}
-    	
-    	if (elmt instanceof Constructor) {
-    		Constructor<?> c = (Constructor<?>)elmt;
-    		return getConstructorAnnotation(c.getDeclaringClass(), annotationClass);
-    	}
-    	
-    	if (elmt instanceof Class) {
-    		Class<?> c = (Class<?>)elmt;
-    		return getClassAnnotation(c.getDeclaringClass(), annotationClass);
-    	}
-    	
-    	throw new RuntimeException("Unsupported annotated element: " + elmt);
-    }
-    
-    public static <T extends Annotation> DeclaredAnnotation<T> getMethodAnnotation(Class<?> clazz, String name, Class<?>[] parameterTypes, Class<T> annotationClass) {
-    	DeclaredAnnotation<T> declaredAnnotation = null;
-    	
-    	try {
-    		Method method = clazz.getDeclaredMethod(name, parameterTypes);
-    		T annotation = clazz.getDeclaredMethod(name, parameterTypes).getAnnotation(annotationClass);
-    		if (annotation != null)
-    			declaredAnnotation = new DeclaredAnnotation<T>(annotation, method, clazz);
-    	}
-    	catch (NoSuchMethodException e) {
-    		// fallback...
-    	}
-    	
-    	if (declaredAnnotation == null && clazz.getSuperclass() != null)
-    		declaredAnnotation = getMethodAnnotation(clazz.getSuperclass(), name, parameterTypes, annotationClass);
-    	
-    	if (declaredAnnotation == null) {
-	    	for (Class<?> interfaze : clazz.getInterfaces()) {
-	    		declaredAnnotation = getMethodAnnotation(interfaze, name, parameterTypes, annotationClass);
-	    		if (declaredAnnotation != null)
-	    			break;
-	    	}
-    	}
-    		
-    	return declaredAnnotation;
-    }
-    
-    public static <T extends Annotation> DeclaredAnnotation<T> getConstructorAnnotation(Class<?> clazz, Class<T> annotationClass) {
-    	DeclaredAnnotation<T> declaredAnnotation = null;
-    	
-    	for (Constructor<?> constructor : clazz.getDeclaredConstructors()) {
-    		T annotation = constructor.getAnnotation(annotationClass);
-    		if (annotation != null) {
-    			declaredAnnotation = new DeclaredAnnotation<T>(annotation, constructor, clazz);
-    			break;
-    		}
-    	}
-    	
-    	if (declaredAnnotation == null && clazz.getSuperclass() != null)
-    		declaredAnnotation = getConstructorAnnotation(clazz.getSuperclass(), annotationClass);
-    		
-    	return declaredAnnotation;
-    }
-    
-    public static <T extends Annotation> DeclaredAnnotation<T> getClassAnnotation(Class<?> clazz, Class<T> annotationClass) {
-    	DeclaredAnnotation<T> declaredAnnotation = null;
-    	
-    	T annotation = clazz.getAnnotation(annotationClass);
-    	if (annotation != null)
-    		declaredAnnotation = new DeclaredAnnotation<T>(annotation, clazz, clazz);
-    	else {
-	    	if (clazz.getSuperclass() != null)
-	    		declaredAnnotation = getClassAnnotation(clazz.getSuperclass(), annotationClass);
-	    	
-	    	if (declaredAnnotation == null) {
-	    		for (Class<?> interfaze : clazz.getInterfaces()) {
-		    		declaredAnnotation = getClassAnnotation(interfaze, annotationClass);
-		    		if (declaredAnnotation != null)
-		    			break;
-		    	}
-	    	}
-    	}
-    		
-    	return declaredAnnotation;
-    }
-    
-    public static class DeclaredAnnotation<T extends Annotation> {
-
-    	public final T annotation;
-    	public final AnnotatedElement annotatedElement;
-    	public final Class<?> declaringClass;
-		
-    	public DeclaredAnnotation(T annotation, AnnotatedElement annotatedElement, Class<?> declaringClass) {
-			this.annotation = annotation;
-			this.annotatedElement = annotatedElement;
-			this.declaringClass = declaringClass;
-		}
-
-		@Override
-		public String toString() {
-			return getClass().getName() + "{annotation=" + annotation + ", annotatedElement=" + annotatedElement + ", declaringClass=" + declaringClass + "}";
-		}
-    }
-}
+/*
+  GRANITE DATA SERVICES
+  Copyright (C) 2011 GRANITE DATA SERVICES S.A.S.
+
+  This file is part of Granite Data Services.
+
+  Granite Data Services is free software; you can redistribute it and/or modify
+  it under the terms of the GNU Library General Public License as published by
+  the Free Software Foundation; either version 2 of the License, or (at your
+  option) any later version.
+
+  Granite Data Services is distributed in the hope that it will be useful, but
+  WITHOUT ANY WARRANTY; without even the implied warranty of MERCHANTABILITY or
+  FITNESS FOR A PARTICULAR PURPOSE. See the GNU Library General Public License
+  for more details.
+
+  You should have received a copy of the GNU Library General Public License
+  along with this library; if not, see <http://www.gnu.org/licenses/>.
+*/
+
+package org.granite.util;
+
+import java.lang.annotation.Annotation;
+import java.lang.reflect.AnnotatedElement;
+import java.lang.reflect.Array;
+import java.lang.reflect.Constructor;
+import java.lang.reflect.Field;
+import java.lang.reflect.GenericArrayType;
+import java.lang.reflect.InvocationTargetException;
+import java.lang.reflect.Member;
+import java.lang.reflect.Method;
+import java.lang.reflect.ParameterizedType;
+import java.lang.reflect.Type;
+import java.lang.reflect.TypeVariable;
+import java.lang.reflect.WildcardType;
+import java.net.MalformedURLException;
+import java.net.URL;
+import java.util.Collections;
+import java.util.List;
+import java.util.Map;
+import java.util.Set;
+
+/**
+ * @author Franck WOLFF
+ */
+public abstract class ClassUtil {
+
+    public static Object newInstance(String type)
+        throws ClassNotFoundException, InstantiationException, IllegalAccessException {
+        return forName(type).newInstance();
+    }
+
+    public static <T> T newInstance(String type, Class<T> cast)
+        throws ClassNotFoundException, InstantiationException, IllegalAccessException {
+        return forName(type, cast).newInstance();
+    }
+
+    public static Object newInstance(String type, Class<?>[] argsClass, Object[] argsValues)
+        throws ClassNotFoundException, InstantiationException, IllegalAccessException {
+        return newInstance(forName(type), argsClass, argsValues);
+    }
+
+    @SuppressWarnings("unchecked")
+    public static <T> T newInstance(Class<?> type, Class<T> cast)
+        throws InstantiationException, IllegalAccessException {
+        return (T)type.newInstance();
+    }
+
+    public static <T> T newInstance(Class<T> type, Class<?>[] argsClass, Object[] argsValues)
+        throws InstantiationException, IllegalAccessException {
+        T instance = null;
+        try {
+            Constructor<T> constructorDef = type.getConstructor(argsClass);
+            instance = constructorDef.newInstance(argsValues);
+        } catch (SecurityException e) {
+            throw new InstantiationException(e.getMessage());
+        } catch (NoSuchMethodException e) {
+            throw new InstantiationException(e.getMessage());
+        } catch (IllegalArgumentException e) {
+            throw new InstantiationException(e.getMessage());
+        } catch (InvocationTargetException e) {
+            throw new InstantiationException(e.getMessage());
+        }
+        return instance;
+    }
+
+    public static Class<?> forName(String type) throws ClassNotFoundException {
+    	try {
+    		return ClassUtil.class.getClassLoader().loadClass(type);
+    	}
+    	catch (ClassNotFoundException e) {
+    		return Thread.currentThread().getContextClassLoader().loadClass(type);
+    	}
+    }
+
+    @SuppressWarnings("unchecked")
+    public static <T> Class<T> forName(String type, Class<T> cast) throws ClassNotFoundException {
+    	try {
+    		return (Class<T>)ClassUtil.class.getClassLoader().loadClass(type);
+    	}
+    	catch (ClassNotFoundException e) {
+    		return (Class<T>)Thread.currentThread().getContextClassLoader().loadClass(type);
+    	}
+    }
+
+    public static Constructor<?> getConstructor(String type, Class<?>[] paramTypes)
+        throws ClassNotFoundException, NoSuchMethodException {
+        return getConstructor(forName(type), paramTypes);
+    }
+
+    public static <T> Constructor<T> getConstructor(Class<T> type, Class<?>[] paramTypes)
+        throws NoSuchMethodException {
+        return type.getConstructor(paramTypes);
+    }
+
+    public static <T> List<T> emptyList(Class<T> type) {
+        return Collections.emptyList();
+    }
+
+    public static <T> Set<T> emptySet(Class<T> type) {
+        return Collections.emptySet();
+    }
+
+    public static <T, U> Map<T, U> emptyMap(Class<T> keyType, Class<U> valueType) {
+        return Collections.emptyMap();
+    }
+
+    public static boolean isPrimitive(Type type) {
+        return type instanceof Class<?> && ((Class<?>)type).isPrimitive();
+    }
+
+    public static Class<?> classOfType(Type type) {
+        if (type instanceof Class<?>)
+            return (Class<?>)type;
+        if (type instanceof ParameterizedType)
+            return (Class<?>)((ParameterizedType)type).getRawType();
+        if (type instanceof WildcardType) {
+            // Forget lower bounds and only deal with first upper bound...
+            Type[] ubs = ((WildcardType)type).getUpperBounds();
+            if (ubs.length > 0)
+                return classOfType(ubs[0]);
+        }
+        if (type instanceof GenericArrayType) {
+            Class<?> ct = classOfType(((GenericArrayType)type).getGenericComponentType());
+            return (ct != null ? Array.newInstance(ct, 0).getClass() : Object[].class);
+        }
+        if (type instanceof TypeVariable<?>) {
+            // Only deal with first (upper) bound...
+            Type[] ubs = ((TypeVariable<?>)type).getBounds();
+            if (ubs.length > 0)
+                return classOfType(ubs[0]);
+        }
+        // Should never append...
+        return Object.class;
+    }
+    
+    public static Type getBoundType(TypeVariable<?> typeVariable) {
+    	Type[] ubs = typeVariable.getBounds();
+    	if (ubs.length > 0)
+    		return ubs[0];
+    	
+    	// should never happen...
+    	if (typeVariable.getGenericDeclaration() instanceof Type)
+    		return (Type)typeVariable.getGenericDeclaration();
+    	return typeVariable;
+    }
+
+    public static String getPackageName(Class<?> clazz) {
+        return clazz.getPackage() != null ? clazz.getPackage().getName() : "";
+    }
+    
+    public static ClassLoader getClassLoader(Class<?> clazz) {
+        return (clazz.getClassLoader() != null ? clazz.getClassLoader() : ClassLoader.getSystemClassLoader());
+    }
+
+    public static URL findResource(Class<?> clazz) {
+        while (clazz.isArray())
+            clazz = clazz.getComponentType();
+        if (clazz.isPrimitive())
+            return null;
+        URL url = getClassLoader(clazz).getResource(toResourceName(clazz));
+        String path = url.toString();
+        if (path.indexOf(' ') != -1) {
+        	try {
+				url = new URL(path.replace(" ", "%20"));
+			} catch (MalformedURLException e) {
+				// should never happen...
+			}
+        }
+        return url;
+    }
+
+    public static String toResourceName(Class<?> clazz) {
+        return clazz.getName().replace('.', '/').concat(".class");
+    }
+    
+    public static String getMethodSignature(Method method) {
+    	StringBuilder sb = new StringBuilder();
+    	sb.append(method.getName()).append('(');
+    	Class<?>[] params = method.getParameterTypes();
+    	for (int i = 0; i < params.length; i++) {
+    		if (i > 0)
+    			sb.append(',');
+    		sb.append(getTypeSignature(params[i]));
+    	}
+    	sb.append(')');
+    	return sb.toString();
+    }
+	
+    public static String getTypeSignature(Class<?> type) {
+		if (type.isArray()) {
+		    try {
+				int dimensions = 1;
+				Class<?> clazz = type.getComponentType();
+				while (clazz.isArray()) {
+					dimensions++;
+					clazz = clazz.getComponentType();
+				}
+				
+				StringBuffer sb = new StringBuffer(clazz.getName());
+				while (dimensions-- > 0)
+				    sb.append("[]");
+				return sb.toString();
+		    } catch (Throwable e) {
+		    	// fallback...
+		    }
+		}
+		return type.getName();
+	}
+    
+    public static Method getMethod(Class<?> clazz, String signature) throws NoSuchMethodException {
+    	signature = StringUtil.removeSpaces(signature);
+		
+    	if (!signature.endsWith(")"))
+			signature += "()";
+		
+		for (Method method : clazz.getMethods()) {
+			if (signature.equals(getMethodSignature(method)))
+				return method;
+		}
+		
+		throw new NoSuchMethodException("Could not find method: " + signature + " in class: " + clazz);
+    }
+    
+    public static boolean isAnnotationPresent(AnnotatedElement elmt, Class<? extends Annotation> annotationClass) {
+    	return getAnnotation(elmt, annotationClass) != null;
+    }
+    
+    public static <T extends Annotation> DeclaredAnnotation<T> getAnnotation(AnnotatedElement elmt, Class<T> annotationClass) {
+    	T annotation = elmt.getAnnotation(annotationClass);
+    	
+    	if (annotation != null) {
+    		Class<?> declaringClass = (elmt instanceof Member ? ((Member)elmt).getDeclaringClass() : (Class<?>)elmt);
+    		return new DeclaredAnnotation<T>(annotation, elmt, declaringClass);
+    	}
+    	
+    	if (elmt instanceof Field)
+    		return null;
+    	
+    	if (elmt instanceof Method) {
+    		Method m = (Method)elmt;
+    		return getMethodAnnotation(m.getDeclaringClass(), m.getName(), m.getParameterTypes(), annotationClass);
+    	}
+    	
+    	if (elmt instanceof Constructor) {
+    		Constructor<?> c = (Constructor<?>)elmt;
+    		return getConstructorAnnotation(c.getDeclaringClass(), annotationClass);
+    	}
+    	
+    	if (elmt instanceof Class) {
+    		Class<?> c = (Class<?>)elmt;
+    		return getClassAnnotation(c.getDeclaringClass(), annotationClass);
+    	}
+    	
+    	throw new RuntimeException("Unsupported annotated element: " + elmt);
+    }
+    
+    public static <T extends Annotation> DeclaredAnnotation<T> getMethodAnnotation(Class<?> clazz, String name, Class<?>[] parameterTypes, Class<T> annotationClass) {
+    	DeclaredAnnotation<T> declaredAnnotation = null;
+    	
+    	try {
+    		Method method = clazz.getDeclaredMethod(name, parameterTypes);
+    		T annotation = clazz.getDeclaredMethod(name, parameterTypes).getAnnotation(annotationClass);
+    		if (annotation != null)
+    			declaredAnnotation = new DeclaredAnnotation<T>(annotation, method, clazz);
+    	}
+    	catch (NoSuchMethodException e) {
+    		// fallback...
+    	}
+    	
+    	if (declaredAnnotation == null && clazz.getSuperclass() != null)
+    		declaredAnnotation = getMethodAnnotation(clazz.getSuperclass(), name, parameterTypes, annotationClass);
+    	
+    	if (declaredAnnotation == null) {
+	    	for (Class<?> interfaze : clazz.getInterfaces()) {
+	    		declaredAnnotation = getMethodAnnotation(interfaze, name, parameterTypes, annotationClass);
+	    		if (declaredAnnotation != null)
+	    			break;
+	    	}
+    	}
+    		
+    	return declaredAnnotation;
+    }
+    
+    public static <T extends Annotation> DeclaredAnnotation<T> getConstructorAnnotation(Class<?> clazz, Class<T> annotationClass) {
+    	DeclaredAnnotation<T> declaredAnnotation = null;
+    	
+    	for (Constructor<?> constructor : clazz.getDeclaredConstructors()) {
+    		T annotation = constructor.getAnnotation(annotationClass);
+    		if (annotation != null) {
+    			declaredAnnotation = new DeclaredAnnotation<T>(annotation, constructor, clazz);
+    			break;
+    		}
+    	}
+    	
+    	if (declaredAnnotation == null && clazz.getSuperclass() != null)
+    		declaredAnnotation = getConstructorAnnotation(clazz.getSuperclass(), annotationClass);
+    		
+    	return declaredAnnotation;
+    }
+    
+    public static <T extends Annotation> DeclaredAnnotation<T> getClassAnnotation(Class<?> clazz, Class<T> annotationClass) {
+    	DeclaredAnnotation<T> declaredAnnotation = null;
+    	
+    	T annotation = clazz.getAnnotation(annotationClass);
+    	if (annotation != null)
+    		declaredAnnotation = new DeclaredAnnotation<T>(annotation, clazz, clazz);
+    	else {
+	    	if (clazz.getSuperclass() != null)
+	    		declaredAnnotation = getClassAnnotation(clazz.getSuperclass(), annotationClass);
+	    	
+	    	if (declaredAnnotation == null) {
+	    		for (Class<?> interfaze : clazz.getInterfaces()) {
+		    		declaredAnnotation = getClassAnnotation(interfaze, annotationClass);
+		    		if (declaredAnnotation != null)
+		    			break;
+		    	}
+	    	}
+    	}
+    		
+    	return declaredAnnotation;
+    }
+    
+    public static class DeclaredAnnotation<T extends Annotation> {
+
+    	public final T annotation;
+    	public final AnnotatedElement annotatedElement;
+    	public final Class<?> declaringClass;
+		
+    	public DeclaredAnnotation(T annotation, AnnotatedElement annotatedElement, Class<?> declaringClass) {
+			this.annotation = annotation;
+			this.annotatedElement = annotatedElement;
+			this.declaringClass = declaringClass;
+		}
+
+		@Override
+		public String toString() {
+			return getClass().getName() + "{annotation=" + annotation + ", annotatedElement=" + annotatedElement + ", declaringClass=" + declaringClass + "}";
+		}
+    }
+}