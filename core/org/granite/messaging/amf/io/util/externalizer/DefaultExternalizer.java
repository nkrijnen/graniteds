/*
  GRANITE DATA SERVICES
  Copyright (C) 2011 GRANITE DATA SERVICES S.A.S.

  This file is part of Granite Data Services.

  Granite Data Services is free software; you can redistribute it and/or modify
  it under the terms of the GNU Library General Public License as published by
  the Free Software Foundation; either version 2 of the License, or (at your
  option) any later version.

  Granite Data Services is distributed in the hope that it will be useful, but
  WITHOUT ANY WARRANTY; without even the implied warranty of MERCHANTABILITY or
  FITNESS FOR A PARTICULAR PURPOSE. See the GNU Library General Public License
  for more details.

  You should have received a copy of the GNU Library General Public License
  along with this library; if not, see <http://www.gnu.org/licenses/>.
*/

package org.granite.messaging.amf.io.util.externalizer;

import java.io.IOException;
import java.io.ObjectInput;
import java.io.ObjectOutput;
import java.lang.reflect.Constructor;
import java.lang.reflect.Field;
import java.lang.reflect.InvocationTargetException;
import java.lang.reflect.Method;
import java.lang.reflect.Modifier;
import java.util.ArrayList;
import java.util.Collections;
import java.util.Comparator;
import java.util.HashSet;
import java.util.List;
import java.util.Map;
import java.util.Set;
import java.util.concurrent.ConcurrentHashMap;
import java.util.concurrent.locks.ReentrantLock;

import org.granite.collections.BasicMap;
import org.granite.context.GraniteContext;
import org.granite.logging.Logger;
import org.granite.messaging.amf.io.convert.Converters;
import org.granite.messaging.amf.io.util.FieldProperty;
import org.granite.messaging.amf.io.util.MethodProperty;
import org.granite.messaging.amf.io.util.Property;
import org.granite.messaging.amf.io.util.externalizer.annotation.ExternalizedBean;
import org.granite.messaging.amf.io.util.externalizer.annotation.ExternalizedProperty;
import org.granite.messaging.amf.io.util.externalizer.annotation.IgnoredProperty;
import org.granite.messaging.amf.io.util.instantiator.AbstractInstantiator;
import org.granite.util.ClassUtil;
import org.granite.util.Introspector;
import org.granite.util.PropertyDescriptor;
import org.granite.util.XMap;
import org.granite.util.ClassUtil.DeclaredAnnotation;

/**
 * @author Franck WOLFF
 */
public class DefaultExternalizer implements Externalizer {

	private static final Logger log = Logger.getLogger(DefaultExternalizer.class);
	protected static final byte[] BYTES_0 = new byte[0];
	
    private final ReentrantLock lock = new ReentrantLock();
    protected final ConcurrentHashMap<Class<?>, List<Property>> orderedFields =
        new ConcurrentHashMap<Class<?>, List<Property>>();
    protected final ConcurrentHashMap<Class<?>, List<Property>> orderedSetterFields =
        new ConcurrentHashMap<Class<?>, List<Property>>();
    protected final ConcurrentHashMap<String, Constructor<?>> constructors =
        new ConcurrentHashMap<String, Constructor<?>>();
    
    protected boolean dynamicClass = false;
    

    public void configure(XMap properties) {
    	if (properties != null) {
	    	String dynamicclass = properties.get("dynamic-class");
	    	if (Boolean.TRUE.toString().equalsIgnoreCase(dynamicclass))
	    		dynamicClass = true;
    	}
    }
    
    public Object newInstance(final String type, ObjectInput in)
        throws IOException, ClassNotFoundException, InstantiationException,
               InvocationTargetException, IllegalAccessException {

        Constructor<?> constructor = !dynamicClass ? constructors.get(type) : null;

        if (constructor == null) {
            Class<?> clazz = ClassUtil.forName(type);
            constructor = findDefaultConstructor(clazz);
            if (!dynamicClass) {
	            Constructor<?> previousConstructor = constructors.putIfAbsent(type, constructor);
	            if (previousConstructor != null)
	                constructor = previousConstructor; // Should be the same instance, anyway...
            }
        }

        return constructor.newInstance();
    }

    public void readExternal(Object o, ObjectInput in)
        throws IOException, ClassNotFoundException, IllegalAccessException {
    	
        if (o instanceof AbstractInstantiator<?>) {
            AbstractInstantiator<?> instantiator = (AbstractInstantiator<?>)o;
            List<String> fields = instantiator.getOrderedFieldNames();
            log.debug("Reading bean with instantiator %s with fields %s", instantiator.getClass().getName(), fields);
            for (String fieldName : fields)
                instantiator.put(fieldName, in.readObject());
        }
        else {
            List<Property> fields = findOrderedFields(o.getClass());
            log.debug("Reading bean %s with fields %s", o.getClass().getName(), fields);
            for (Property field : fields) {
                Object value = in.readObject();
                if (!(field instanceof MethodProperty && field.isAnnotationPresent(ExternalizedProperty.class, true)))
                	field.setProperty(o, value);
            }
        }
    }

    public void writeExternal(Object o, ObjectOutput out)
        throws IOException, IllegalAccessException {

        GraniteContext context = GraniteContext.getCurrentInstance();
        String instantiatorType = context.getGraniteConfig().getInstantiator(o.getClass().getName());
        if (instantiatorType != null) {
            try {
                AbstractInstantiator<?> instantiator =
                    (AbstractInstantiator<?>)ClassUtil.newInstance(instantiatorType);
                List<String> fields = instantiator.getOrderedFieldNames();
                log.debug("Writing bean with instantiator %s with fields %s", instantiator.getClass().getName(), fields);
                for (String fieldName : fields) {
                    Field field = o.getClass().getDeclaredField(fieldName);
                    field.setAccessible(true);
                    out.writeObject(field.get(o));
                }
            } catch (Exception e) {
                throw new RuntimeException("Error with instantiatorType: " + instantiatorType, e);
            }
        }
        else {
            List<Property> fields = findOrderedFields(o.getClass());
            log.debug("Writing bean %s with fields %s", o.getClass().getName(), fields);
            for (Property field : fields) {
                Object value = field.getProperty(o);
                if (value instanceof Map<?, ?>)
                    value = BasicMap.newInstance((Map<?, ?>)value);
                if (isValueIgnored(value))
                	out.writeObject(null);
                else
                	out.writeObject(value);
            }
        }
    }
    
    protected boolean isValueIgnored(Object value) {
    	return false;
    }

    public List<Property> findOrderedFields(final Class<?> clazz) {
    	return findOrderedFields(clazz, false);
    }
    
    public List<Property> findOrderedFields(final Class<?> clazz, boolean returnSettersWhenAvailable) {
        List<Property> fields = !dynamicClass ? (returnSettersWhenAvailable ? orderedSetterFields.get(clazz) : orderedFields.get(clazz)) : null;

        if (fields == null) {
        	if (dynamicClass)
        		Introspector.flushFromCaches(clazz);
<<<<<<< HEAD
            PropertyDescriptor[] propertyDescriptors = Introspector.getPropertyDescriptors(clazz);
=======
            
        	PropertyDescriptor[] propertyDescriptors = ClassUtil.getProperties(clazz);
>>>>>>> e23f8a89
            Converters converters = GraniteContext.getCurrentInstance().getGraniteConfig().getConverters();

            fields = new ArrayList<Property>();

            Set<String> allFieldNames = new HashSet<String>();
            for (Class<?> c = clazz; c != null; c = c.getSuperclass()) {

                List<Property> newFields = new ArrayList<Property>();

                // Standard declared fields.
                for (Field field : c.getDeclaredFields()) {
                    if (!allFieldNames.contains(field.getName()) &&
                        !Modifier.isTransient(field.getModifiers()) &&
                        !Modifier.isStatic(field.getModifiers()) &&
                        !isPropertyIgnored(field) &&
                        !field.isAnnotationPresent(IgnoredProperty.class)) {

                    	boolean found = false;
                    	if (returnSettersWhenAvailable && propertyDescriptors != null) {
                    		for (PropertyDescriptor pd : propertyDescriptors) {
                    			if (pd.getName().equals(field.getName()) && pd.getWriteMethod() != null) {
                    				newFields.add(new MethodProperty(converters, field.getName(), pd.getWriteMethod(), pd.getReadMethod()));
                    				found = true;
                    				break;
                    			}
                    		}
                    	}
                		if (!found)
                    		newFields.add(new FieldProperty(converters, field));
                    }
                    allFieldNames.add(field.getName());
                }

                // Getter annotated  by @ExternalizedProperty.
                if (propertyDescriptors != null) {
                    for (PropertyDescriptor property : propertyDescriptors) {
                        Method getter = property.getReadMethod();
                        if (getter != null && !allFieldNames.contains(property.getName())) {
                            
                        	DeclaredAnnotation<ExternalizedProperty> annotation = ClassUtil.getAnnotation(getter, ExternalizedProperty.class);
                        	if (annotation == null || (annotation.declaringClass != c && !annotation.declaringClass.isInterface()))
                        		continue;

                            newFields.add(new MethodProperty(
                                converters,
                                property.getName(),
                                null,
                                getter
                            ));
                            allFieldNames.add(property.getName());
                        }
                    }
                }

                Collections.sort(newFields, new Comparator<Property>() {
                    public int compare(Property o1, Property o2) {
                        return o1.getName().compareTo(o2.getName());
                    }
                });

                fields.addAll(0, newFields);
            }

            if (!dynamicClass) {
	            List<Property> previousFields = (returnSettersWhenAvailable ? orderedSetterFields : orderedFields).putIfAbsent(clazz, fields);
	            if (previousFields != null)
	                fields = previousFields;
            }
        }

        return fields;
    }
    
    protected boolean isPropertyIgnored(Field field) {
    	return false;
    }

    protected boolean isPropertyIgnored(Method method) {
    	return false;
    }

    protected <T> Constructor<T> findDefaultConstructor(Class<T> clazz) {
        Constructor<T> constructor = null;

        GraniteContext context = GraniteContext.getCurrentInstance();
        String instantiator = context.getGraniteConfig().getInstantiator(clazz.getName());
        if (instantiator != null) {
            try {
                Class<T> instantiatorClass = ClassUtil.forName(instantiator, clazz);
                constructor = instantiatorClass.getConstructor();
            } catch (ClassNotFoundException e) {
                throw new RuntimeException(
                    "Could not load instantiator class: " + instantiator + " for: " + clazz.getName(), e
                );
            } catch (NoSuchMethodException e) {
                throw new RuntimeException(
                    "Could not find default constructor in instantiator class: " + instantiator, e
                );
            }
        }
        else {
            try {
                constructor = clazz.getConstructor();
            } catch (NoSuchMethodException e) {
                // fall down...
            }

            if (constructor == null) {
                String key = DefaultConstructorFactory.class.getName();
                DefaultConstructorFactory factory = getDefaultConstructorFactory(context, key);
                constructor = factory.findDefaultConstructor(clazz);
            }
        }

        return constructor;
    }

    private DefaultConstructorFactory getDefaultConstructorFactory(
        GraniteContext context,
        String key) {

        lock.lock();
        try {
            DefaultConstructorFactory factory =
                (DefaultConstructorFactory)context.getApplicationMap().get(key);
            if (factory == null) {
                try {
                    factory = new SunDefaultConstructorFactory();
                } catch (Exception e) {
                    // fall down...
                }
                if (factory == null)
                    factory = new NoDefaultConstructorFactory();
                context.getApplicationMap().put(key, factory);
            }
            return factory;
        } finally {
            lock.unlock();
        }
    }

    public int accept(Class<?> clazz) {
        return clazz.isAnnotationPresent(ExternalizedBean.class) ? 0 : -1;
    }
}

interface DefaultConstructorFactory {
    public <T> Constructor<T> findDefaultConstructor(Class<T> clazz);
}

class NoDefaultConstructorFactory implements DefaultConstructorFactory {

    public <T> Constructor<T> findDefaultConstructor(Class<T> clazz) {
        throw new RuntimeException("Could not find default constructor in class: " + clazz);
    }
}

class SunDefaultConstructorFactory implements DefaultConstructorFactory {

    private final Object reflectionFactory;
    private final Method newConstructorForSerialization;

    public SunDefaultConstructorFactory() {
        try {
            Class<?> factoryClass = ClassUtil.forName("sun.reflect.ReflectionFactory");
            Method getReflectionFactory = factoryClass.getDeclaredMethod("getReflectionFactory");
            reflectionFactory = getReflectionFactory.invoke(null);
            newConstructorForSerialization = factoryClass.getDeclaredMethod(
                "newConstructorForSerialization",
                new Class[]{Class.class, Constructor.class}
            );
        } catch (Exception e) {
            throw new RuntimeException("Could not create Sun Factory", e);
        }
    }

    @SuppressWarnings("unchecked")
    public <T> Constructor<T> findDefaultConstructor(Class<T> clazz) {
        try {
            Constructor<?> constructor = Object.class.getDeclaredConstructor();
            constructor = (Constructor<?>)newConstructorForSerialization.invoke(
                reflectionFactory,
                new Object[]{clazz, constructor}
            );
            constructor.setAccessible(true);
            return (Constructor<T>)constructor;
        } catch (Exception e) {
            throw new RuntimeException(e);
        }
    }
}
<|MERGE_RESOLUTION|>--- conflicted
+++ resolved
@@ -1,370 +1,366 @@
-/*
-  GRANITE DATA SERVICES
-  Copyright (C) 2011 GRANITE DATA SERVICES S.A.S.
-
-  This file is part of Granite Data Services.
-
-  Granite Data Services is free software; you can redistribute it and/or modify
-  it under the terms of the GNU Library General Public License as published by
-  the Free Software Foundation; either version 2 of the License, or (at your
-  option) any later version.
-
-  Granite Data Services is distributed in the hope that it will be useful, but
-  WITHOUT ANY WARRANTY; without even the implied warranty of MERCHANTABILITY or
-  FITNESS FOR A PARTICULAR PURPOSE. See the GNU Library General Public License
-  for more details.
-
-  You should have received a copy of the GNU Library General Public License
-  along with this library; if not, see <http://www.gnu.org/licenses/>.
-*/
-
-package org.granite.messaging.amf.io.util.externalizer;
-
-import java.io.IOException;
-import java.io.ObjectInput;
-import java.io.ObjectOutput;
-import java.lang.reflect.Constructor;
-import java.lang.reflect.Field;
-import java.lang.reflect.InvocationTargetException;
-import java.lang.reflect.Method;
-import java.lang.reflect.Modifier;
-import java.util.ArrayList;
-import java.util.Collections;
-import java.util.Comparator;
-import java.util.HashSet;
-import java.util.List;
-import java.util.Map;
-import java.util.Set;
-import java.util.concurrent.ConcurrentHashMap;
-import java.util.concurrent.locks.ReentrantLock;
-
-import org.granite.collections.BasicMap;
-import org.granite.context.GraniteContext;
-import org.granite.logging.Logger;
-import org.granite.messaging.amf.io.convert.Converters;
-import org.granite.messaging.amf.io.util.FieldProperty;
-import org.granite.messaging.amf.io.util.MethodProperty;
-import org.granite.messaging.amf.io.util.Property;
-import org.granite.messaging.amf.io.util.externalizer.annotation.ExternalizedBean;
-import org.granite.messaging.amf.io.util.externalizer.annotation.ExternalizedProperty;
-import org.granite.messaging.amf.io.util.externalizer.annotation.IgnoredProperty;
-import org.granite.messaging.amf.io.util.instantiator.AbstractInstantiator;
-import org.granite.util.ClassUtil;
-import org.granite.util.Introspector;
-import org.granite.util.PropertyDescriptor;
-import org.granite.util.XMap;
-import org.granite.util.ClassUtil.DeclaredAnnotation;
-
-/**
- * @author Franck WOLFF
- */
-public class DefaultExternalizer implements Externalizer {
-
-	private static final Logger log = Logger.getLogger(DefaultExternalizer.class);
-	protected static final byte[] BYTES_0 = new byte[0];
-	
-    private final ReentrantLock lock = new ReentrantLock();
-    protected final ConcurrentHashMap<Class<?>, List<Property>> orderedFields =
-        new ConcurrentHashMap<Class<?>, List<Property>>();
-    protected final ConcurrentHashMap<Class<?>, List<Property>> orderedSetterFields =
-        new ConcurrentHashMap<Class<?>, List<Property>>();
-    protected final ConcurrentHashMap<String, Constructor<?>> constructors =
-        new ConcurrentHashMap<String, Constructor<?>>();
-    
-    protected boolean dynamicClass = false;
-    
-
-    public void configure(XMap properties) {
-    	if (properties != null) {
-	    	String dynamicclass = properties.get("dynamic-class");
-	    	if (Boolean.TRUE.toString().equalsIgnoreCase(dynamicclass))
-	    		dynamicClass = true;
-    	}
-    }
-    
-    public Object newInstance(final String type, ObjectInput in)
-        throws IOException, ClassNotFoundException, InstantiationException,
-               InvocationTargetException, IllegalAccessException {
-
-        Constructor<?> constructor = !dynamicClass ? constructors.get(type) : null;
-
-        if (constructor == null) {
-            Class<?> clazz = ClassUtil.forName(type);
-            constructor = findDefaultConstructor(clazz);
-            if (!dynamicClass) {
-	            Constructor<?> previousConstructor = constructors.putIfAbsent(type, constructor);
-	            if (previousConstructor != null)
-	                constructor = previousConstructor; // Should be the same instance, anyway...
-            }
-        }
-
-        return constructor.newInstance();
-    }
-
-    public void readExternal(Object o, ObjectInput in)
-        throws IOException, ClassNotFoundException, IllegalAccessException {
-    	
-        if (o instanceof AbstractInstantiator<?>) {
-            AbstractInstantiator<?> instantiator = (AbstractInstantiator<?>)o;
-            List<String> fields = instantiator.getOrderedFieldNames();
-            log.debug("Reading bean with instantiator %s with fields %s", instantiator.getClass().getName(), fields);
-            for (String fieldName : fields)
-                instantiator.put(fieldName, in.readObject());
-        }
-        else {
-            List<Property> fields = findOrderedFields(o.getClass());
-            log.debug("Reading bean %s with fields %s", o.getClass().getName(), fields);
-            for (Property field : fields) {
-                Object value = in.readObject();
-                if (!(field instanceof MethodProperty && field.isAnnotationPresent(ExternalizedProperty.class, true)))
-                	field.setProperty(o, value);
-            }
-        }
-    }
-
-    public void writeExternal(Object o, ObjectOutput out)
-        throws IOException, IllegalAccessException {
-
-        GraniteContext context = GraniteContext.getCurrentInstance();
-        String instantiatorType = context.getGraniteConfig().getInstantiator(o.getClass().getName());
-        if (instantiatorType != null) {
-            try {
-                AbstractInstantiator<?> instantiator =
-                    (AbstractInstantiator<?>)ClassUtil.newInstance(instantiatorType);
-                List<String> fields = instantiator.getOrderedFieldNames();
-                log.debug("Writing bean with instantiator %s with fields %s", instantiator.getClass().getName(), fields);
-                for (String fieldName : fields) {
-                    Field field = o.getClass().getDeclaredField(fieldName);
-                    field.setAccessible(true);
-                    out.writeObject(field.get(o));
-                }
-            } catch (Exception e) {
-                throw new RuntimeException("Error with instantiatorType: " + instantiatorType, e);
-            }
-        }
-        else {
-            List<Property> fields = findOrderedFields(o.getClass());
-            log.debug("Writing bean %s with fields %s", o.getClass().getName(), fields);
-            for (Property field : fields) {
-                Object value = field.getProperty(o);
-                if (value instanceof Map<?, ?>)
-                    value = BasicMap.newInstance((Map<?, ?>)value);
-                if (isValueIgnored(value))
-                	out.writeObject(null);
-                else
-                	out.writeObject(value);
-            }
-        }
-    }
-    
-    protected boolean isValueIgnored(Object value) {
-    	return false;
-    }
-
-    public List<Property> findOrderedFields(final Class<?> clazz) {
-    	return findOrderedFields(clazz, false);
-    }
-    
-    public List<Property> findOrderedFields(final Class<?> clazz, boolean returnSettersWhenAvailable) {
-        List<Property> fields = !dynamicClass ? (returnSettersWhenAvailable ? orderedSetterFields.get(clazz) : orderedFields.get(clazz)) : null;
-
-        if (fields == null) {
-        	if (dynamicClass)
-        		Introspector.flushFromCaches(clazz);
-<<<<<<< HEAD
-            PropertyDescriptor[] propertyDescriptors = Introspector.getPropertyDescriptors(clazz);
-=======
-            
-        	PropertyDescriptor[] propertyDescriptors = ClassUtil.getProperties(clazz);
->>>>>>> e23f8a89
-            Converters converters = GraniteContext.getCurrentInstance().getGraniteConfig().getConverters();
-
-            fields = new ArrayList<Property>();
-
-            Set<String> allFieldNames = new HashSet<String>();
-            for (Class<?> c = clazz; c != null; c = c.getSuperclass()) {
-
-                List<Property> newFields = new ArrayList<Property>();
-
-                // Standard declared fields.
-                for (Field field : c.getDeclaredFields()) {
-                    if (!allFieldNames.contains(field.getName()) &&
-                        !Modifier.isTransient(field.getModifiers()) &&
-                        !Modifier.isStatic(field.getModifiers()) &&
-                        !isPropertyIgnored(field) &&
-                        !field.isAnnotationPresent(IgnoredProperty.class)) {
-
-                    	boolean found = false;
-                    	if (returnSettersWhenAvailable && propertyDescriptors != null) {
-                    		for (PropertyDescriptor pd : propertyDescriptors) {
-                    			if (pd.getName().equals(field.getName()) && pd.getWriteMethod() != null) {
-                    				newFields.add(new MethodProperty(converters, field.getName(), pd.getWriteMethod(), pd.getReadMethod()));
-                    				found = true;
-                    				break;
-                    			}
-                    		}
-                    	}
-                		if (!found)
-                    		newFields.add(new FieldProperty(converters, field));
-                    }
-                    allFieldNames.add(field.getName());
-                }
-
-                // Getter annotated  by @ExternalizedProperty.
-                if (propertyDescriptors != null) {
-                    for (PropertyDescriptor property : propertyDescriptors) {
-                        Method getter = property.getReadMethod();
-                        if (getter != null && !allFieldNames.contains(property.getName())) {
-                            
-                        	DeclaredAnnotation<ExternalizedProperty> annotation = ClassUtil.getAnnotation(getter, ExternalizedProperty.class);
-                        	if (annotation == null || (annotation.declaringClass != c && !annotation.declaringClass.isInterface()))
-                        		continue;
-
-                            newFields.add(new MethodProperty(
-                                converters,
-                                property.getName(),
-                                null,
-                                getter
-                            ));
-                            allFieldNames.add(property.getName());
-                        }
-                    }
-                }
-
-                Collections.sort(newFields, new Comparator<Property>() {
-                    public int compare(Property o1, Property o2) {
-                        return o1.getName().compareTo(o2.getName());
-                    }
-                });
-
-                fields.addAll(0, newFields);
-            }
-
-            if (!dynamicClass) {
-	            List<Property> previousFields = (returnSettersWhenAvailable ? orderedSetterFields : orderedFields).putIfAbsent(clazz, fields);
-	            if (previousFields != null)
-	                fields = previousFields;
-            }
-        }
-
-        return fields;
-    }
-    
-    protected boolean isPropertyIgnored(Field field) {
-    	return false;
-    }
-
-    protected boolean isPropertyIgnored(Method method) {
-    	return false;
-    }
-
-    protected <T> Constructor<T> findDefaultConstructor(Class<T> clazz) {
-        Constructor<T> constructor = null;
-
-        GraniteContext context = GraniteContext.getCurrentInstance();
-        String instantiator = context.getGraniteConfig().getInstantiator(clazz.getName());
-        if (instantiator != null) {
-            try {
-                Class<T> instantiatorClass = ClassUtil.forName(instantiator, clazz);
-                constructor = instantiatorClass.getConstructor();
-            } catch (ClassNotFoundException e) {
-                throw new RuntimeException(
-                    "Could not load instantiator class: " + instantiator + " for: " + clazz.getName(), e
-                );
-            } catch (NoSuchMethodException e) {
-                throw new RuntimeException(
-                    "Could not find default constructor in instantiator class: " + instantiator, e
-                );
-            }
-        }
-        else {
-            try {
-                constructor = clazz.getConstructor();
-            } catch (NoSuchMethodException e) {
-                // fall down...
-            }
-
-            if (constructor == null) {
-                String key = DefaultConstructorFactory.class.getName();
-                DefaultConstructorFactory factory = getDefaultConstructorFactory(context, key);
-                constructor = factory.findDefaultConstructor(clazz);
-            }
-        }
-
-        return constructor;
-    }
-
-    private DefaultConstructorFactory getDefaultConstructorFactory(
-        GraniteContext context,
-        String key) {
-
-        lock.lock();
-        try {
-            DefaultConstructorFactory factory =
-                (DefaultConstructorFactory)context.getApplicationMap().get(key);
-            if (factory == null) {
-                try {
-                    factory = new SunDefaultConstructorFactory();
-                } catch (Exception e) {
-                    // fall down...
-                }
-                if (factory == null)
-                    factory = new NoDefaultConstructorFactory();
-                context.getApplicationMap().put(key, factory);
-            }
-            return factory;
-        } finally {
-            lock.unlock();
-        }
-    }
-
-    public int accept(Class<?> clazz) {
-        return clazz.isAnnotationPresent(ExternalizedBean.class) ? 0 : -1;
-    }
-}
-
-interface DefaultConstructorFactory {
-    public <T> Constructor<T> findDefaultConstructor(Class<T> clazz);
-}
-
-class NoDefaultConstructorFactory implements DefaultConstructorFactory {
-
-    public <T> Constructor<T> findDefaultConstructor(Class<T> clazz) {
-        throw new RuntimeException("Could not find default constructor in class: " + clazz);
-    }
-}
-
-class SunDefaultConstructorFactory implements DefaultConstructorFactory {
-
-    private final Object reflectionFactory;
-    private final Method newConstructorForSerialization;
-
-    public SunDefaultConstructorFactory() {
-        try {
-            Class<?> factoryClass = ClassUtil.forName("sun.reflect.ReflectionFactory");
-            Method getReflectionFactory = factoryClass.getDeclaredMethod("getReflectionFactory");
-            reflectionFactory = getReflectionFactory.invoke(null);
-            newConstructorForSerialization = factoryClass.getDeclaredMethod(
-                "newConstructorForSerialization",
-                new Class[]{Class.class, Constructor.class}
-            );
-        } catch (Exception e) {
-            throw new RuntimeException("Could not create Sun Factory", e);
-        }
-    }
-
-    @SuppressWarnings("unchecked")
-    public <T> Constructor<T> findDefaultConstructor(Class<T> clazz) {
-        try {
-            Constructor<?> constructor = Object.class.getDeclaredConstructor();
-            constructor = (Constructor<?>)newConstructorForSerialization.invoke(
-                reflectionFactory,
-                new Object[]{clazz, constructor}
-            );
-            constructor.setAccessible(true);
-            return (Constructor<T>)constructor;
-        } catch (Exception e) {
-            throw new RuntimeException(e);
-        }
-    }
-}
+/*
+  GRANITE DATA SERVICES
+  Copyright (C) 2011 GRANITE DATA SERVICES S.A.S.
+
+  This file is part of Granite Data Services.
+
+  Granite Data Services is free software; you can redistribute it and/or modify
+  it under the terms of the GNU Library General Public License as published by
+  the Free Software Foundation; either version 2 of the License, or (at your
+  option) any later version.
+
+  Granite Data Services is distributed in the hope that it will be useful, but
+  WITHOUT ANY WARRANTY; without even the implied warranty of MERCHANTABILITY or
+  FITNESS FOR A PARTICULAR PURPOSE. See the GNU Library General Public License
+  for more details.
+
+  You should have received a copy of the GNU Library General Public License
+  along with this library; if not, see <http://www.gnu.org/licenses/>.
+*/
+
+package org.granite.messaging.amf.io.util.externalizer;
+
+import java.io.IOException;
+import java.io.ObjectInput;
+import java.io.ObjectOutput;
+import java.lang.reflect.Constructor;
+import java.lang.reflect.Field;
+import java.lang.reflect.InvocationTargetException;
+import java.lang.reflect.Method;
+import java.lang.reflect.Modifier;
+import java.util.ArrayList;
+import java.util.Collections;
+import java.util.Comparator;
+import java.util.HashSet;
+import java.util.List;
+import java.util.Map;
+import java.util.Set;
+import java.util.concurrent.ConcurrentHashMap;
+import java.util.concurrent.locks.ReentrantLock;
+
+import org.granite.collections.BasicMap;
+import org.granite.context.GraniteContext;
+import org.granite.logging.Logger;
+import org.granite.messaging.amf.io.convert.Converters;
+import org.granite.messaging.amf.io.util.FieldProperty;
+import org.granite.messaging.amf.io.util.MethodProperty;
+import org.granite.messaging.amf.io.util.Property;
+import org.granite.messaging.amf.io.util.externalizer.annotation.ExternalizedBean;
+import org.granite.messaging.amf.io.util.externalizer.annotation.ExternalizedProperty;
+import org.granite.messaging.amf.io.util.externalizer.annotation.IgnoredProperty;
+import org.granite.messaging.amf.io.util.instantiator.AbstractInstantiator;
+import org.granite.util.ClassUtil;
+import org.granite.util.Introspector;
+import org.granite.util.PropertyDescriptor;
+import org.granite.util.XMap;
+import org.granite.util.ClassUtil.DeclaredAnnotation;
+
+/**
+ * @author Franck WOLFF
+ */
+public class DefaultExternalizer implements Externalizer {
+
+	private static final Logger log = Logger.getLogger(DefaultExternalizer.class);
+	protected static final byte[] BYTES_0 = new byte[0];
+	
+    private final ReentrantLock lock = new ReentrantLock();
+    protected final ConcurrentHashMap<Class<?>, List<Property>> orderedFields =
+        new ConcurrentHashMap<Class<?>, List<Property>>();
+    protected final ConcurrentHashMap<Class<?>, List<Property>> orderedSetterFields =
+        new ConcurrentHashMap<Class<?>, List<Property>>();
+    protected final ConcurrentHashMap<String, Constructor<?>> constructors =
+        new ConcurrentHashMap<String, Constructor<?>>();
+    
+    protected boolean dynamicClass = false;
+    
+
+    public void configure(XMap properties) {
+    	if (properties != null) {
+	    	String dynamicclass = properties.get("dynamic-class");
+	    	if (Boolean.TRUE.toString().equalsIgnoreCase(dynamicclass))
+	    		dynamicClass = true;
+    	}
+    }
+    
+    public Object newInstance(final String type, ObjectInput in)
+        throws IOException, ClassNotFoundException, InstantiationException,
+               InvocationTargetException, IllegalAccessException {
+
+        Constructor<?> constructor = !dynamicClass ? constructors.get(type) : null;
+
+        if (constructor == null) {
+            Class<?> clazz = ClassUtil.forName(type);
+            constructor = findDefaultConstructor(clazz);
+            if (!dynamicClass) {
+	            Constructor<?> previousConstructor = constructors.putIfAbsent(type, constructor);
+	            if (previousConstructor != null)
+	                constructor = previousConstructor; // Should be the same instance, anyway...
+            }
+        }
+
+        return constructor.newInstance();
+    }
+
+    public void readExternal(Object o, ObjectInput in)
+        throws IOException, ClassNotFoundException, IllegalAccessException {
+    	
+        if (o instanceof AbstractInstantiator<?>) {
+            AbstractInstantiator<?> instantiator = (AbstractInstantiator<?>)o;
+            List<String> fields = instantiator.getOrderedFieldNames();
+            log.debug("Reading bean with instantiator %s with fields %s", instantiator.getClass().getName(), fields);
+            for (String fieldName : fields)
+                instantiator.put(fieldName, in.readObject());
+        }
+        else {
+            List<Property> fields = findOrderedFields(o.getClass());
+            log.debug("Reading bean %s with fields %s", o.getClass().getName(), fields);
+            for (Property field : fields) {
+                Object value = in.readObject();
+                if (!(field instanceof MethodProperty && field.isAnnotationPresent(ExternalizedProperty.class, true)))
+                	field.setProperty(o, value);
+            }
+        }
+    }
+
+    public void writeExternal(Object o, ObjectOutput out)
+        throws IOException, IllegalAccessException {
+
+        GraniteContext context = GraniteContext.getCurrentInstance();
+        String instantiatorType = context.getGraniteConfig().getInstantiator(o.getClass().getName());
+        if (instantiatorType != null) {
+            try {
+                AbstractInstantiator<?> instantiator =
+                    (AbstractInstantiator<?>)ClassUtil.newInstance(instantiatorType);
+                List<String> fields = instantiator.getOrderedFieldNames();
+                log.debug("Writing bean with instantiator %s with fields %s", instantiator.getClass().getName(), fields);
+                for (String fieldName : fields) {
+                    Field field = o.getClass().getDeclaredField(fieldName);
+                    field.setAccessible(true);
+                    out.writeObject(field.get(o));
+                }
+            } catch (Exception e) {
+                throw new RuntimeException("Error with instantiatorType: " + instantiatorType, e);
+            }
+        }
+        else {
+            List<Property> fields = findOrderedFields(o.getClass());
+            log.debug("Writing bean %s with fields %s", o.getClass().getName(), fields);
+            for (Property field : fields) {
+                Object value = field.getProperty(o);
+                if (value instanceof Map<?, ?>)
+                    value = BasicMap.newInstance((Map<?, ?>)value);
+                if (isValueIgnored(value))
+                	out.writeObject(null);
+                else
+                	out.writeObject(value);
+            }
+        }
+    }
+    
+    protected boolean isValueIgnored(Object value) {
+    	return false;
+    }
+
+    public List<Property> findOrderedFields(final Class<?> clazz) {
+    	return findOrderedFields(clazz, false);
+    }
+    
+    public List<Property> findOrderedFields(final Class<?> clazz, boolean returnSettersWhenAvailable) {
+        List<Property> fields = !dynamicClass ? (returnSettersWhenAvailable ? orderedSetterFields.get(clazz) : orderedFields.get(clazz)) : null;
+
+        if (fields == null) {
+        	if (dynamicClass)
+        		Introspector.flushFromCaches(clazz);
+            
+        	PropertyDescriptor[] propertyDescriptors = ClassUtil.getProperties(clazz);
+            Converters converters = GraniteContext.getCurrentInstance().getGraniteConfig().getConverters();
+
+            fields = new ArrayList<Property>();
+
+            Set<String> allFieldNames = new HashSet<String>();
+            for (Class<?> c = clazz; c != null; c = c.getSuperclass()) {
+
+                List<Property> newFields = new ArrayList<Property>();
+
+                // Standard declared fields.
+                for (Field field : c.getDeclaredFields()) {
+                    if (!allFieldNames.contains(field.getName()) &&
+                        !Modifier.isTransient(field.getModifiers()) &&
+                        !Modifier.isStatic(field.getModifiers()) &&
+                        !isPropertyIgnored(field) &&
+                        !field.isAnnotationPresent(IgnoredProperty.class)) {
+
+                    	boolean found = false;
+                    	if (returnSettersWhenAvailable && propertyDescriptors != null) {
+                    		for (PropertyDescriptor pd : propertyDescriptors) {
+                    			if (pd.getName().equals(field.getName()) && pd.getWriteMethod() != null) {
+                    				newFields.add(new MethodProperty(converters, field.getName(), pd.getWriteMethod(), pd.getReadMethod()));
+                    				found = true;
+                    				break;
+                    			}
+                    		}
+                    	}
+                		if (!found)
+                    		newFields.add(new FieldProperty(converters, field));
+                    }
+                    allFieldNames.add(field.getName());
+                }
+
+                // Getter annotated  by @ExternalizedProperty.
+                if (propertyDescriptors != null) {
+                    for (PropertyDescriptor property : propertyDescriptors) {
+                        Method getter = property.getReadMethod();
+                        if (getter != null && !allFieldNames.contains(property.getName())) {
+                            
+                        	DeclaredAnnotation<ExternalizedProperty> annotation = ClassUtil.getAnnotation(getter, ExternalizedProperty.class);
+                        	if (annotation == null || (annotation.declaringClass != c && !annotation.declaringClass.isInterface()))
+                        		continue;
+
+                            newFields.add(new MethodProperty(
+                                converters,
+                                property.getName(),
+                                null,
+                                getter
+                            ));
+                            allFieldNames.add(property.getName());
+                        }
+                    }
+                }
+
+                Collections.sort(newFields, new Comparator<Property>() {
+                    public int compare(Property o1, Property o2) {
+                        return o1.getName().compareTo(o2.getName());
+                    }
+                });
+
+                fields.addAll(0, newFields);
+            }
+
+            if (!dynamicClass) {
+	            List<Property> previousFields = (returnSettersWhenAvailable ? orderedSetterFields : orderedFields).putIfAbsent(clazz, fields);
+	            if (previousFields != null)
+	                fields = previousFields;
+            }
+        }
+
+        return fields;
+    }
+    
+    protected boolean isPropertyIgnored(Field field) {
+    	return false;
+    }
+
+    protected boolean isPropertyIgnored(Method method) {
+    	return false;
+    }
+
+    protected <T> Constructor<T> findDefaultConstructor(Class<T> clazz) {
+        Constructor<T> constructor = null;
+
+        GraniteContext context = GraniteContext.getCurrentInstance();
+        String instantiator = context.getGraniteConfig().getInstantiator(clazz.getName());
+        if (instantiator != null) {
+            try {
+                Class<T> instantiatorClass = ClassUtil.forName(instantiator, clazz);
+                constructor = instantiatorClass.getConstructor();
+            } catch (ClassNotFoundException e) {
+                throw new RuntimeException(
+                    "Could not load instantiator class: " + instantiator + " for: " + clazz.getName(), e
+                );
+            } catch (NoSuchMethodException e) {
+                throw new RuntimeException(
+                    "Could not find default constructor in instantiator class: " + instantiator, e
+                );
+            }
+        }
+        else {
+            try {
+                constructor = clazz.getConstructor();
+            } catch (NoSuchMethodException e) {
+                // fall down...
+            }
+
+            if (constructor == null) {
+                String key = DefaultConstructorFactory.class.getName();
+                DefaultConstructorFactory factory = getDefaultConstructorFactory(context, key);
+                constructor = factory.findDefaultConstructor(clazz);
+            }
+        }
+
+        return constructor;
+    }
+
+    private DefaultConstructorFactory getDefaultConstructorFactory(
+        GraniteContext context,
+        String key) {
+
+        lock.lock();
+        try {
+            DefaultConstructorFactory factory =
+                (DefaultConstructorFactory)context.getApplicationMap().get(key);
+            if (factory == null) {
+                try {
+                    factory = new SunDefaultConstructorFactory();
+                } catch (Exception e) {
+                    // fall down...
+                }
+                if (factory == null)
+                    factory = new NoDefaultConstructorFactory();
+                context.getApplicationMap().put(key, factory);
+            }
+            return factory;
+        } finally {
+            lock.unlock();
+        }
+    }
+
+    public int accept(Class<?> clazz) {
+        return clazz.isAnnotationPresent(ExternalizedBean.class) ? 0 : -1;
+    }
+}
+
+interface DefaultConstructorFactory {
+    public <T> Constructor<T> findDefaultConstructor(Class<T> clazz);
+}
+
+class NoDefaultConstructorFactory implements DefaultConstructorFactory {
+
+    public <T> Constructor<T> findDefaultConstructor(Class<T> clazz) {
+        throw new RuntimeException("Could not find default constructor in class: " + clazz);
+    }
+}
+
+class SunDefaultConstructorFactory implements DefaultConstructorFactory {
+
+    private final Object reflectionFactory;
+    private final Method newConstructorForSerialization;
+
+    public SunDefaultConstructorFactory() {
+        try {
+            Class<?> factoryClass = ClassUtil.forName("sun.reflect.ReflectionFactory");
+            Method getReflectionFactory = factoryClass.getDeclaredMethod("getReflectionFactory");
+            reflectionFactory = getReflectionFactory.invoke(null);
+            newConstructorForSerialization = factoryClass.getDeclaredMethod(
+                "newConstructorForSerialization",
+                new Class[]{Class.class, Constructor.class}
+            );
+        } catch (Exception e) {
+            throw new RuntimeException("Could not create Sun Factory", e);
+        }
+    }
+
+    @SuppressWarnings("unchecked")
+    public <T> Constructor<T> findDefaultConstructor(Class<T> clazz) {
+        try {
+            Constructor<?> constructor = Object.class.getDeclaredConstructor();
+            constructor = (Constructor<?>)newConstructorForSerialization.invoke(
+                reflectionFactory,
+                new Object[]{clazz, constructor}
+            );
+            constructor.setAccessible(true);
+            return (Constructor<T>)constructor;
+        } catch (Exception e) {
+            throw new RuntimeException(e);
+        }
+    }
+}