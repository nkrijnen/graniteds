/*
  GRANITE DATA SERVICES
  Copyright (C) 2011 GRANITE DATA SERVICES S.A.S.

  This file is part of Granite Data Services.

  Granite Data Services is free software; you can redistribute it and/or modify
  it under the terms of the GNU Library General Public License as published by
  the Free Software Foundation; either version 2 of the License, or (at your
  option) any later version.

  Granite Data Services is distributed in the hope that it will be useful, but
  WITHOUT ANY WARRANTY; without even the implied warranty of MERCHANTABILITY or
  FITNESS FOR A PARTICULAR PURPOSE. See the GNU Library General Public License
  for more details.

  You should have received a copy of the GNU Library General Public License
  along with this library; if not, see <http://www.gnu.org/licenses/>.
*/

package org.granite.messaging.service;

import java.lang.reflect.Method;
import java.lang.reflect.ParameterizedType;
import java.lang.reflect.Type;
import java.lang.reflect.TypeVariable;
<<<<<<< HEAD
=======
import java.util.ArrayList;
import java.util.Arrays;
>>>>>>> e23f8a89
import java.util.List;

import org.granite.config.GraniteConfig;
import org.granite.config.flex.Destination;
import org.granite.context.GraniteContext;
import org.granite.logging.Logger;
import org.granite.messaging.amf.io.convert.Converter;
import org.granite.messaging.amf.io.convert.Converters;
<<<<<<< HEAD
=======
import org.granite.messaging.service.annotations.IgnoredMethod;
>>>>>>> e23f8a89
import org.granite.messaging.service.annotations.RemoteDestination;
import org.granite.util.StringUtil;

import flex.messaging.messages.Message;

/**
 * @author Franck WOLFF
 * @author Pedro GONCALVES
 */
public class DefaultMethodMatcher implements MethodMatcher {
<<<<<<< HEAD
    
    private static final Logger log = Logger.getLogger(DefaultMethodMatcher.class);
=======
	
	private static final Logger log = Logger.getLogger(DefaultMethodMatcher.class);
>>>>>>> e23f8a89

	
    public ServiceInvocationContext findServiceMethod(
        Message message,
        Destination destination,
        Object service,
        String methodName,
        Object[] params) throws NoSuchMethodException {

        GraniteConfig config = GraniteContext.getCurrentInstance().getGraniteConfig();
        Converters converters = config.getConverters();

        Class<?> serviceClass = service.getClass();
        Type serviceClassGenericType = getGenericType(serviceClass);

        MatchingMethod match = null;
        if (params == null || params.length == 0)
            match = new MatchingMethod(serviceClass.getMethod(methodName, (Class[])null), null);
        else {
            List<MatchingMethod> matchingMethods = new ArrayList<MatchingMethod>();
            
            List<Method> methods = new ArrayList<Method>();
            for (Class<?> serviceInterface : serviceClass.getInterfaces())
                methods.addAll(Arrays.asList(serviceInterface.getMethods()));
            
            methods.addAll(Arrays.asList(serviceClass.getMethods()));
            
            for (Method method : methods) {

                if (!methodName.equals(method.getName()))
                    continue;

                Type[] paramTypes = method.getGenericParameterTypes();
                if (paramTypes.length != params.length)
                    continue;
                
                // Methods marked with @IgnoredMethod cannot be called remotely
                if (method.isAnnotationPresent(IgnoredMethod.class))
                	continue;
                
                if (serviceClassGenericType != null)
                    findAndChange(paramTypes, serviceClassGenericType);

                Converter[] convertersArray = getConvertersArray(converters, params, paramTypes);
                if (convertersArray != null)
                    matchingMethods.add(new MatchingMethod(method, convertersArray));
            }
            
            if (matchingMethods.size() == 1)
            	match = matchingMethods.get(0);
            else if (matchingMethods.size() > 1) {
                // Multiple matches found
                match = resolveMatchingMethod(matchingMethods, serviceClass);
            }
        }

        if (match == null)
            throw new NoSuchMethodException(serviceClass.getName() + '.' + methodName + StringUtil.toString(params));

        params = convert(match.convertersArray, params, match.serviceMethod.getGenericParameterTypes());

        return new ServiceInvocationContext(message, destination, service, match.serviceMethod, params);
    }

    protected Converter[] getConvertersArray(Converters converters, Object[] values, Type[] targetTypes) {
        Converter[] convertersArray = new Converter[values.length];
        for (int i = 0; i < values.length; i++) {
            convertersArray[i] = converters.getConverter(values[i], targetTypes[i]);
            if (convertersArray[i] == null)
                return null;
        }
        return convertersArray;
    }

    protected Object[] convert(Converter[] convertersArray, Object[] values, Type[] targetTypes) {
        if (values.length > 0) {
            for (int i = 0; i < convertersArray.length; i++)
                values[i] = convertersArray[i].convert(values[i], targetTypes[i]);
        }
        return values;
    }
    
<<<<<<< HEAD
    protected Method resolveMatchingMethod(List<Method> methods) {
        Method method = null;
        // Prefer methods of interfaces/classes marked with @RemoteDestination
        for (Method m : methods) {
            if (m.getDeclaringClass().isAnnotationPresent(RemoteDestination.class)) {
                method = m;
                break;
            }
        }
        if (method != null)
            return method;
        
        log.warn("Ambiguous method match for " + methods.get(0).getName() + ", selecting first found " + methods.get(0));        
        return methods.get(0);
    }
=======
    protected MatchingMethod resolveMatchingMethod(List<MatchingMethod> methods, Class<?> serviceClass) {
>>>>>>> e23f8a89

        // Prefer methods of interfaces/classes marked with @RemoteDestination
        for (MatchingMethod m : methods) {
            if (m.serviceMethod.getDeclaringClass().isAnnotationPresent(RemoteDestination.class))
                return m;
        }
        
        // Then prefer method declared by the serviceClass (with EJBs, we have always 2 methods, one in the interface,
        // the other in the proxy, and the @RemoteDestination annotation cannot be find on the proxy class even
        // it is present on the original class).
        List<MatchingMethod> serviceClassMethods = new ArrayList<MatchingMethod>();
        for (MatchingMethod m : methods) {
            if (m.serviceMethod.getDeclaringClass().equals(serviceClass))
            	serviceClassMethods.add(m);
        }
        if (serviceClassMethods.size() == 1)
        	return serviceClassMethods.get(0);
        
        log.warn("Ambiguous method match for " + methods.get(0).serviceMethod.getName() + ", selecting first found " + methods.get(0).serviceMethod);        
        return methods.get(0);
    }
    
    /**
     * If there is only one TypeVariable in method's argument list, it will be replaced
     * by the type of the superclass of the service.
     */
    protected boolean findAndChange(Type[] paramTypes, Type superType) {
        int idx = -1;
        boolean find = false;
        for (int j = 0; j < paramTypes.length; j++) {
            Type type = paramTypes[j];
           
            if (type instanceof TypeVariable<?>) {
                if (!find) {
                    idx = j;
                    find = true;
                } else {
                    throw new RuntimeException("There's two variable types.");
                }
            }
        }
       
        if (find)
            paramTypes[idx] = superType;
       
        return find;
    }
   
    /**
     * Returns actual type argument of a given class.
     */
    protected Type getGenericType(Class<?> clazz) {
        try {
            ParameterizedType genericSuperclass = (ParameterizedType)clazz.getGenericSuperclass();
            Type[] actualTypeArguments = genericSuperclass.getActualTypeArguments();
            if (actualTypeArguments != null && actualTypeArguments.length == 1)
                return actualTypeArguments[0];
        } catch (Exception e) {
        	// fallback...
        }
        return null;
    }
    
    private static class MatchingMethod {
    	
    	public final Method serviceMethod;
    	public final Converter[] convertersArray;

    	public MatchingMethod(Method serviceMethod, Converter[] convertersArray) {
			this.serviceMethod = serviceMethod;
			this.convertersArray = convertersArray;
		}

		@Override
		public String toString() {
			return "MatchingMethod {serviceMethod=" + serviceMethod + ", convertersArray=" + (convertersArray != null ? Arrays.toString(convertersArray) : "[]") + "}";
		}
    }
}
<|MERGE_RESOLUTION|>--- conflicted
+++ resolved
@@ -1,240 +1,211 @@
-/*
-  GRANITE DATA SERVICES
-  Copyright (C) 2011 GRANITE DATA SERVICES S.A.S.
-
-  This file is part of Granite Data Services.
-
-  Granite Data Services is free software; you can redistribute it and/or modify
-  it under the terms of the GNU Library General Public License as published by
-  the Free Software Foundation; either version 2 of the License, or (at your
-  option) any later version.
-
-  Granite Data Services is distributed in the hope that it will be useful, but
-  WITHOUT ANY WARRANTY; without even the implied warranty of MERCHANTABILITY or
-  FITNESS FOR A PARTICULAR PURPOSE. See the GNU Library General Public License
-  for more details.
-
-  You should have received a copy of the GNU Library General Public License
-  along with this library; if not, see <http://www.gnu.org/licenses/>.
-*/
-
-package org.granite.messaging.service;
-
-import java.lang.reflect.Method;
-import java.lang.reflect.ParameterizedType;
-import java.lang.reflect.Type;
-import java.lang.reflect.TypeVariable;
-<<<<<<< HEAD
-=======
-import java.util.ArrayList;
-import java.util.Arrays;
->>>>>>> e23f8a89
-import java.util.List;
-
-import org.granite.config.GraniteConfig;
-import org.granite.config.flex.Destination;
-import org.granite.context.GraniteContext;
-import org.granite.logging.Logger;
-import org.granite.messaging.amf.io.convert.Converter;
-import org.granite.messaging.amf.io.convert.Converters;
-<<<<<<< HEAD
-=======
-import org.granite.messaging.service.annotations.IgnoredMethod;
->>>>>>> e23f8a89
-import org.granite.messaging.service.annotations.RemoteDestination;
-import org.granite.util.StringUtil;
-
-import flex.messaging.messages.Message;
-
-/**
- * @author Franck WOLFF
- * @author Pedro GONCALVES
- */
-public class DefaultMethodMatcher implements MethodMatcher {
-<<<<<<< HEAD
-    
-    private static final Logger log = Logger.getLogger(DefaultMethodMatcher.class);
-=======
-	
-	private static final Logger log = Logger.getLogger(DefaultMethodMatcher.class);
->>>>>>> e23f8a89
-
-	
-    public ServiceInvocationContext findServiceMethod(
-        Message message,
-        Destination destination,
-        Object service,
-        String methodName,
-        Object[] params) throws NoSuchMethodException {
-
-        GraniteConfig config = GraniteContext.getCurrentInstance().getGraniteConfig();
-        Converters converters = config.getConverters();
-
-        Class<?> serviceClass = service.getClass();
-        Type serviceClassGenericType = getGenericType(serviceClass);
-
-        MatchingMethod match = null;
-        if (params == null || params.length == 0)
-            match = new MatchingMethod(serviceClass.getMethod(methodName, (Class[])null), null);
-        else {
-            List<MatchingMethod> matchingMethods = new ArrayList<MatchingMethod>();
-            
-            List<Method> methods = new ArrayList<Method>();
-            for (Class<?> serviceInterface : serviceClass.getInterfaces())
-                methods.addAll(Arrays.asList(serviceInterface.getMethods()));
-            
-            methods.addAll(Arrays.asList(serviceClass.getMethods()));
-            
-            for (Method method : methods) {
-
-                if (!methodName.equals(method.getName()))
-                    continue;
-
-                Type[] paramTypes = method.getGenericParameterTypes();
-                if (paramTypes.length != params.length)
-                    continue;
-                
-                // Methods marked with @IgnoredMethod cannot be called remotely
-                if (method.isAnnotationPresent(IgnoredMethod.class))
-                	continue;
-                
-                if (serviceClassGenericType != null)
-                    findAndChange(paramTypes, serviceClassGenericType);
-
-                Converter[] convertersArray = getConvertersArray(converters, params, paramTypes);
-                if (convertersArray != null)
-                    matchingMethods.add(new MatchingMethod(method, convertersArray));
-            }
-            
-            if (matchingMethods.size() == 1)
-            	match = matchingMethods.get(0);
-            else if (matchingMethods.size() > 1) {
-                // Multiple matches found
-                match = resolveMatchingMethod(matchingMethods, serviceClass);
-            }
-        }
-
-        if (match == null)
-            throw new NoSuchMethodException(serviceClass.getName() + '.' + methodName + StringUtil.toString(params));
-
-        params = convert(match.convertersArray, params, match.serviceMethod.getGenericParameterTypes());
-
-        return new ServiceInvocationContext(message, destination, service, match.serviceMethod, params);
-    }
-
-    protected Converter[] getConvertersArray(Converters converters, Object[] values, Type[] targetTypes) {
-        Converter[] convertersArray = new Converter[values.length];
-        for (int i = 0; i < values.length; i++) {
-            convertersArray[i] = converters.getConverter(values[i], targetTypes[i]);
-            if (convertersArray[i] == null)
-                return null;
-        }
-        return convertersArray;
-    }
-
-    protected Object[] convert(Converter[] convertersArray, Object[] values, Type[] targetTypes) {
-        if (values.length > 0) {
-            for (int i = 0; i < convertersArray.length; i++)
-                values[i] = convertersArray[i].convert(values[i], targetTypes[i]);
-        }
-        return values;
-    }
-    
-<<<<<<< HEAD
-    protected Method resolveMatchingMethod(List<Method> methods) {
-        Method method = null;
-        // Prefer methods of interfaces/classes marked with @RemoteDestination
-        for (Method m : methods) {
-            if (m.getDeclaringClass().isAnnotationPresent(RemoteDestination.class)) {
-                method = m;
-                break;
-            }
-        }
-        if (method != null)
-            return method;
-        
-        log.warn("Ambiguous method match for " + methods.get(0).getName() + ", selecting first found " + methods.get(0));        
-        return methods.get(0);
-    }
-=======
-    protected MatchingMethod resolveMatchingMethod(List<MatchingMethod> methods, Class<?> serviceClass) {
->>>>>>> e23f8a89
-
-        // Prefer methods of interfaces/classes marked with @RemoteDestination
-        for (MatchingMethod m : methods) {
-            if (m.serviceMethod.getDeclaringClass().isAnnotationPresent(RemoteDestination.class))
-                return m;
-        }
-        
-        // Then prefer method declared by the serviceClass (with EJBs, we have always 2 methods, one in the interface,
-        // the other in the proxy, and the @RemoteDestination annotation cannot be find on the proxy class even
-        // it is present on the original class).
-        List<MatchingMethod> serviceClassMethods = new ArrayList<MatchingMethod>();
-        for (MatchingMethod m : methods) {
-            if (m.serviceMethod.getDeclaringClass().equals(serviceClass))
-            	serviceClassMethods.add(m);
-        }
-        if (serviceClassMethods.size() == 1)
-        	return serviceClassMethods.get(0);
-        
-        log.warn("Ambiguous method match for " + methods.get(0).serviceMethod.getName() + ", selecting first found " + methods.get(0).serviceMethod);        
-        return methods.get(0);
-    }
-    
-    /**
-     * If there is only one TypeVariable in method's argument list, it will be replaced
-     * by the type of the superclass of the service.
-     */
-    protected boolean findAndChange(Type[] paramTypes, Type superType) {
-        int idx = -1;
-        boolean find = false;
-        for (int j = 0; j < paramTypes.length; j++) {
-            Type type = paramTypes[j];
-           
-            if (type instanceof TypeVariable<?>) {
-                if (!find) {
-                    idx = j;
-                    find = true;
-                } else {
-                    throw new RuntimeException("There's two variable types.");
-                }
-            }
-        }
-       
-        if (find)
-            paramTypes[idx] = superType;
-       
-        return find;
-    }
-   
-    /**
-     * Returns actual type argument of a given class.
-     */
-    protected Type getGenericType(Class<?> clazz) {
-        try {
-            ParameterizedType genericSuperclass = (ParameterizedType)clazz.getGenericSuperclass();
-            Type[] actualTypeArguments = genericSuperclass.getActualTypeArguments();
-            if (actualTypeArguments != null && actualTypeArguments.length == 1)
-                return actualTypeArguments[0];
-        } catch (Exception e) {
-        	// fallback...
-        }
-        return null;
-    }
-    
-    private static class MatchingMethod {
-    	
-    	public final Method serviceMethod;
-    	public final Converter[] convertersArray;
-
-    	public MatchingMethod(Method serviceMethod, Converter[] convertersArray) {
-			this.serviceMethod = serviceMethod;
-			this.convertersArray = convertersArray;
-		}
-
-		@Override
-		public String toString() {
-			return "MatchingMethod {serviceMethod=" + serviceMethod + ", convertersArray=" + (convertersArray != null ? Arrays.toString(convertersArray) : "[]") + "}";
-		}
-    }
-}
+/*
+  GRANITE DATA SERVICES
+  Copyright (C) 2011 GRANITE DATA SERVICES S.A.S.
+
+  This file is part of Granite Data Services.
+
+  Granite Data Services is free software; you can redistribute it and/or modify
+  it under the terms of the GNU Library General Public License as published by
+  the Free Software Foundation; either version 2 of the License, or (at your
+  option) any later version.
+
+  Granite Data Services is distributed in the hope that it will be useful, but
+  WITHOUT ANY WARRANTY; without even the implied warranty of MERCHANTABILITY or
+  FITNESS FOR A PARTICULAR PURPOSE. See the GNU Library General Public License
+  for more details.
+
+  You should have received a copy of the GNU Library General Public License
+  along with this library; if not, see <http://www.gnu.org/licenses/>.
+*/
+
+package org.granite.messaging.service;
+
+import java.lang.reflect.Method;
+import java.lang.reflect.ParameterizedType;
+import java.lang.reflect.Type;
+import java.lang.reflect.TypeVariable;
+import java.util.ArrayList;
+import java.util.Arrays;
+import java.util.List;
+
+import org.granite.config.GraniteConfig;
+import org.granite.config.flex.Destination;
+import org.granite.context.GraniteContext;
+import org.granite.logging.Logger;
+import org.granite.messaging.amf.io.convert.Converter;
+import org.granite.messaging.amf.io.convert.Converters;
+import org.granite.messaging.service.annotations.IgnoredMethod;
+import org.granite.messaging.service.annotations.RemoteDestination;
+import org.granite.util.StringUtil;
+
+import flex.messaging.messages.Message;
+
+/**
+ * @author Franck WOLFF
+ * @author Pedro GONCALVES
+ */
+public class DefaultMethodMatcher implements MethodMatcher {
+    
+    private static final Logger log = Logger.getLogger(DefaultMethodMatcher.class);
+
+	
+    public ServiceInvocationContext findServiceMethod(
+        Message message,
+        Destination destination,
+        Object service,
+        String methodName,
+        Object[] params) throws NoSuchMethodException {
+
+        GraniteConfig config = GraniteContext.getCurrentInstance().getGraniteConfig();
+        Converters converters = config.getConverters();
+
+        Class<?> serviceClass = service.getClass();
+        Type serviceClassGenericType = getGenericType(serviceClass);
+
+        MatchingMethod match = null;
+        if (params == null || params.length == 0)
+            match = new MatchingMethod(serviceClass.getMethod(methodName, (Class[])null), null);
+        else {
+            List<MatchingMethod> matchingMethods = new ArrayList<MatchingMethod>();
+            
+            List<Method> methods = new ArrayList<Method>();
+            for (Class<?> serviceInterface : serviceClass.getInterfaces())
+                methods.addAll(Arrays.asList(serviceInterface.getMethods()));
+            
+            methods.addAll(Arrays.asList(serviceClass.getMethods()));
+            
+            for (Method method : methods) {
+
+                if (!methodName.equals(method.getName()))
+                    continue;
+
+                Type[] paramTypes = method.getGenericParameterTypes();
+                if (paramTypes.length != params.length)
+                    continue;
+                
+                // Methods marked with @IgnoredMethod cannot be called remotely
+                if (method.isAnnotationPresent(IgnoredMethod.class))
+                	continue;
+                
+                if (serviceClassGenericType != null)
+                    findAndChange(paramTypes, serviceClassGenericType);
+
+                Converter[] convertersArray = getConvertersArray(converters, params, paramTypes);
+                if (convertersArray != null)
+                    matchingMethods.add(new MatchingMethod(method, convertersArray));
+            }
+            
+            if (matchingMethods.size() == 1)
+            	match = matchingMethods.get(0);
+            else if (matchingMethods.size() > 1) {
+                // Multiple matches found
+                match = resolveMatchingMethod(matchingMethods, serviceClass);
+            }
+        }
+
+        if (match == null)
+            throw new NoSuchMethodException(serviceClass.getName() + '.' + methodName + StringUtil.toString(params));
+
+        params = convert(match.convertersArray, params, match.serviceMethod.getGenericParameterTypes());
+
+        return new ServiceInvocationContext(message, destination, service, match.serviceMethod, params);
+    }
+
+    protected Converter[] getConvertersArray(Converters converters, Object[] values, Type[] targetTypes) {
+        Converter[] convertersArray = new Converter[values.length];
+        for (int i = 0; i < values.length; i++) {
+            convertersArray[i] = converters.getConverter(values[i], targetTypes[i]);
+            if (convertersArray[i] == null)
+                return null;
+        }
+        return convertersArray;
+    }
+
+    protected Object[] convert(Converter[] convertersArray, Object[] values, Type[] targetTypes) {
+        if (values.length > 0) {
+            for (int i = 0; i < convertersArray.length; i++)
+                values[i] = convertersArray[i].convert(values[i], targetTypes[i]);
+        }
+        return values;
+    }
+    
+    protected MatchingMethod resolveMatchingMethod(List<MatchingMethod> methods, Class<?> serviceClass) {
+
+        // Prefer methods of interfaces/classes marked with @RemoteDestination
+        for (MatchingMethod m : methods) {
+            if (m.serviceMethod.getDeclaringClass().isAnnotationPresent(RemoteDestination.class))
+                return m;
+        }
+        
+        // Then prefer method declared by the serviceClass (with EJBs, we have always 2 methods, one in the interface,
+        // the other in the proxy, and the @RemoteDestination annotation cannot be find on the proxy class even
+        // it is present on the original class).
+        List<MatchingMethod> serviceClassMethods = new ArrayList<MatchingMethod>();
+        for (MatchingMethod m : methods) {
+            if (m.serviceMethod.getDeclaringClass().equals(serviceClass))
+            	serviceClassMethods.add(m);
+        }
+        if (serviceClassMethods.size() == 1)
+        	return serviceClassMethods.get(0);
+        
+        log.warn("Ambiguous method match for " + methods.get(0).serviceMethod.getName() + ", selecting first found " + methods.get(0).serviceMethod);        
+        return methods.get(0);
+    }
+    
+    /**
+     * If there is only one TypeVariable in method's argument list, it will be replaced
+     * by the type of the superclass of the service.
+     */
+    protected boolean findAndChange(Type[] paramTypes, Type superType) {
+        int idx = -1;
+        boolean find = false;
+        for (int j = 0; j < paramTypes.length; j++) {
+            Type type = paramTypes[j];
+           
+            if (type instanceof TypeVariable<?>) {
+                if (!find) {
+                    idx = j;
+                    find = true;
+                } else {
+                    throw new RuntimeException("There's two variable types.");
+                }
+            }
+        }
+       
+        if (find)
+            paramTypes[idx] = superType;
+       
+        return find;
+    }
+   
+    /**
+     * Returns actual type argument of a given class.
+     */
+    protected Type getGenericType(Class<?> clazz) {
+        try {
+            ParameterizedType genericSuperclass = (ParameterizedType)clazz.getGenericSuperclass();
+            Type[] actualTypeArguments = genericSuperclass.getActualTypeArguments();
+            if (actualTypeArguments != null && actualTypeArguments.length == 1)
+                return actualTypeArguments[0];
+        } catch (Exception e) {
+        	// fallback...
+        }
+        return null;
+    }
+    
+    private static class MatchingMethod {
+    	
+    	public final Method serviceMethod;
+    	public final Converter[] convertersArray;
+
+    	public MatchingMethod(Method serviceMethod, Converter[] convertersArray) {
+			this.serviceMethod = serviceMethod;
+			this.convertersArray = convertersArray;
+		}
+
+		@Override
+		public String toString() {
+			return "MatchingMethod {serviceMethod=" + serviceMethod + ", convertersArray=" + (convertersArray != null ? Arrays.toString(convertersArray) : "[]") + "}";
+		}
+    }
+}