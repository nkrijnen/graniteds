/*
  GRANITE DATA SERVICES
  Copyright (C) 2011 GRANITE DATA SERVICES S.A.S.

  This file is part of Granite Data Services.

  Granite Data Services is free software; you can redistribute it and/or modify
  it under the terms of the GNU Library General Public License as published by
  the Free Software Foundation; either version 2 of the License, or (at your
  option) any later version.

  Granite Data Services is distributed in the hope that it will be useful, but
  WITHOUT ANY WARRANTY; without even the implied warranty of MERCHANTABILITY or
  FITNESS FOR A PARTICULAR PURPOSE. See the GNU Library General Public License
  for more details.
  You should have received a copy of the GNU Library General Public License
  along with this library; if not, see <http://www.gnu.org/licenses/>.
*/

package org.granite.tide.data {
    
    import flash.events.IEventDispatcher;
    import flash.utils.ByteArray;
    import flash.utils.Dictionary;
    import flash.utils.Proxy;
    import flash.utils.flash_proxy;
    import flash.utils.getQualifiedClassName;
    
    import mx.collections.ICollectionView;
    import mx.collections.IList;
    import mx.collections.ListCollectionView;
    import mx.core.IUID;
    import mx.data.IManaged;
    import mx.data.utils.Managed;
    import mx.events.CollectionEvent;
    import mx.events.CollectionEventKind;
    import mx.events.PropertyChangeEvent;
    import mx.logging.ILogger;
    import mx.logging.Log;
    import mx.utils.ObjectUtil;
    import mx.utils.object_proxy;
    
    import org.granite.IValue;
    import org.granite.collections.IMap;
    import org.granite.collections.IPersistentCollection;
    import org.granite.collections.UIDWeakSet;
    import org.granite.meta;
    import org.granite.reflect.Type;
    import org.granite.tide.BaseContext;
    import org.granite.tide.EntityDescriptor;
    import org.granite.tide.IEntity;
    import org.granite.tide.IEntityManager;
    import org.granite.tide.IEntityRef;
    import org.granite.tide.IExpression;
    import org.granite.tide.IPropertyHolder;
    import org.granite.tide.Tide;
    import org.granite.tide.collections.PersistentCollection;
    import org.granite.tide.collections.PersistentMap;
    import org.granite.tide.data.events.TideDataConflictsEvent;
    import org.granite.util.Enum;


    use namespace flash_proxy;
    use namespace object_proxy;
    use namespace meta;


	/**
	 * 	PersistenceContext is the base implementation of the entity container context
	 * 
     * 	@author William DRAI
	 */
    public class EntityManager {
        
        private static var log:ILogger = Log.getLogger("org.granite.tide.data.EntityManager");
    
		public static const INITIALIZE:String = "initialize";
		public static const UNINITIALIZE:String = "uninitialize";
		
		public static const LOAD_STATE_CHANGE:String = "loadStateChange";
		
    	private var _context:BaseContext;
        private var _customMergers:Array = null;

        private var _dirtyCheckContext:DirtyCheckContext = null;
        private var _entitiesByUID:UIDWeakSet = new UIDWeakSet();
        private var _entityReferences:Dictionary = new Dictionary(true);
        private var _trackingListeners:Dictionary = new Dictionary(true);

        private var _mergeContext:MergeContext;



        public function EntityManager(context:BaseContext) {
            super();
            _context = context;
            _dirtyCheckContext = new DirtyCheckContext(_context);
            _mergeContext = new MergeContext(_context, this, _dirtyCheckContext);
        }
        
        
        /**
         * 	@private
         *  Clear the current context
         *  Destroys all components/context variables
         */
        public function clear():void {
            for each (var e:Object in _entitiesByUID.data) {
            	if (e is IEntity)
            		Managed.setEntityManager(IEntity(e), null);
            }
        	_entitiesByUID = new UIDWeakSet();
        	_entityReferences = new Dictionary(true);
            _dirtyCheckContext.clear();
            _mergeContext.clear();
            
            for (var obj:Object in _trackingListeners) {
            	switch (_trackingListeners[obj]) {
            	case "entityCollection":
            		IEventDispatcher(obj).removeEventListener(CollectionEvent.COLLECTION_CHANGE, entityCollectionChangeHandler);
            		break;
            	case "collection":
                    IEventDispatcher(obj).removeEventListener(CollectionEvent.COLLECTION_CHANGE, _context.meta_collectionChangeHandler);
                    break;
            	case "entityMap":
            		IEventDispatcher(obj).removeEventListener(CollectionEvent.COLLECTION_CHANGE, entityMapChangeHandler);
            		break;
            	case "map":
                    IEventDispatcher(obj).removeEventListener(CollectionEvent.COLLECTION_CHANGE, _context.meta_mapChangeHandler);
                    break;
				case "entityEmbedded":
					IEventDispatcher(obj).removeEventListener(PropertyChangeEvent.PROPERTY_CHANGE, entityEmbeddedChangeHandler);
					break;
                }
            }
            _trackingListeners = new Dictionary(true);
        }
                
        /**
         * 	@private
         *  Clears entity cache
         */ 
        public function clearCache():void {
            _mergeContext.clear();
        }
		
		
		/**
		 *  Clear the current dirty state context
		 *  @param dispatch dispatch a PropertyChangeEvent on meta_dirty if the context was dirty before clearing
		 */
		public function clearDirtyState(dispatch:Boolean = true):void {
			_dirtyCheckContext.clear(dispatch);
		}
		

        /**
         *  @private
         *  Initialize the merge process
         */
        public function initMerge():void {
            var customMergers:Array = _context.allByType(ICustomMerger);
            if (customMergers != null && customMergers.length > 0)
                _customMergers = customMergers;
            else
                _customMergers = null;
        }

        /**
         *	@private 	
         *  'threadlocal' indicating that incoming data does not come from the current session 
         *  
		 * 	@param externalData external data
         */ 
        public function set externalData(externalData:Boolean):void {
            _mergeContext.externalData = externalData;
        }
        
        /**
         *	@private 	
         *  'threadlocal' indicating that incoming data comes from another context 
         *  
		 * 	@param sourceContext source context of incoming data
         */ 
        public function set sourceContext(sourceContext:BaseContext):void {
            _mergeContext.sourceContext = sourceContext;
        }
        
        /**
         *	@private 	
         *  'threadlocal' indicating that incoming data comes from another context 
         *  
		 * 	@return source context of incoming data
         */ 
        public function get sourceContext():BaseContext {
            return _mergeContext.sourceContext;
        }
        
        
        /**
         * 	@private
         *	Allow uninitialize of persistent collections
         *
         *  @param allowed allow uninitialize of collections
         */
        public function set uninitializeAllowed(allowed:Boolean):void {
        	_mergeContext.uninitializeAllowed = allowed;
        }
		
		/**
         * 	@private
		 *  @return allow uninitialize of collections
		 */
		public function get uninitializeAllowed():Boolean {
			return _mergeContext.uninitializeAllowed;
		}
		
		/**
		 * 	@private
		 *  Force uninitialize of persistent collections
		 * 
		 *  @param uninitializing force uninitializing of collections during merge
		 */
		public function set uninitializing(uninitializing:Boolean):void {
			_mergeContext.uninitializing = uninitializing;
		}
        
        
        /**
         *	Entity manager is dirty when any entity/collection/map has been modified
         *
         *  @return is dirty
         */
        public function get dirty():Boolean {
            return _dirtyCheckContext.dirty;
        }
        
        
        /**
         *	List of conflicts detected during last merge operation
         * 
         *  @return conflicts list 
         */
        public function get mergeConflicts():Conflicts {
        	return _mergeContext.mergeConflicts;
        }
		
		
		/**
		 *  @private
		 *  Attach an entity to this context
		 * 
		 *  @param entity an entity
		 *  @param putInCache put entity in cache
		 */
		public function attachEntity(entity:IEntity, putInCache:Boolean = true):void {
			var em:IEntityManager = Managed.getEntityManager(entity);
			if (em != null && em !== _context && !Object(em).meta_finished) {
			 	throw new Error("The entity instance " + BaseContext.toString(entity) 
			 		+ " cannot be attached to two contexts (current: " + (Object(em).meta_isGlobal() ? "global" : Object(em).contextId) 
			 		+ ", new: " + (_context.meta_isGlobal() ? "global" : _context.contextId) + ")");
			}
			
			Managed.setEntityManager(entity, _context);
			if (putInCache) {
				if (_entitiesByUID.put(entity) == null)
					_dirtyCheckContext.addUnsaved(entity);
			}
		}
		
		/**
		 *  @private
		 *  Detach an entity from this context only if it's not persistent
		 * 
		 *  @param entity an entity
		 *  @param removeFromCache remove entity from cache
		 */
		public function detachEntity(entity:IEntity, removeFromCache:Boolean = true, forceRemove:Boolean = false):void {
			if (!forceRemove) {
				var versionPropName:String = _context.meta_tide.getEntityDescriptor(entity).versionPropertyName;
				if (versionPropName == null || !isNaN(entity[versionPropName]))
					return;
			}
			
			_dirtyCheckContext.markNotDirty(entity, entity);
			
			Managed.setEntityManager(entity, null);
			if (removeFromCache)
				_entitiesByUID.remove(getQualifiedClassName(entity) + ":" + entity.uid);
		}
        
		public static function isSimple(object:Object):Boolean {
			return ObjectUtil.isSimple(object) || object is Enum || object is ByteArray || object is IValue || object is XML;
		}
		
        /**
         *	@private
         *  Internal implementation of object attach
         * 
         *  @param object object
         *  @param cache internal cache to avoid graph loops
         */ 
        public function attach(object:Object, cache:Dictionary):void {
            if (object == null || isSimple(object))
            	return;
            
            if (cache[object] != null)
                return;
            cache[object] = object;
            
            if (object is IEntity)
                attachEntity(IEntity(object));
            
            var cinfo:Object = ObjectUtil.getClassInfo(object, null, { includeTransient: false });
            for each (var p:String in cinfo.properties) {
                var val:Object = object[p];
                
                if (val is IList && !(val is IPersistentCollection && !IPersistentCollection(val).isInitialized())) {
                    var coll:IList = IList(val);
                    for each (var o:Object in coll)
                    	attach(o, cache);
                }
                else if (val is IMap && !(val is IPersistentCollection && !IPersistentCollection(val).isInitialized())) {
                    var map:IMap = IMap(val);
                    for each (var key:Object in map.keySet) {
                        var value:Object = map.get(key);
                        attach(key, cache);
                        attach(value, cache);
                    }
                }
				else if (val is Array) {
					for each (var e:Object in val)
						attach(e, cache);
				}
				else if (!isSimple(val)) {
					attach(val, cache);
				}
            }
        }
		
		/**
		 *	@private
		 *  Internal implementation of object detach
		 * 
		 *  @param object object
		 *  @param cache internal cache to avoid graph loops
		 */ 
		public function detach(object:Object, cache:Dictionary, forceRemove:Boolean = false):void {
			if (object == null || isSimple(object))
				return;
			
			if (cache[object] != null)
				return;
			cache[object] = object;
			
			var excludes:Array = [ 'uid' ];
			if (object is IEntity) {
				var desc:EntityDescriptor = _context.meta_tide.getEntityDescriptor(IEntity(object));
				if (desc.idPropertyName != null)
					excludes.push(desc.idPropertyName);
				if (desc.versionPropertyName != null)
					excludes.push(desc.versionPropertyName);
			}
			
			var cinfo:Object = ObjectUtil.getClassInfo(object, excludes, { includeTransient: false });
			var p:String, val:Object;
			
			if (object is IEntity && _entityReferences[object] == null) {
				detachEntity(IEntity(object), true, forceRemove);

				for each (p in cinfo.properties) {
					val = object[p];
					
					removeReference(val, object, p);
				}
			}
			
			for each (p in cinfo.properties) {
				val = object[p];
				
				if (val is IList && !(val is IPersistentCollection && !IPersistentCollection(val).isInitialized())) {
					var coll:IList = IList(val);
					for each (var o:Object in coll)
						detach(o, cache, forceRemove);
				}
				else if (val is IMap && !(val is IPersistentCollection && !IPersistentCollection(val).isInitialized())) {
					var map:IMap = IMap(val);
					for each (var key:Object in map.keySet) {
						var value:Object = map.get(key);
						detach(key, cache, forceRemove);
						detach(value, cache, forceRemove);
					}
				}
				else if (val is Array) {
					for each (var e:Object in val)
						detach(e, cache, forceRemove);
				}
				else if (val != null && !isSimple(val)) {
					detach(val, cache, forceRemove);
				}
			}
		}
        

        /**
         *  @private 
         * 	Retrives an entity in the cache from its uid
         *   
         *  @param object an entity
         *  @param nullIfAbsent return null if entity not cached in context
         */
        public function getCachedObject(object:Object, nullIfAbsent:Boolean = false):Object {
            var entity:Object = null;
        	if (object is IEntity) {
        		entity = _entitiesByUID.get(getQualifiedClassName(object) + ":" + object.uid);
            }
            else if (object is IEntityRef) {
                entity = _entitiesByUID.get(object.className + ":" + object.uid);
            }
			else if (object is String) {
				entity = _entitiesByUID.get(String(object));
			}

            if (entity)
                return entity;
            if (nullIfAbsent)
                return null;
			
        	return object;
        }

        /** 
         *  @private 
         * 	Retrives the owner entity of the provided object (collection/map/entity)
         *   
         *  @param object an entity
         */
        public function getOwnerEntity(object:Object):Object {
            var refs:Array = _entityReferences[object];
            if (!refs)
                return null;
            
            for (var i:int = 0; i < refs.length; i++) {
                if (refs[i] is Array && refs[i][0] is String)
                    return [ _entitiesByUID.get(refs[i][0] as String), refs[i][1] ];
            }
            return null;
        }

        /**
         *  @private
         * 	Retrives the owner entity of the provided object (collection/map/entity)
         *
         *  @param object an entity
         */
        public function getOwnerEntities(object:Object):Array {
            var refs:Array = _entityReferences[object];
            if (!refs)
                return null;

            var owners:Array = [];
            for (var i:int = 0; i < refs.length; i++) {
                if (refs[i] is Array && refs[i][0] is String)
                    owners.push([ _entitiesByUID.get(refs[i][0] as String), refs[i][1] ]);
            }
            return owners;
        }

		
		public function getRefs(object:Object):Array {
			return _entityReferences[object] as Array;
		}
        
        /**
         *  @private
         *  Retrieves context expression path for the specified entity (internal implementation)
         *   
         *  @param obj an entity
         *  @param recurse should recurse until 'real' context path, otherwise object reference can be returned
         *  @param cache graph visitor cache
         *  @return the path from the entity context (or null is no path found)
         */
        public function getReference(obj:Object, recurse:Boolean, cache:Dictionary = null):IExpression {
        	if (cache) {
	            if (cache[obj] != null)    // We are in a graph loop, no reference can be found from this path
	                return null;
	            cache[obj] = obj;
	        }
	        else if (recurse)
	        	throw new Error("Cache must be provided to get reference recursively");
            
            var refs:Array = _entityReferences[obj];
            if (!refs)
                return null;
            
            for (var i:int = 0; i < refs.length; i++) {
            	// Return first context expression reference that is remote enabled
                if (refs[i] is IExpression && _context.meta_tide.getComponentRemoteSync(IExpression(refs[i]).componentName) != Tide.SYNC_NONE)
                    return refs[i] as IExpression;
            }
            
            if (recurse) {
            	var ref:Object;
                for (i = 0; i < refs.length; i++) {
                    if (refs[i] is Array && refs[i][0] is String) {
                        ref = _entitiesByUID.get(refs[i][0] as String);
                        if (ref != null) {
                            ref = getReference(ref, recurse, cache);
                            if (ref != null)
                                return IExpression(ref);
                        }
                    }
                    else if (refs[i] is Array && !(refs[i] is IExpression)) {
                    	ref = refs[i][0];
                    	if (ref != null) {
                    		ref = getReference(ref, recurse, cache);
                            if (ref != null)
                                return IExpression(ref);
                    	} 
                    }
                }
            }
            return null;
        }
        
        /**
         *  @private
         *  Init references array for an object
         *   
         *  @param obj an entity
         */
        private function initRefs(obj:Object):Array {
            var refs:Array = _entityReferences[obj];
            if (!refs) {
                refs = new Array();
                _entityReferences[obj] = refs;
            }
            return refs;
        }
        
        /**
         *  @private 
         *  Registers a reference to the provided object with either a parent or res
         * 
         *  @param obj an entity
         *  @param parent the parent entity
		 *  @param propName name of the parent entity property that references the entity
         *  @param res the context expression
         */ 
        public function addReference(obj:Object, parent:Object, propName:String, res:IExpression = null):void {
            if (obj is IEntity)
                attachEntity(IEntity(obj));
			
			if (obj is ListCollectionView && parent != null)
				obj = obj.list;
			
            var refs:Array = _entityReferences[obj] as Array;
            if (!(obj is IPersistentCollection) && res != null) {
                refs = initRefs(obj);
                var found:Boolean = false;
                for (var i:int = 0; i < refs.length; i++) {
                    if (!(refs[i] is IExpression))
                        continue; 
                    var r:IExpression = refs[i] as IExpression;
                    if (r.componentName == res.componentName && r.expression == res.expression) {
                        found = true;
                        break;
                    }
                }
                if (!found)
                    refs.push(res);
            }
			found = false;
            if (parent is IUID) {
                var ref:String = getQualifiedClassName(parent) + ":" + parent.uid;
                if (refs == null)
					refs = initRefs(obj);
				else {
					for (i = 0; i < refs.length; i++) {
						if (refs[i] is Array && refs[i][0] === ref) {
							found = true;
							break;
						}
					}
				}
				if (!found)
                	refs.push([ref, propName]);
            }
	       	else if (parent) {
				if (refs == null)
					refs = initRefs(obj);
				else {
					for (i = 0; i < refs.length; i++) {
						if (refs[i] is Array && refs[i][0] === parent) {
							found = true;
							break;
						}
					}
				}
	       		if (!found)
	       			refs.push([parent, propName]);
	       	}
        }
        
        /**
         *	@private  
         *  Removes a reference on the provided object
         *
         *  @param obj an entity
         *  @param parent the parent entity to dereference
		 *  @param propName name of the parent entity property that references the entity
         *  @param res expression to remove
         */ 
        public function removeReference(obj:Object, parent:Object = null, propName:String = null, res:IExpression = null):Boolean {
			if (obj is ListCollectionView && parent != null)
				obj = obj.list;
			
            var refs:Array = _entityReferences[obj];
            if (!refs)
                return true;
            var idx:int = -1, i:int;
            if (parent) {
				for (i = 0; i < refs.length; i++) {
					if (refs[i] is Array && refs[i][0] == getQualifiedClassName(parent) + ":" + parent.uid && refs[i][1] == propName) {
                		idx = i;
						break;
					}
				}
			}
            else if (res) {
                for (i = 0; i < refs.length; i++) {
                    if (refs[i] is IExpression && IExpression(refs[i]).path == res.path) {
                        idx = i;
                        break;
                    }
                }
            }
            if (idx >= 0)
                refs.splice(idx, 1);
            
			var removed:Boolean = false;
            if (refs.length == 0) {
            	delete _entityReferences[obj];
				removed = true;
				
				if (obj is IEntity)
					detachEntity(IEntity(obj), true);
			}
            
			if (obj is IPersistentCollection && !IPersistentCollection(obj).isInitialized())
				return removed;
			
            var elt:Object = null;
            if (obj is IList || obj is Array) {
            	for each (elt in obj)
            		removeReference(elt, parent, propName);
            }
            else if (obj is IMap) {
            	for (elt in obj) {
            		var val:Object = obj.get(elt);
            		removeReference(val, parent, propName);
            		removeReference(elt, parent, propName);
            	}
            }
			return removed;
        }
        

        /**
         *  Merge an object coming from the server in the context
         *
         *  @param obj external object
         *  @param previous previously existing object in the context (null if no existing object)
         *  @param expr current path from the context
         *  @param parent parent object for collections
         *  @param propertyName property name of the current object in the parent object
		 *  @param setter setter function to update the private property
		 *  @param forceUpdate force update of property (used for externalized properties)
         *
         *  @return merged object (should === previous when previous not null)
         */
        public function mergeExternal(obj:Object, previous:Object = null, expr:IExpression = null, 
									  parent:Object = null, propertyName:String = null, setter:Function = null, forceUpdate:Boolean = false):Object {
			_mergeContext.initMerge();
			
            var saveMergeUpdate:Boolean = _mergeContext.mergeUpdate;
			var saveMerging:Boolean = _mergeContext.merging;
			
			try {
				_mergeContext.merging = true;
				var stackSize:uint = _mergeContext.mergeStackSize;
				
				var addRef:Boolean = false;
	            var fromCache:Boolean = false;
	            var prev:Object = _mergeContext.getCachedMerge(obj);
	            var next:Object = obj;
	            if (prev) {
	                next = prev;
	                fromCache = true;
	            }
	            else {
                    // Give a chance to intercept received value so we can apply changes on private values
					var currentMerge:Object = _mergeContext.currentMerge;
					if (currentMerge is IEntity && currentMerge is Proxy) {
						if (!currentMerge.hasOwnProperty(propertyName))
							return previous;
						next = obj = currentMerge[propertyName];
					}
					
	                // Clear change tracking
	            	removeTrackingListeners(previous, parent);
	                
					if (obj == null) {
						next = null;
					}
					else if (((obj is IPersistentCollection && !IPersistentCollection(obj).isInitialized()) 
	                	|| (obj is IPersistentCollection && !(previous is IPersistentCollection))) && parent is IEntity && propertyName) {
	                    next = mergePersistentCollection(IPersistentCollection(obj), previous, null, IEntity(parent), propertyName);
	                    addRef = true;
	                }
	                else if (obj is IList) {
	                    next = mergeCollection(IList(obj), previous, parent == null ? expr : null, parent, propertyName);
	                    addRef = true;
	                }
	                else if (obj is Array) {
	                    next = mergeArray(obj as Array, previous, parent == null ? expr : null, parent, propertyName);
	                    addRef = true;
	                }
	                else if (obj is IMap) {
	                    next = mergeMap(IMap(obj), previous, parent == null ? expr : null, parent, propertyName);
	                    addRef = true;
	                }
	                else if (obj is Enum) {
	                	next = Enum.normalize(obj as Enum);
	                }
					else if (obj is IEntity) {
						next = mergeEntity(obj, previous, expr, parent, propertyName);
						addRef = true;
					}
                    else {
                        var merged:Boolean = false;
                        if (_customMergers != null) {
                            for each (var merger:ICustomMerger in _customMergers) {
                                if (merger.accepts(obj)) {
                                    next = merger.merge(_mergeContext, obj, previous, parent == null ? expr : null, parent, propertyName);

                                    // Keep notified of collection updates to notify the server at next remote call
                                    addTrackingListeners(previous, parent);
                                    merged = true;
                                    addRef = true;
                                }
                            }
                        }
	                    if (!merged && !isSimple(obj)) {
	                        next = mergeEntity(obj, previous, expr, parent, propertyName);
	                	    addRef = true;
                        }
	                }
	            }
				
	            if (next && !fromCache && addRef
	                && (expr != null || (prev == null && parent != null))) {
	                // Store reference from current object to its parent entity or root component expression
	                // If it comes from the cache, we are probably in a circular graph 
	                addReference(next, parent, propertyName, expr);
	            }
	            
	            _mergeContext.mergeUpdate = saveMergeUpdate;
	            
	            if ((_mergeContext.mergeUpdate || forceUpdate) && setter != null && parent != null && propertyName != null && parent is IManaged) {
	            	if (!_mergeContext.resolvingConflict || propertyName != _context.meta_tide.getEntityDescriptor(IEntity(parent)).versionPropertyName) {
		                setter(next);
		                Managed.setProperty(IManaged(parent), propertyName, previous, next);
		            }
	            }
				
				if ((_mergeContext.mergeUpdate || forceUpdate) && !fromCache && obj is IEntity) {
					// @TODO Try to improve performance here by not iterating on child contexts where unnecessary  
					// && _context.meta_isGlobal()) {
					
					// Propagate to existing conversation contexts where the entity is present
					_context.meta_contextManager.forEachChildContext(_context, function(ctx:BaseContext, entity:IEntity):void {
						if (ctx === _mergeContext.sourceContext)
							return;
						if (ctx.meta_getCachedObject(entity, true) != null)
							ctx.meta_mergeFromContext(_context, entity, _mergeContext.externalData);
					}, obj);
				}
			}
			finally {
				if (_mergeContext.mergeStackSize > stackSize)
					_mergeContext.popMerge();
				
				_mergeContext.merging = saveMerging;
			}
            
            return next;
        }


        /**
         *  @private 
         *  Merge an entity coming from the server in the context
         *
         *  @param obj external entity
         *  @param previous previously existing object in the context (null if no existing object)
         *  @param expr current path from the context
         *  @param parent parent object for collections
         *  @param propertyName propertyName from the owner object
         *
         *  @return merged entity (=== previous when previous not null)
         */ 
        private function mergeEntity(obj:Object, previous:Object, expr:IExpression = null, parent:Object = null, propertyName:String = null):Object {
        	if (obj != null || previous != null)
            	log.debug("mergeEntity: {0} previous {1}{2}", BaseContext.toString(obj), BaseContext.toString(previous), obj === previous ? " (same)" : "");
        	
            var dest:Object = obj;
            var p:Object = null;
            var desc:EntityDescriptor = null;
            if (obj is IEntity && !obj.meta::isInitialized()) {
                desc = _context.meta_tide.getEntityDescriptor(IEntity(obj));
                if (desc.idPropertyName != null) {
                    p = _entitiesByUID.find(function(o:Object):Boolean {
                        return (getQualifiedClassName(o) === getQualifiedClassName(obj) && objectEquals(obj[desc.idPropertyName], o[desc.idPropertyName]));
                    });

                    if (p) {
                        previous = p;
                        dest = previous;
                    }
                }
            }
            else if (obj is IUID) {
				if (obj is Proxy && obj is IDataProxy)
					p = _entitiesByUID.get(obj.flash_proxy::qualifiedClassName + ":" + IUID(obj).uid);
				else
                	p = _entitiesByUID.get(getQualifiedClassName(obj) + ":" + IUID(obj).uid);
                if (p) {
					// Trying to merge an entity that is already cached with itself: stop now, this is not necessary to go deeper in the object graph
					// it should be already instrumented and tracked
					if (obj === p)
						return obj;
					
					previous = p;
					dest = previous;
                }
            }
            if (dest !== previous && previous && (objectEquals(previous, obj)
				|| (parent != null && !(previous is IUID)))) 	// GDS-649 Case of embedded objects 
                dest = previous;
            			
            if (dest === obj && p == null && obj != null && _mergeContext.sourceContext != null) {
				// When merging from another context, ensure we create a new copy of the entity
            	dest = Type.forInstance(obj).constructor.newInstance();
            	if (obj is IUID)
            		dest.uid = obj.uid;
            }

			try {
	        	if (obj is IEntity && !obj.meta::isInitialized() && objectEquals(previous, obj)) {
	        		// Don't overwrite existing entity with an uninitialized proxy
        			log.debug("ignored received uninitialized proxy");
                    // Don't mark the object not dirty as we only received a proxy
        			// _dirtyCheckContext.markNotDirty(previous);
	    			return previous;
	        	}
	            
	            if (dest is IEntity && !dest.meta::isInitialized())
	            	log.debug("initialize lazy entity: {0}", BaseContext.toString(dest));
	        }
	        catch (e:ReferenceError) {
	        	// Entity class does not implement meta:isInitialized, consider as true
	        }
            
            if (dest != null && dest is IEntity && dest === obj) {
            	log.debug("received entity {0} used as destination (ctx: {1})", BaseContext.toString(obj), 
            		_context.meta_isGlobal() ? "global" : _context.contextId);
            }
            
            var fromCache:Boolean = (p && dest === p); 
            
            if (!fromCache && dest is IUID)
                _entitiesByUID.put(IUID(dest));            
            
			_mergeContext.pushMerge(obj, dest);
            var versionChangeCache:Dictionary = _mergeContext.versionChangeCache;

			var ignore:Boolean = false;
            if (dest is IEntity) {
                desc = _context.meta_tide.getEntityDescriptor(IEntity(dest));

                if (_mergeContext.uninitializing && parent is IEntity && propertyName != null) {
                    if (desc.versionPropertyName != null && !isNaN(obj[desc.versionPropertyName]) 
							&& _context.meta_tide.getEntityDescriptor(IEntity(parent)).lazy[propertyName]) {
                       	if (dest.meta::defineProxy3(obj))	// Only if entity can be proxied (has a detachedState)
                        	return dest;
                    }
                }

                // Associate entity with the current context
                attachEntity(IEntity(dest), false);
				
                if (previous && dest === previous) {
                    // Check version for optimistic locking
                    if (desc.versionPropertyName != null && !_mergeContext.resolvingConflict) {
                        var newVersion:Number = obj[desc.versionPropertyName] as Number;
                        var oldVersion:Number = dest[desc.versionPropertyName] as Number;
                    	if (newVersion < oldVersion || (isNaN(newVersion) && !isNaN(oldVersion))) {
                    		log.warn("ignored merge of older version of {0} (current: {1}, received: {2})", 
                    			BaseContext.toString(dest), oldVersion, newVersion);
                        	ignore = true;
                        }
                    	else if (newVersion > oldVersion || (!isNaN(newVersion) && isNaN(oldVersion))) {
							// Handle changes when version number is increased
                    		versionChangeCache[dest] = true;
                    		
							var entityChanged:Boolean = _dirtyCheckContext.isEntityChanged(IEntity(dest));
                    		if (_mergeContext.externalData && entityChanged) {
                    			// Conflict between externally received data and local modifications
                    			log.error("conflict with external data detected on {0} (current: {1}, received: {2})",
                    				BaseContext.toString(dest), oldVersion, newVersion);
                    			
								if (_dirtyCheckContext.checkAndMarkNotDirty(IEntity(dest), obj)) {
									// Incoming data is different from local data
	                				_mergeContext.addConflict(dest as IEntity, obj as IEntity);
	                    			
	                    			ignore = true;
								}
								else
									_mergeContext.mergeUpdate = true;
                    		}
                    		else
                    			_mergeContext.mergeUpdate = true;
                    	}
                    	else {
                    		// Data has been changed locally and not persisted, don't overwrite when version number is unchanged
							_mergeContext.mergeUpdate = !_dirtyCheckContext.isEntityChanged(IEntity(dest));
                    	}
                    }
                    else if (!_mergeContext.resolvingConflict)
                    	_mergeContext.versionChangeCache[dest] = true;
                }
                else
                	_mergeContext.versionChangeCache[dest] = true;
                
                if (!ignore) {
                	if (desc.mergeGDS21) {
						if (obj is Proxy) {
							_mergeContext.currentMerge = obj;
							dest.meta::merge(_context, obj.flash_proxy::object);
						}
						else
                			dest.meta::merge(_context, obj);
					}
                	else if (desc.mergeGDS20)
                		dest.meta_merge(_context, obj);
                	else
                		EntityManager.defaultMerge(_context, obj, dest, _mergeContext.mergeUpdate, expr, parent, propertyName);
                }
            }
            else
                EntityManager.defaultMerge(_context, obj, dest, _mergeContext.mergeUpdate, expr, parent, propertyName);
<<<<<<< HEAD
            
            /*  GDS-863
            if (previous && obj !== previous && previous is IUID && _dirtyCheckContext.isSaved(previous)) {
                var pce:PropertyChangeEvent = new PropertyChangeEvent(PropertyChangeEvent.PROPERTY_CHANGE,
                    false, false, PropertyChangeEventKind.UPDATE, null, previous, previous);
                previous.dispatchEvent(pce);
            }
            */

			if (dest != null && !ignore && !_mergeContext.skipDirtyCheck && !_mergeContext.resolvingConflict)
				_dirtyCheckContext.checkAndMarkNotDirty(dest, obj);
=======
			
			if (dest is IEntity && !ignore && !_mergeContext.skipDirtyCheck && !_mergeContext.resolvingConflict)
				_dirtyCheckContext.checkAndMarkNotDirty(IEntity(dest), obj);
>>>>>>> 2357e4e6
			
			if (dest != null)
				log.debug("mergeEntity result: {0}", BaseContext.toString(dest));
			
			// Keep notified of collection updates to notify the server at next remote call
			addTrackingListeners(previous, parent);
            
            return dest;
        }
        

        /**
         *  @private 
         *  Merge a collection coming from the server in the context
         *
         *  @param coll external collection
         *  @param previous previously existing collection in the context (can be null if no existing collection)
         *  @param expr current path from the context
         *  @param parent owner object for collections
         *  @param propertyName property name in owner object
         * 
         *  @return merged collection (=== previous when previous not null)
         */ 
        private function mergeCollection(coll:IList, previous:Object, expr:IExpression, parent:Object = null, propertyName:String = null):IList {
            log.debug("mergeCollection: {0} previous {1}", BaseContext.toString(coll), BaseContext.toString(previous));
			
			if (_mergeContext.uninitializing && parent is IEntity && propertyName != null) {
				var desc:EntityDescriptor = _context.meta_tide.getEntityDescriptor(IEntity(parent));
				if (desc.versionPropertyName != null && !isNaN(parent[desc.versionPropertyName]) && desc.lazy[propertyName]
					&& previous is IPersistentCollection && IPersistentCollection(previous).isInitialized()) {
					
					log.debug("uninitialize lazy collection {0}", BaseContext.toString(previous));
					_mergeContext.pushMerge(coll, previous);

					IPersistentCollection(previous).uninitialize();
					return IList(previous);
				}
			}
			
            if (previous && previous is IPersistentCollection && !IPersistentCollection(previous).isInitialized()) {
                log.debug("initialize lazy collection {0}", BaseContext.toString(previous));
				_mergeContext.pushMerge(coll, previous);
                
                IPersistentCollection(previous).initializing();
                
                for (var i:int = 0; i < coll.length; i++) {
                    var obj:Object = coll.getItemAt(i);

                    obj = mergeExternal(obj, null, null, propertyName != null ? parent : null, propertyName);
                    previous.addItem(obj);
                }
                
                IPersistentCollection(previous).initialize();
    
                // Keep notified of collection updates to notify the server at next remote call
            	addTrackingListeners(previous, parent);

                return IList(previous);
            }

			var tracking:Boolean = false;
			
			var nextList:IList = null;            
            var list:IList = null;
            if (previous && previous is IList)
                list = IList(previous);
            else if (_mergeContext.sourceContext != null)
				list = Type.forInstance(coll).constructor.newInstance() as IList;
            else
                list = coll;
                            
			_mergeContext.pushMerge(coll, list);
            
            // Restore collection sort/filter state
            var prevColl:IList = list !== coll ? list : null;
            var destColl:IList = prevColl;
            if (destColl is ListCollectionView && (ListCollectionView(destColl).sort != null || ListCollectionView(destColl).filterFunction != null))
                destColl = ListCollectionView(destColl).list;
            else if (destColl is ICollectionView && coll is ICollectionView) {
                ICollectionView(coll).sort = ICollectionView(destColl).sort;
                ICollectionView(coll).filterFunction = ICollectionView(destColl).filterFunction;
                ICollectionView(coll).refresh();
            }

            if (prevColl && _mergeContext.mergeUpdate) {
            	// Enable tracking before modifying collection when resolving a conflict
            	// so the dirty checking can save changes
	            if (_mergeContext.resolvingConflict) {
	            	addTrackingListeners(prevColl, parent);
	            	tracking = true;
	            }
	            
                for (i = 0; i < destColl.length; i++) {
                    obj = destColl.getItemAt(i);
                    found = false;
                    for (j = 0; j < coll.length; j++) {
                        var next:Object = coll.getItemAt(j);
                        if (objectEquals(next, obj)) {
                            found = true;
                            break;
                        }
                    }
                    if (!found) {
                        destColl.removeItemAt(i);
                        i--;
                    }
                }
            }
            for (i = 0; i < coll.length; i++) {
                obj = coll.getItemAt(i);
                if (destColl) {
                    var found:Boolean = false;
                    for (var j:int = i; j < destColl.length; j++) {
                        var prev:Object = destColl.getItemAt(j);
                        if (i < destColl.length && objectEquals(prev, obj)) {
                            obj = mergeExternal(obj, prev, propertyName != null ? expr : null, propertyName != null ? parent : null, propertyName);
                            
                            if (j != i) {
                            	destColl.removeItemAt(j);
                            	if (i < destColl.length)
                            		destColl.addItemAt(obj, i);
                            	else
                            		destColl.addItem(obj);
                            	if (i > j)
                            		j--;
                            }
                            else if (obj !== prev)
                                destColl.setItemAt(obj, i);
                            
                            found = true;
                        }
                    }
                    if (!found) {
                        obj = mergeExternal(obj, null, propertyName != null ? expr : null, propertyName != null ? parent : null, propertyName);
                        
                        if (_mergeContext.mergeUpdate) {
	                        if (i < prevColl.length)
	                        	destColl.addItemAt(obj, i);
	                        else
	                        	destColl.addItem(obj);
	                    }
                    }
                }
                else {
                	prev = obj;
                    obj = mergeExternal(obj, null, propertyName != null ? expr : null, propertyName != null ? parent : null, propertyName);
                    if (obj !== prev)
                		coll.setItemAt(obj, i);
                }
            }
            if (destColl && _mergeContext.mergeUpdate) {
            	if (!_mergeContext.resolvingConflict && !_mergeContext.skipDirtyCheck)
					_dirtyCheckContext.markNotDirty(previous, parent as IEntity);
                
                nextList = prevColl;
            }
            else if (prevColl is IPersistentCollection && !_mergeContext.mergeUpdate) {
				nextList = prevColl;
			}
			else
            	nextList = coll;
            
            // Wrap persistent collections
            if (parent is IEntity && propertyName != null && nextList is IPersistentCollection && !(nextList is PersistentCollection)) {
                log.debug("create initialized persistent collection from {0}", BaseContext.toString(nextList));
				
            	nextList = new PersistentCollection(IEntity(parent), propertyName, IPersistentCollection(nextList));
            }
            else
            	log.debug("mergeCollection result: {0}", BaseContext.toString(nextList));
            
			_mergeContext.pushMerge(coll, nextList, false);
            
            if (!tracking)
            	addTrackingListeners(nextList, parent);

            return nextList;
        }
        
        /**
         *  @private 
         *  Merge an array coming from the server in the context
         *
         *  @param array external collection
         *  @param previous previously existing array in the context (can be null if no existing array)
         *  @param expr current path from the context
         *  @param parent owner objects
         *  @param propertyName property name in owner object
         * 
         *  @return merged array
         */ 
        private function mergeArray(array:Array, previous:Object, expr:IExpression, parent:Object = null, propertyName:String = null):Array {
            log.debug("mergeArray: {0} previous {1}", BaseContext.toString(array), BaseContext.toString(previous));
            
            var prevArray:Array = previous is Array && _mergeContext.sourceContext == null ? previous as Array : new Array();
            if (prevArray.length > 0 && prevArray !== array)
                prevArray.splice(0, prevArray.length);
			_mergeContext.pushMerge(array, prevArray);
            
            for (var i:int = 0; i < array.length; i++) {
                var obj:Object = array[i];
                obj = mergeExternal(obj, null, propertyName != null ? expr : null, propertyName != null ? parent : null, propertyName);
                
                if (_mergeContext.mergeUpdate) {
	                if (prevArray !== array)
	                	prevArray.push(obj);
	               	else
	               		prevArray[i] = obj;
	            }
            }
            
            log.debug("mergeArray result: {0}", BaseContext.toString(prevArray));
            
            return prevArray;
        }

        /**
         *  @private 
         *  Merge a map coming from the server in the context
         *
         *  @param map external map
         *  @param previous previously existing map in the context (null if no existing map)
         *  @param expr current path from the context
         *  @param parent owner object for the map if applicable
         * 
         *  @return merged map (=== previous when previous not null)
         */ 
        private function mergeMap(map:IMap, previous:Object, expr:IExpression, parent:Object = null, propertyName:String = null):IMap {
            log.debug("mergeMap: {0} previous {1}", BaseContext.toString(map), BaseContext.toString(previous));
			
            if (_mergeContext.uninitializing && parent is IEntity && propertyName != null) {
				var desc:EntityDescriptor = _context.meta_tide.getEntityDescriptor(IEntity(parent));
				if (desc.versionPropertyName != null && !isNaN(parent[desc.versionPropertyName]) && desc.lazy[propertyName] 
					&& previous is IPersistentCollection && IPersistentCollection(previous).isInitialized()) {
					
                    log.debug("uninitialize lazy map {0}", BaseContext.toString(previous));
					_mergeContext.pushMerge(map, previous);
                    IPersistentCollection(previous).uninitialize();
                    return IMap(previous);
                }
            }

            var value:Object;
            var key:Object;
            
            if (previous && previous is IPersistentCollection && !IPersistentCollection(previous).isInitialized()) {
                log.debug("initialize lazy map {0}", BaseContext.toString(previous));
				_mergeContext.pushMerge(map, previous);
                
                IPersistentCollection(previous).initializing();
                
                for each (key in map.keySet) {
                    value = map.get(key);
                    key = mergeExternal(key, null, null, propertyName != null ? parent: null, propertyName);
                    value = mergeExternal(value, null, null, propertyName != null ? parent : null, propertyName);
                    previous.put(key, value);
                }
                
                IPersistentCollection(previous).initialize();
    
                // Keep notified of collection updates to notify the server at next remote call
            	addTrackingListeners(previous, parent);

                return IMap(previous);
            }
            
			var tracking:Boolean = false;
			
            var nextMap:IMap = null;
            var m:IMap = null;
            if (previous && previous is IMap)
                m = IMap(previous);
            else if (_mergeContext.sourceContext != null)
				m = Type.forInstance(map).constructor.newInstance() as IMap;
            else
                m = map;
			_mergeContext.pushMerge(map, m);
            
            var prevMap:IMap = m !== map ? m : null;
            
            if (prevMap) {
	            if (_mergeContext.resolvingConflict) {
	            	addTrackingListeners(prevMap, parent);
	            	tracking = true;
	            }
	            
                if (map !== prevMap) {
                    for each (key in map.keySet) {
                        value = map.get(key);
                        var newKey:Object = mergeExternal(key, null, null, parent, propertyName);
                        value = mergeExternal(value, null, null, parent, propertyName);
                        if (_mergeContext.mergeUpdate || prevMap.containsKey(newKey))
                        	prevMap.put(newKey, value);
                    }
                    
                    if (_mergeContext.mergeUpdate) {
                    	for each (key in prevMap.keySet) {
                    		var found:Boolean = false;
                    		for each (var k:Object in map.keySet) {
                    			if (objectEquals(k, key)) {
                    				found = true;
                    				break;
                    			}
                    		}
                    		if (!found)
                    			prevMap.remove(key);
                    	}
                    }
                }
                
                if (_mergeContext.mergeUpdate && !_mergeContext.resolvingConflict && !_mergeContext.skipDirtyCheck)
					_dirtyCheckContext.markNotDirty(previous, parent as IEntity);
                
                nextMap = prevMap;
            }
            else {
	            var addedToMap:Array = new Array();
	            for each (key in map.keySet) {
	                value = mergeExternal(map.get(key), null, null, parent, propertyName);
	                key = mergeExternal(key, null, null, parent, propertyName);
	                addedToMap.push([ key, value ]);
	            }
	            map.clear();
	            for each (var obj:Object in addedToMap)
	                map.put(obj[0], obj[1]);
	                
	            nextMap = map;
	        }
                
            if (parent is IEntity && propertyName != null && nextMap is IPersistentCollection && !(nextMap is PersistentMap)) {
                log.debug("create initialized persistent map from {0}", BaseContext.toString(nextMap));
				
            	nextMap = new PersistentMap(IEntity(parent), propertyName, IPersistentCollection(nextMap));
            }
            else
            	log.debug("mergeMap result: {0}", BaseContext.toString(nextMap));
			
			_mergeContext.pushMerge(map, nextMap, false);
			
            if (!tracking)
            	addTrackingListeners(nextMap, parent);
            
            return nextMap;
        } 


        /**
         *  @private 
         *  Wraps a persistent collection to manage lazy initialization
         *
         *  @param coll the collection to wrap
         *  @param previous the previous existing collection
         *  @param expr the path expression from the context
         *  @param parent the owner object
         *  @param propertyName owner property
         * 
         *  @return the wrapped persistent collection
         */ 
        protected function mergePersistentCollection(coll:IPersistentCollection, previous:Object, expr:IExpression, parent:IEntity, propertyName:String):Object {
            var oldVersion:Number;
            var newVersion:Number;
            var uninitialize:Boolean = true;

            if (previous is PersistentCollection) {
				_mergeContext.pushMerge(coll, previous);
                if (PersistentCollection(previous).isInitialized()) {
                	if (_mergeContext.uninitializeAllowed && _mergeContext.versionChangeCache[PersistentCollection(previous).entity] != null) {
	                    log.debug("uninitialize lazy collection {0}", BaseContext.toString(previous));
	                    PersistentCollection(previous).uninitialize();
	                }
	                else
	                	log.debug("keep initialized collection {0}", BaseContext.toString(previous));
                }
            	addTrackingListeners(previous, parent);
                return previous;
            }
            else if (previous is PersistentMap) {
				_mergeContext.pushMerge(coll, previous);
                if (PersistentMap(previous).isInitialized()) {
                	if (_mergeContext.uninitializeAllowed && _mergeContext.versionChangeCache[PersistentMap(previous).entity] != null) {
	                    log.debug("uninitialize lazy map {0}", BaseContext.toString(previous));
	                    PersistentMap(previous).uninitialize();
	                }
	                else
	                	log.debug("keep initialized map {0}", BaseContext.toString(previous));
                }
            	addTrackingListeners(previous, parent);
                return previous;
            }
            
            if (coll is IMap) {
				var pm:IPersistentCollection = IPersistentCollection(coll);
				if (previous is IPersistentCollection)
					pm = IPersistentCollection(previous);	// Force wrapping of existing map when there is one
				if (coll is PersistentMap)
					pm = duplicatePersistentCollection(PersistentMap(coll).object, parent, propertyName);
				else if (_mergeContext.sourceContext != null)
					pm = duplicatePersistentCollection(pm, parent, propertyName);
            	var pmap:PersistentMap = new PersistentMap(parent, propertyName, pm);
				_mergeContext.pushMerge(coll, pmap);
            	if (pmap.isInitialized()) {
	                for each (var key:Object in pmap.keySet) {
	                    var value:Object = pmap.remove(key);
	                    key = mergeExternal(key, null, null, parent, propertyName);
	                    value = mergeExternal(value, null, null, parent, propertyName);
	                    pmap.put(key, value);
	                }
            		addTrackingListeners(pmap, parent);
	            }
                else if (parent is IEntity && propertyName != null)
                    _context.meta_tide.getEntityDescriptor(IEntity(parent)).lazy[propertyName] = true;
            	return pmap;
            }
            
			var pc:IPersistentCollection = IPersistentCollection(coll);
			if (previous is IPersistentCollection)
				pc = IPersistentCollection(previous);	// Force wrapping of existing collection when there is one
			if (pc is PersistentCollection)
				pc = duplicatePersistentCollection(PersistentCollection(coll).object, parent, propertyName);
			else if (_mergeContext.sourceContext != null)
				pc = duplicatePersistentCollection(pc, parent, propertyName);
            var pcoll:PersistentCollection = new PersistentCollection(parent, propertyName, pc);
			_mergeContext.pushMerge(coll, pcoll);
            if (pcoll.isInitialized()) {
	            for (var i:int = 0; i < pcoll.length; i++) {
					var obj:Object = mergeExternal(pcoll.getItemAt(i), null, null, parent, propertyName);
					if (obj !== pcoll.getItemAt(i)) 
						pcoll.setItemAt(obj, i);
	            }
            	addTrackingListeners(pcoll, parent);
	        }
            else if (parent is IEntity && propertyName != null)
                _context.meta_tide.getEntityDescriptor(IEntity(parent)).lazy[propertyName] = true;
            return pcoll;
        }
        
        private function duplicatePersistentCollection(coll:Object, parent:Object, propertyName:String):IPersistentCollection {
        	if (!(coll is IPersistentCollection))
				throw new Error("Not a persistent collection/map " + BaseContext.toString(coll));
			
    		var ccoll:IPersistentCollection = coll.clone() as IPersistentCollection;
			
			if (_mergeContext.uninitializing && parent != null && propertyName != null) {
				var desc:EntityDescriptor = _context.meta_tide.getEntityDescriptor(IEntity(parent));
				if (desc.versionPropertyName != null && !isNaN(parent[desc.versionPropertyName]) && desc.lazy[propertyName])
					ccoll.uninitialize();
			}
			return ccoll;
        }
        
        
        /**
         *  Merge conversation context variables in global context 
         *  Only applicable to conversation contexts 
         */
        public function mergeInContext(context:BaseContext):void {
        	var cache:Dictionary = new Dictionary();
            for each (var obj:Object in _entitiesByUID.data) {
            	// Reset local dirty state, only server state can safely be merged in global context
            	if (obj is IEntity)
            		resetEntity(IEntity(obj), cache);
            	context.meta_mergeFromContext(_context, obj);
            }
        }
        

        /**
         *  Remove elements from cache and managed collections
         *
         *  @param removals array of entity instances to remove from the cache
         */
        public function handleRemovalsAndPersists(removals:Array, persists:Array = null):void {
            for each (var removal:Object in removals) {
                var entity:Object = getCachedObject(removal, true);
                if (entity == null) {
					log.debug("Entity to remove not found {0}:{1}", removal.className, removal.uid);
                    continue;
				}

                if (_mergeContext.externalData && !_mergeContext.resolvingConflict && _dirtyCheckContext.isEntityChanged(IEntity(entity))) {
                    // Conflict between externally received data and local modifications
                    log.error("conflict with external data removal detected on {0}", BaseContext.toString(entity));

                    _mergeContext.addConflict(entity as IEntity, null);
                }
                else {
					var saveMerging:Boolean = _mergeContext.merging;
					try {
						_mergeContext.merging = true;	// Don't track changes on collections to prevent from 'dirtying' the context
						
	                    var owners:Array = getOwnerEntities(entity);
	                    var cinfo:Object, p:String, val:Object;
	                    if (owners != null) {
	                        for each (var owner:Object in owners) {
	                            val = owner[0][owner[1]];
	                            if (val is IPersistentCollection && !IPersistentCollection(val).isInitialized())
	                                continue;
	                            var idx:int = 0;
	                            if (val is IList) {
	                                idx = val.getItemIndex(entity);
	                                if (idx >= 0)
	                                    val.removeItemAt(idx);
	                            }
	                            else if (val is Array) {
	                                idx = val.indexOf(entity);
	                                if (idx >= 0)
	                                    val.splice(idx, 1);
	                            }
	                            else if (val is IMap) {
	                                if (val.containsKey(entity))
	                                    val.remove(entity);
									
	                                for each (var key:Object in val.keySet) {
	                                    if (objectEquals(val[key], entity))
	                                        val.remove(key);
	                                }
	                            }
	                        }
	                    }
						
						delete _entityReferences[entity];
						
	                    detach(IEntity(entity), new Dictionary(), true);
					}
					finally {
						_mergeContext.merging = saveMerging;
					}
                }
            }
			
			_dirtyCheckContext.fixRemovalsAndPersists(removals, persists);
        }

        /**
         *  Dispatch an event when last merge generated conflicts 
         */
        public function handleMergeConflicts():void {
            // Clear thread cache so acceptClient/acceptServer can work inside the conflicts handler
            _mergeContext.initMergeConflicts();

        	if (_mergeContext.mergeConflicts != null && !_mergeContext.mergeConflicts.empty)
        		_context.dispatchEvent(new TideDataConflictsEvent(_context, _mergeContext.mergeConflicts));
        }
        
        public function resolveMergeConflicts(modifiedEntity:Object, localEntity:Object, resolving:Boolean):void {
			var saveResolvingConflict:Boolean = _mergeContext.resolvingConflict;
			if (resolving)
				_mergeContext.resolvingConflict = true;
            if (modifiedEntity == null)
                handleRemovalsAndPersists([localEntity]);
            else
				mergeExternal(modifiedEntity, localEntity);
			
			if (resolving)
				_mergeContext.resolvingConflict = saveResolvingConflict;

            _mergeContext.checkConflictsResolved();
        }
		
		
		/**
		 * 	Enables or disabled dirty checking in this context
		 *  
		 *  @param enabled
		 */
		public function set dirtyCheckEnabled(enabled:Boolean):void {
			_mergeContext.merging = !enabled;
		}
		
		
		/**
		 * 	Current map of saved properties
		 * 
		 *  @return saved properties
		 */
		public function get savedProperties():Dictionary {
			return _dirtyCheckContext.savedProperties;
		}
        
        
        /**
         *  Default implementation of entity merge for simple ActionScript beans with public properties
         *  Can be used to implement Tide managed entities with simple objects
         *
         *  @param em the context
         *  @param obj source object
         *  @param dest destination object
         *  @param expr current path of the entity in the context (mostly for internal use)
         *  @param parent owning object
         *  @param propertyName property name of the owning object
         */ 
        public static function defaultMerge(em:IEntityManager, obj:Object, dest:Object, mergeUpdate:Boolean = true, expr:IExpression = null, parent:Object = null, propertyName:String = null):void {
            var cinfo:Object = ObjectUtil.getClassInfo(obj, null, { includeTransient: false, includeReadOnly: false });
			var rw:Array = [];
            for each (var p:String in cinfo.properties) {
                var o:Object = obj[p];
				var d:Object = dest[p];
                o = em.meta_mergeExternal(o, d, expr, parent != null ? parent : dest, propertyName != null ? propertyName + '.' + p : p);
                if (o !== d && mergeUpdate)
                	dest[p] = o;
				rw.push(p);
            }
			cinfo = ObjectUtil.getClassInfo(obj, rw, { includeReadOnly: true });
			for each (p in cinfo.properties) {
				if (obj[p] is IUID || dest[p] is IUID)
					throw new Error("Cannot merge the read-only property " + p + " on bean " + obj + " with an IUID value, this will break local unicity and caching. Change property access to read-write.");  
				
				em.meta_mergeExternal(obj[p], dest[p], expr, parent != null ? parent : dest, propertyName != null ? propertyName + '.' + p : p);
			}
        }

    
        /**
         *  Equality for objects, using uid property when possible
         *
         *  @param obj1 object
         *  @param obj2 object
         * 
         *  @return true when objects are instances of the same entity
         */ 
        public function objectEquals(obj1:Object, obj2:Object):Boolean {
            if ((obj1 is IPropertyHolder && obj2 is IEntity) || (obj1 is IEntity && obj2 is IPropertyHolder))
                return false;

            if (obj1 is IUID && obj2 is IUID && getQualifiedClassName(obj1) == getQualifiedClassName(obj2)) {
            	try {
	            	if (obj1 is IEntity && (!obj1.meta::isInitialized() || !obj2.meta::isInitialized())) {
	            		// Compare with identifier for uninitialized entities
	            		var edesc:EntityDescriptor = _context.meta_tide.getEntityDescriptor(IEntity(obj1));
	            		if (edesc.idPropertyName != null)
	            			return objectEquals(obj1[edesc.idPropertyName], obj2[edesc.idPropertyName]);
	            	}
	            }
	            catch (e:ReferenceError) {
	            	// Entity class does not implement meta::isInitialized, consider as true
	            }
                return IUID(obj1).uid == IUID(obj2).uid;
            }
            
            if (obj1 is Enum && obj2 is Enum && obj1.equals(obj2))
            	return true; 
            
            if (obj1 is IValue && obj2 is IValue && obj1.equals(obj2))
            	return true; 

            return obj1 === obj2;
        }
        
        
        /**
         *  Check if entity property has been changed since last remote call
         *
         *  @param entity entity to check
         *  @param propertyName property to check
         *  @param value current value to compare with saved value
         *   
         *  @return true is value has been changed
         */ 
        public function isEntityPropertyChanged(entity:IEntity, propertyName:String, value:Object):Boolean {
        	return _dirtyCheckContext.isEntityPropertyChanged(entity, propertyName, value);
        }
        
        
        /**
         *  Check if entity has changed since last save point
         *
         *  @param entity entity to restore
         *  @param propName property name
         *  @param value
         *   
         *  @return entity is dirty
         */ 
        public function isEntityChanged(entity:IEntity, propName:String = null, value:* = null):Boolean {
            return _dirtyCheckContext.isEntityChanged(entity, propName, value);
        }
		
		public function isEntityDeepChanged(entity:IEntity):Boolean {
			return _dirtyCheckContext.isEntityDeepChanged(entity);
		}
        
        
        /**
         *  Discard changes of entity from last version received from the server
         *
         *  @param entity entity to restore
         */ 
        public function resetEntity(entity:IEntity, cache:Dictionary):void {
			var saveMerging:Boolean = _mergeContext.merging;
			// Disable dirty check during reset of entity
			try {
				_mergeContext.merging = true;
        		_dirtyCheckContext.resetEntity(entity, cache);
			}
			finally {
				_mergeContext.merging = saveMerging;
			}
        }
		
		/**
		 *  Discard changes of all cached entities from last version received from the server
		 */ 
		public function resetAllEntities(cache:Dictionary):void {
			var saveMerging:Boolean = _mergeContext.merging;
			// Disable dirty check during reset of entity
			try {
				_mergeContext.merging = true;
				_dirtyCheckContext.resetAllEntities(cache);
			}
			finally {
				_mergeContext.merging = saveMerging;
			}
		}


        /**
         *  @private 
         *  Interceptor for managed entity setters
         *
         *  @param entity entity to intercept
         *  @param propName property name
         *  @param oldValue old value
         *  @param newValue new value
         */ 
        public function setEntityProperty(entity:IEntity, propName:String, oldValue:*, newValue:*):void {
        	if (newValue !== oldValue) {
        		if (oldValue != null) {
        			removeReference(oldValue, entity, propName);
        			removeTrackingListeners(oldValue, entity);
        		}
        		
            	if (newValue is IUID || newValue is IList || newValue is IMap || newValue is Array) {
            		addReference(newValue, entity, propName);
            		addTrackingListeners(newValue, entity);
            	}
            }
            
			if (!_mergeContext.merging || _mergeContext.resolvingConflict)
            	_dirtyCheckContext.setEntityProperty(entity, propName, oldValue, newValue);
        }


        /**
         *  @private 
         *  Interceptor for managed entity getters
         *
         *  @param entity entity to intercept
         *  @param propName property name
         *  @param value value
         * 
         *  @return value
         */ 
        public function getEntityProperty(entity:IEntity, propName:String, value:*):* {
            if (propName == "meta_dirty")
                return _dirtyCheckContext.isEntityChanged(entity);
            
            return value;
        }


        /**
         *	@private 
         *  Remove tracking events
         *
         *  @param previous previously existing object in the context (null if no existing object)
         *  @param parent parent object for collections
         */
        private function addTrackingListeners(previous:Object, parent:Object):void {
        	if (_trackingListeners == null || previous == null || previous is XMLList)
        		return;
        	
            if (previous != null && previous is ListCollectionView) {
                if (parent != null) {
					previous = previous.list;
                    previous.addEventListener(CollectionEvent.COLLECTION_CHANGE, entityCollectionChangeHandler, false, 0, true);
                    _trackingListeners[previous] = "entityCollection";
                }
                else {
                    ListCollectionView(previous).addEventListener(CollectionEvent.COLLECTION_CHANGE, _context.meta_collectionChangeHandler, false, 0, true);
                    _trackingListeners[previous] = "collection";
                }
            }
            else if (previous != null && previous is IMap) {
                if (parent != null) {
                    IMap(previous).addEventListener(CollectionEvent.COLLECTION_CHANGE, entityMapChangeHandler, false, 0, true);
                    _trackingListeners[previous] = "entityMap";
                }
                else {
                    IMap(previous).addEventListener(CollectionEvent.COLLECTION_CHANGE, _context.meta_mapChangeHandler, false, 0, true);
                    _trackingListeners[previous] = "map";
                }
            }
			else if (previous is IEventDispatcher && !(previous is IEntity) && parent is IEntity) {
				IEventDispatcher(previous).addEventListener(PropertyChangeEvent.PROPERTY_CHANGE, entityEmbeddedChangeHandler, false, 0, true);
				_trackingListeners[previous] = "entityEmbedded";
			}
        }

        /**
         *	@private 
         *  Remove tracking events
         *
         *  @param previous previously existing object in the context (null if no existing object)
         *  @param parent parent object for collections
         */
        private function removeTrackingListeners(previous:Object, parent:Object):void {
        	if (_trackingListeners == null || previous == null || previous is XMLList)
        		return;
        	
            if (previous is ListCollectionView) {
                if (parent != null) {
					previous = previous.list;
                    previous.removeEventListener(CollectionEvent.COLLECTION_CHANGE, entityCollectionChangeHandler);
				}
                else
                    ListCollectionView(previous).removeEventListener(CollectionEvent.COLLECTION_CHANGE, _context.meta_collectionChangeHandler);
            }
            else if (previous is IMap) {
                if (parent != null)
                    IMap(previous).removeEventListener(CollectionEvent.COLLECTION_CHANGE, entityMapChangeHandler);
                else
                    IMap(previous).removeEventListener(CollectionEvent.COLLECTION_CHANGE, _context.meta_mapChangeHandler);
            }
			else if (previous is IEventDispatcher && !(previous is IEntity) && parent is IEntity) {
				IEventDispatcher(previous).removeEventListener(PropertyChangeEvent.PROPERTY_CHANGE, entityEmbeddedChangeHandler);
			}
            
            delete _trackingListeners[previous];
        }
		
		
		/**
		 *  @private 
		 *  Property event handler to save changes on embedded objects
		 *
		 *  @param event collection event
		 */ 
		private function entityEmbeddedChangeHandler(event:PropertyChangeEvent):void {
			if (_mergeContext.sourceContext === _context || _context.meta_finished)
				return;
			
			log.debug("embedded changed: {0} {1}", event.kind, BaseContext.toString(event.target));
			
			if (!_mergeContext.merging || _mergeContext.resolvingConflict)
				_dirtyCheckContext.entityEmbeddedChangeHandler(event);
		}


        /**
         *  @private 
         *  Collection event handler to save changes on managed collections
         *
         *  @param event collection event
         */ 
        private function entityCollectionChangeHandler(event:CollectionEvent):void {
        	if (_mergeContext.sourceContext === _context || _context.meta_finished)
        		return;
        	
            var i:int = 0;
            
			var parent:Object = null;
            if (event.kind == CollectionEventKind.ADD && event.items && event.items.length > 0) {
            	parent = getOwnerEntity(event.target);
                for (i = 0; i < event.items.length; i++) {
                    if (event.items[i] is IEntity) {
                    	if (parent)
                    		addReference(IEntity(event.items[i]), parent[0], String(parent[1]));
                    	else
                        	attachEntity(IEntity(event.items[i]));
                    }
                }
            }
			else if (event.kind == CollectionEventKind.REMOVE && event.items && event.items.length > 0) {
				parent = getOwnerEntity(event.target);
				if (parent) {
					for (i = 0; i < event.items.length; i++) {
						if (event.items[i] is IEntity)
							removeReference(IEntity(event.items[i]), parent[0], String(parent[1]));
					}
				}
			}
			else if (event.kind == CollectionEventKind.REPLACE && event.items && event.items.length > 0) {
				parent = getOwnerEntity(event.target);
				for (i = 0; i < event.items.length; i++) {
					var newValue:Object = event.items[i].newValue;
					if (newValue is IEntity) {
						if (parent)
							addReference(IEntity(newValue), parent[0], String(parent[1]));
						else
							attachEntity(IEntity(newValue));
					}
				}
			}
            
            if (event.kind != CollectionEventKind.ADD && event.kind != CollectionEventKind.REMOVE 
				&& event.kind != CollectionEventKind.RESET && event.kind != CollectionEventKind.REPLACE)
                return;
			
			if (event.kind == CollectionEventKind.RESET && event.target is IPersistentCollection && !IPersistentCollection(event.target).isInitialized())
				return;
            
            log.debug("collection changed: {0} {1}", event.kind, BaseContext.toString(event.target));
            
			if (!_mergeContext.merging || _mergeContext.resolvingConflict)
            	_dirtyCheckContext.entityCollectionChangeHandler(event);
            
            _context.meta_entityCollectionChangeHandler(event);
        }
        
        
        /**
         *  @private 
         *  Collection event handler to save changes on managed maps
         *
         *  @param event map event
         */ 
        private function entityMapChangeHandler(event:CollectionEvent):void {
        	if (_mergeContext.sourceContext === _context || _context.meta_finished)
        		return;
        	
            var i:int = 0;
			var parent:Object = null;
			var obj:Array = null;
			
            if (event.kind == CollectionEventKind.ADD && event.items && event.items.length > 0) {
            	parent = getOwnerEntity(event.target);
                for (i = 0; i < event.items.length; i++) {
                    if (event.items[i] is IEntity) {
                    	if (parent)
                    		addReference(IEntity(event.items[i]), parent[0], String(parent[1]));
                    	else
                        	attachEntity(IEntity(event.items[i]));
                    }
                    else if (event.items[i] is Array) {
                        obj = event.items[i] as Array;
	                    if (obj[0] is IEntity) {
	                    	if (parent)
	                    		addReference(IEntity(obj[0]), parent[0], String(parent[1]));
	                    	else
	                        	attachEntity(IEntity(obj[0]));
	                    }
	                    if (obj[1] is IEntity) {
	                    	if (parent)
	                    		addReference(IEntity(obj[1]), parent[0], String(parent[1]));
	                    	else
	                        	attachEntity(IEntity(obj[1]));
	                    }
                    }
                }
            }
			else if (event.kind == CollectionEventKind.REMOVE && event.items && event.items.length > 0) {
				parent = getOwnerEntity(event.target);
				if (parent) {
					for (i = 0; i < event.items.length; i++) {
						if (event.items[i] is IEntity)
							removeReference(IEntity(event.items[i]), parent[0], String(parent[1]));
						else if (event.items[i] is Array) {
							obj = event.items[i] as Array;
							if (obj[0] is IEntity)
								removeReference(IEntity(obj[0]), parent[0], String(parent[1]));
							if (obj[1] is IEntity)
								removeReference(IEntity(obj[1]), parent[0], String(parent[1]));
						}
					}
				}
			}
			else if (event.kind == CollectionEventKind.REPLACE && event.items && event.items.length > 0) {
				parent = getOwnerEntity(event.target);
				for (i = 0; i < event.items.length; i++) {
					var newValue:Object = event.items[i].newValue;
					if (newValue is IEntity) {
						if (parent)
							addReference(IEntity(newValue), parent[0], String(parent[1]));
						else
							attachEntity(IEntity(newValue));
					}
					else if (newValue is Array) {
						obj = newValue as Array;
						if (obj[0] is IEntity) {
							if (parent)
								addReference(IEntity(obj[0]), parent[0], String(parent[1]));
							else
								attachEntity(IEntity(obj[0]));
						}
						if (obj[1] is IEntity) {
							if (parent)
								addReference(IEntity(obj[1]), parent[0], String(parent[1]));
							else
								attachEntity(IEntity(obj[1]));
						}
					}
				}
			}
            
            if (event.kind != CollectionEventKind.ADD && event.kind != CollectionEventKind.REMOVE
				&& event.kind != CollectionEventKind.RESET && event.kind != CollectionEventKind.REPLACE)
                return;
            
            log.debug("map changed: {0} {1}", event.kind, BaseContext.toString(event.target));
            
			if (!_mergeContext.merging || _mergeContext.resolvingConflict)
            	_dirtyCheckContext.entityMapChangeHandler(event);
            
            _context.meta_entityMapChangeHandler(event);
        }
    }
}
<|MERGE_RESOLUTION|>--- conflicted
+++ resolved
@@ -1,1985 +1,1971 @@
-/*
-  GRANITE DATA SERVICES
-  Copyright (C) 2011 GRANITE DATA SERVICES S.A.S.
-
-  This file is part of Granite Data Services.
-
-  Granite Data Services is free software; you can redistribute it and/or modify
-  it under the terms of the GNU Library General Public License as published by
-  the Free Software Foundation; either version 2 of the License, or (at your
-  option) any later version.
-
-  Granite Data Services is distributed in the hope that it will be useful, but
-  WITHOUT ANY WARRANTY; without even the implied warranty of MERCHANTABILITY or
-  FITNESS FOR A PARTICULAR PURPOSE. See the GNU Library General Public License
-  for more details.
-  You should have received a copy of the GNU Library General Public License
-  along with this library; if not, see <http://www.gnu.org/licenses/>.
-*/
-
-package org.granite.tide.data {
-    
-    import flash.events.IEventDispatcher;
-    import flash.utils.ByteArray;
-    import flash.utils.Dictionary;
-    import flash.utils.Proxy;
-    import flash.utils.flash_proxy;
-    import flash.utils.getQualifiedClassName;
-    
-    import mx.collections.ICollectionView;
-    import mx.collections.IList;
-    import mx.collections.ListCollectionView;
-    import mx.core.IUID;
-    import mx.data.IManaged;
-    import mx.data.utils.Managed;
-    import mx.events.CollectionEvent;
-    import mx.events.CollectionEventKind;
-    import mx.events.PropertyChangeEvent;
-    import mx.logging.ILogger;
-    import mx.logging.Log;
-    import mx.utils.ObjectUtil;
-    import mx.utils.object_proxy;
-    
-    import org.granite.IValue;
-    import org.granite.collections.IMap;
-    import org.granite.collections.IPersistentCollection;
-    import org.granite.collections.UIDWeakSet;
-    import org.granite.meta;
-    import org.granite.reflect.Type;
-    import org.granite.tide.BaseContext;
-    import org.granite.tide.EntityDescriptor;
-    import org.granite.tide.IEntity;
-    import org.granite.tide.IEntityManager;
-    import org.granite.tide.IEntityRef;
-    import org.granite.tide.IExpression;
-    import org.granite.tide.IPropertyHolder;
-    import org.granite.tide.Tide;
-    import org.granite.tide.collections.PersistentCollection;
-    import org.granite.tide.collections.PersistentMap;
-    import org.granite.tide.data.events.TideDataConflictsEvent;
-    import org.granite.util.Enum;
-
-
-    use namespace flash_proxy;
-    use namespace object_proxy;
-    use namespace meta;
-
-
-	/**
-	 * 	PersistenceContext is the base implementation of the entity container context
-	 * 
-     * 	@author William DRAI
-	 */
-    public class EntityManager {
-        
-        private static var log:ILogger = Log.getLogger("org.granite.tide.data.EntityManager");
-    
-		public static const INITIALIZE:String = "initialize";
-		public static const UNINITIALIZE:String = "uninitialize";
-		
-		public static const LOAD_STATE_CHANGE:String = "loadStateChange";
-		
-    	private var _context:BaseContext;
-        private var _customMergers:Array = null;
-
-        private var _dirtyCheckContext:DirtyCheckContext = null;
-        private var _entitiesByUID:UIDWeakSet = new UIDWeakSet();
-        private var _entityReferences:Dictionary = new Dictionary(true);
-        private var _trackingListeners:Dictionary = new Dictionary(true);
-
-        private var _mergeContext:MergeContext;
-
-
-
-        public function EntityManager(context:BaseContext) {
-            super();
-            _context = context;
-            _dirtyCheckContext = new DirtyCheckContext(_context);
-            _mergeContext = new MergeContext(_context, this, _dirtyCheckContext);
-        }
-        
-        
-        /**
-         * 	@private
-         *  Clear the current context
-         *  Destroys all components/context variables
-         */
-        public function clear():void {
-            for each (var e:Object in _entitiesByUID.data) {
-            	if (e is IEntity)
-            		Managed.setEntityManager(IEntity(e), null);
-            }
-        	_entitiesByUID = new UIDWeakSet();
-        	_entityReferences = new Dictionary(true);
-            _dirtyCheckContext.clear();
-            _mergeContext.clear();
-            
-            for (var obj:Object in _trackingListeners) {
-            	switch (_trackingListeners[obj]) {
-            	case "entityCollection":
-            		IEventDispatcher(obj).removeEventListener(CollectionEvent.COLLECTION_CHANGE, entityCollectionChangeHandler);
-            		break;
-            	case "collection":
-                    IEventDispatcher(obj).removeEventListener(CollectionEvent.COLLECTION_CHANGE, _context.meta_collectionChangeHandler);
-                    break;
-            	case "entityMap":
-            		IEventDispatcher(obj).removeEventListener(CollectionEvent.COLLECTION_CHANGE, entityMapChangeHandler);
-            		break;
-            	case "map":
-                    IEventDispatcher(obj).removeEventListener(CollectionEvent.COLLECTION_CHANGE, _context.meta_mapChangeHandler);
-                    break;
-				case "entityEmbedded":
-					IEventDispatcher(obj).removeEventListener(PropertyChangeEvent.PROPERTY_CHANGE, entityEmbeddedChangeHandler);
-					break;
-                }
-            }
-            _trackingListeners = new Dictionary(true);
-        }
-                
-        /**
-         * 	@private
-         *  Clears entity cache
-         */ 
-        public function clearCache():void {
-            _mergeContext.clear();
-        }
-		
-		
-		/**
-		 *  Clear the current dirty state context
-		 *  @param dispatch dispatch a PropertyChangeEvent on meta_dirty if the context was dirty before clearing
-		 */
-		public function clearDirtyState(dispatch:Boolean = true):void {
-			_dirtyCheckContext.clear(dispatch);
-		}
-		
-
-        /**
-         *  @private
-         *  Initialize the merge process
-         */
-        public function initMerge():void {
-            var customMergers:Array = _context.allByType(ICustomMerger);
-            if (customMergers != null && customMergers.length > 0)
-                _customMergers = customMergers;
-            else
-                _customMergers = null;
-        }
-
-        /**
-         *	@private 	
-         *  'threadlocal' indicating that incoming data does not come from the current session 
-         *  
-		 * 	@param externalData external data
-         */ 
-        public function set externalData(externalData:Boolean):void {
-            _mergeContext.externalData = externalData;
-        }
-        
-        /**
-         *	@private 	
-         *  'threadlocal' indicating that incoming data comes from another context 
-         *  
-		 * 	@param sourceContext source context of incoming data
-         */ 
-        public function set sourceContext(sourceContext:BaseContext):void {
-            _mergeContext.sourceContext = sourceContext;
-        }
-        
-        /**
-         *	@private 	
-         *  'threadlocal' indicating that incoming data comes from another context 
-         *  
-		 * 	@return source context of incoming data
-         */ 
-        public function get sourceContext():BaseContext {
-            return _mergeContext.sourceContext;
-        }
-        
-        
-        /**
-         * 	@private
-         *	Allow uninitialize of persistent collections
-         *
-         *  @param allowed allow uninitialize of collections
-         */
-        public function set uninitializeAllowed(allowed:Boolean):void {
-        	_mergeContext.uninitializeAllowed = allowed;
-        }
-		
-		/**
-         * 	@private
-		 *  @return allow uninitialize of collections
-		 */
-		public function get uninitializeAllowed():Boolean {
-			return _mergeContext.uninitializeAllowed;
-		}
-		
-		/**
-		 * 	@private
-		 *  Force uninitialize of persistent collections
-		 * 
-		 *  @param uninitializing force uninitializing of collections during merge
-		 */
-		public function set uninitializing(uninitializing:Boolean):void {
-			_mergeContext.uninitializing = uninitializing;
-		}
-        
-        
-        /**
-         *	Entity manager is dirty when any entity/collection/map has been modified
-         *
-         *  @return is dirty
-         */
-        public function get dirty():Boolean {
-            return _dirtyCheckContext.dirty;
-        }
-        
-        
-        /**
-         *	List of conflicts detected during last merge operation
-         * 
-         *  @return conflicts list 
-         */
-        public function get mergeConflicts():Conflicts {
-        	return _mergeContext.mergeConflicts;
-        }
-		
-		
-		/**
-		 *  @private
-		 *  Attach an entity to this context
-		 * 
-		 *  @param entity an entity
-		 *  @param putInCache put entity in cache
-		 */
-		public function attachEntity(entity:IEntity, putInCache:Boolean = true):void {
-			var em:IEntityManager = Managed.getEntityManager(entity);
-			if (em != null && em !== _context && !Object(em).meta_finished) {
-			 	throw new Error("The entity instance " + BaseContext.toString(entity) 
-			 		+ " cannot be attached to two contexts (current: " + (Object(em).meta_isGlobal() ? "global" : Object(em).contextId) 
-			 		+ ", new: " + (_context.meta_isGlobal() ? "global" : _context.contextId) + ")");
-			}
-			
-			Managed.setEntityManager(entity, _context);
-			if (putInCache) {
-				if (_entitiesByUID.put(entity) == null)
-					_dirtyCheckContext.addUnsaved(entity);
-			}
-		}
-		
-		/**
-		 *  @private
-		 *  Detach an entity from this context only if it's not persistent
-		 * 
-		 *  @param entity an entity
-		 *  @param removeFromCache remove entity from cache
-		 */
-		public function detachEntity(entity:IEntity, removeFromCache:Boolean = true, forceRemove:Boolean = false):void {
-			if (!forceRemove) {
-				var versionPropName:String = _context.meta_tide.getEntityDescriptor(entity).versionPropertyName;
-				if (versionPropName == null || !isNaN(entity[versionPropName]))
-					return;
-			}
-			
-			_dirtyCheckContext.markNotDirty(entity, entity);
-			
-			Managed.setEntityManager(entity, null);
-			if (removeFromCache)
-				_entitiesByUID.remove(getQualifiedClassName(entity) + ":" + entity.uid);
-		}
-        
-		public static function isSimple(object:Object):Boolean {
-			return ObjectUtil.isSimple(object) || object is Enum || object is ByteArray || object is IValue || object is XML;
-		}
-		
-        /**
-         *	@private
-         *  Internal implementation of object attach
-         * 
-         *  @param object object
-         *  @param cache internal cache to avoid graph loops
-         */ 
-        public function attach(object:Object, cache:Dictionary):void {
-            if (object == null || isSimple(object))
-            	return;
-            
-            if (cache[object] != null)
-                return;
-            cache[object] = object;
-            
-            if (object is IEntity)
-                attachEntity(IEntity(object));
-            
-            var cinfo:Object = ObjectUtil.getClassInfo(object, null, { includeTransient: false });
-            for each (var p:String in cinfo.properties) {
-                var val:Object = object[p];
-                
-                if (val is IList && !(val is IPersistentCollection && !IPersistentCollection(val).isInitialized())) {
-                    var coll:IList = IList(val);
-                    for each (var o:Object in coll)
-                    	attach(o, cache);
-                }
-                else if (val is IMap && !(val is IPersistentCollection && !IPersistentCollection(val).isInitialized())) {
-                    var map:IMap = IMap(val);
-                    for each (var key:Object in map.keySet) {
-                        var value:Object = map.get(key);
-                        attach(key, cache);
-                        attach(value, cache);
-                    }
-                }
-				else if (val is Array) {
-					for each (var e:Object in val)
-						attach(e, cache);
-				}
-				else if (!isSimple(val)) {
-					attach(val, cache);
-				}
-            }
-        }
-		
-		/**
-		 *	@private
-		 *  Internal implementation of object detach
-		 * 
-		 *  @param object object
-		 *  @param cache internal cache to avoid graph loops
-		 */ 
-		public function detach(object:Object, cache:Dictionary, forceRemove:Boolean = false):void {
-			if (object == null || isSimple(object))
-				return;
-			
-			if (cache[object] != null)
-				return;
-			cache[object] = object;
-			
-			var excludes:Array = [ 'uid' ];
-			if (object is IEntity) {
-				var desc:EntityDescriptor = _context.meta_tide.getEntityDescriptor(IEntity(object));
-				if (desc.idPropertyName != null)
-					excludes.push(desc.idPropertyName);
-				if (desc.versionPropertyName != null)
-					excludes.push(desc.versionPropertyName);
-			}
-			
-			var cinfo:Object = ObjectUtil.getClassInfo(object, excludes, { includeTransient: false });
-			var p:String, val:Object;
-			
-			if (object is IEntity && _entityReferences[object] == null) {
-				detachEntity(IEntity(object), true, forceRemove);
-
-				for each (p in cinfo.properties) {
-					val = object[p];
-					
-					removeReference(val, object, p);
-				}
-			}
-			
-			for each (p in cinfo.properties) {
-				val = object[p];
-				
-				if (val is IList && !(val is IPersistentCollection && !IPersistentCollection(val).isInitialized())) {
-					var coll:IList = IList(val);
-					for each (var o:Object in coll)
-						detach(o, cache, forceRemove);
-				}
-				else if (val is IMap && !(val is IPersistentCollection && !IPersistentCollection(val).isInitialized())) {
-					var map:IMap = IMap(val);
-					for each (var key:Object in map.keySet) {
-						var value:Object = map.get(key);
-						detach(key, cache, forceRemove);
-						detach(value, cache, forceRemove);
-					}
-				}
-				else if (val is Array) {
-					for each (var e:Object in val)
-						detach(e, cache, forceRemove);
-				}
-				else if (val != null && !isSimple(val)) {
-					detach(val, cache, forceRemove);
-				}
-			}
-		}
-        
-
-        /**
-         *  @private 
-         * 	Retrives an entity in the cache from its uid
-         *   
-         *  @param object an entity
-         *  @param nullIfAbsent return null if entity not cached in context
-         */
-        public function getCachedObject(object:Object, nullIfAbsent:Boolean = false):Object {
-            var entity:Object = null;
-        	if (object is IEntity) {
-        		entity = _entitiesByUID.get(getQualifiedClassName(object) + ":" + object.uid);
-            }
-            else if (object is IEntityRef) {
-                entity = _entitiesByUID.get(object.className + ":" + object.uid);
-            }
-			else if (object is String) {
-				entity = _entitiesByUID.get(String(object));
-			}
-
-            if (entity)
-                return entity;
-            if (nullIfAbsent)
-                return null;
-			
-        	return object;
-        }
-
-        /** 
-         *  @private 
-         * 	Retrives the owner entity of the provided object (collection/map/entity)
-         *   
-         *  @param object an entity
-         */
-        public function getOwnerEntity(object:Object):Object {
-            var refs:Array = _entityReferences[object];
-            if (!refs)
-                return null;
-            
-            for (var i:int = 0; i < refs.length; i++) {
-                if (refs[i] is Array && refs[i][0] is String)
-                    return [ _entitiesByUID.get(refs[i][0] as String), refs[i][1] ];
-            }
-            return null;
-        }
-
-        /**
-         *  @private
-         * 	Retrives the owner entity of the provided object (collection/map/entity)
-         *
-         *  @param object an entity
-         */
-        public function getOwnerEntities(object:Object):Array {
-            var refs:Array = _entityReferences[object];
-            if (!refs)
-                return null;
-
-            var owners:Array = [];
-            for (var i:int = 0; i < refs.length; i++) {
-                if (refs[i] is Array && refs[i][0] is String)
-                    owners.push([ _entitiesByUID.get(refs[i][0] as String), refs[i][1] ]);
-            }
-            return owners;
-        }
-
-		
-		public function getRefs(object:Object):Array {
-			return _entityReferences[object] as Array;
-		}
-        
-        /**
-         *  @private
-         *  Retrieves context expression path for the specified entity (internal implementation)
-         *   
-         *  @param obj an entity
-         *  @param recurse should recurse until 'real' context path, otherwise object reference can be returned
-         *  @param cache graph visitor cache
-         *  @return the path from the entity context (or null is no path found)
-         */
-        public function getReference(obj:Object, recurse:Boolean, cache:Dictionary = null):IExpression {
-        	if (cache) {
-	            if (cache[obj] != null)    // We are in a graph loop, no reference can be found from this path
-	                return null;
-	            cache[obj] = obj;
-	        }
-	        else if (recurse)
-	        	throw new Error("Cache must be provided to get reference recursively");
-            
-            var refs:Array = _entityReferences[obj];
-            if (!refs)
-                return null;
-            
-            for (var i:int = 0; i < refs.length; i++) {
-            	// Return first context expression reference that is remote enabled
-                if (refs[i] is IExpression && _context.meta_tide.getComponentRemoteSync(IExpression(refs[i]).componentName) != Tide.SYNC_NONE)
-                    return refs[i] as IExpression;
-            }
-            
-            if (recurse) {
-            	var ref:Object;
-                for (i = 0; i < refs.length; i++) {
-                    if (refs[i] is Array && refs[i][0] is String) {
-                        ref = _entitiesByUID.get(refs[i][0] as String);
-                        if (ref != null) {
-                            ref = getReference(ref, recurse, cache);
-                            if (ref != null)
-                                return IExpression(ref);
-                        }
-                    }
-                    else if (refs[i] is Array && !(refs[i] is IExpression)) {
-                    	ref = refs[i][0];
-                    	if (ref != null) {
-                    		ref = getReference(ref, recurse, cache);
-                            if (ref != null)
-                                return IExpression(ref);
-                    	} 
-                    }
-                }
-            }
-            return null;
-        }
-        
-        /**
-         *  @private
-         *  Init references array for an object
-         *   
-         *  @param obj an entity
-         */
-        private function initRefs(obj:Object):Array {
-            var refs:Array = _entityReferences[obj];
-            if (!refs) {
-                refs = new Array();
-                _entityReferences[obj] = refs;
-            }
-            return refs;
-        }
-        
-        /**
-         *  @private 
-         *  Registers a reference to the provided object with either a parent or res
-         * 
-         *  @param obj an entity
-         *  @param parent the parent entity
-		 *  @param propName name of the parent entity property that references the entity
-         *  @param res the context expression
-         */ 
-        public function addReference(obj:Object, parent:Object, propName:String, res:IExpression = null):void {
-            if (obj is IEntity)
-                attachEntity(IEntity(obj));
-			
-			if (obj is ListCollectionView && parent != null)
-				obj = obj.list;
-			
-            var refs:Array = _entityReferences[obj] as Array;
-            if (!(obj is IPersistentCollection) && res != null) {
-                refs = initRefs(obj);
-                var found:Boolean = false;
-                for (var i:int = 0; i < refs.length; i++) {
-                    if (!(refs[i] is IExpression))
-                        continue; 
-                    var r:IExpression = refs[i] as IExpression;
-                    if (r.componentName == res.componentName && r.expression == res.expression) {
-                        found = true;
-                        break;
-                    }
-                }
-                if (!found)
-                    refs.push(res);
-            }
-			found = false;
-            if (parent is IUID) {
-                var ref:String = getQualifiedClassName(parent) + ":" + parent.uid;
-                if (refs == null)
-					refs = initRefs(obj);
-				else {
-					for (i = 0; i < refs.length; i++) {
-						if (refs[i] is Array && refs[i][0] === ref) {
-							found = true;
-							break;
-						}
-					}
-				}
-				if (!found)
-                	refs.push([ref, propName]);
-            }
-	       	else if (parent) {
-				if (refs == null)
-					refs = initRefs(obj);
-				else {
-					for (i = 0; i < refs.length; i++) {
-						if (refs[i] is Array && refs[i][0] === parent) {
-							found = true;
-							break;
-						}
-					}
-				}
-	       		if (!found)
-	       			refs.push([parent, propName]);
-	       	}
-        }
-        
-        /**
-         *	@private  
-         *  Removes a reference on the provided object
-         *
-         *  @param obj an entity
-         *  @param parent the parent entity to dereference
-		 *  @param propName name of the parent entity property that references the entity
-         *  @param res expression to remove
-         */ 
-        public function removeReference(obj:Object, parent:Object = null, propName:String = null, res:IExpression = null):Boolean {
-			if (obj is ListCollectionView && parent != null)
-				obj = obj.list;
-			
-            var refs:Array = _entityReferences[obj];
-            if (!refs)
-                return true;
-            var idx:int = -1, i:int;
-            if (parent) {
-				for (i = 0; i < refs.length; i++) {
-					if (refs[i] is Array && refs[i][0] == getQualifiedClassName(parent) + ":" + parent.uid && refs[i][1] == propName) {
-                		idx = i;
-						break;
-					}
-				}
-			}
-            else if (res) {
-                for (i = 0; i < refs.length; i++) {
-                    if (refs[i] is IExpression && IExpression(refs[i]).path == res.path) {
-                        idx = i;
-                        break;
-                    }
-                }
-            }
-            if (idx >= 0)
-                refs.splice(idx, 1);
-            
-			var removed:Boolean = false;
-            if (refs.length == 0) {
-            	delete _entityReferences[obj];
-				removed = true;
-				
-				if (obj is IEntity)
-					detachEntity(IEntity(obj), true);
-			}
-            
-			if (obj is IPersistentCollection && !IPersistentCollection(obj).isInitialized())
-				return removed;
-			
-            var elt:Object = null;
-            if (obj is IList || obj is Array) {
-            	for each (elt in obj)
-            		removeReference(elt, parent, propName);
-            }
-            else if (obj is IMap) {
-            	for (elt in obj) {
-            		var val:Object = obj.get(elt);
-            		removeReference(val, parent, propName);
-            		removeReference(elt, parent, propName);
-            	}
-            }
-			return removed;
-        }
-        
-
-        /**
-         *  Merge an object coming from the server in the context
-         *
-         *  @param obj external object
-         *  @param previous previously existing object in the context (null if no existing object)
-         *  @param expr current path from the context
-         *  @param parent parent object for collections
-         *  @param propertyName property name of the current object in the parent object
-		 *  @param setter setter function to update the private property
-		 *  @param forceUpdate force update of property (used for externalized properties)
-         *
-         *  @return merged object (should === previous when previous not null)
-         */
-        public function mergeExternal(obj:Object, previous:Object = null, expr:IExpression = null, 
-									  parent:Object = null, propertyName:String = null, setter:Function = null, forceUpdate:Boolean = false):Object {
-			_mergeContext.initMerge();
-			
-            var saveMergeUpdate:Boolean = _mergeContext.mergeUpdate;
-			var saveMerging:Boolean = _mergeContext.merging;
-			
-			try {
-				_mergeContext.merging = true;
-				var stackSize:uint = _mergeContext.mergeStackSize;
-				
-				var addRef:Boolean = false;
-	            var fromCache:Boolean = false;
-	            var prev:Object = _mergeContext.getCachedMerge(obj);
-	            var next:Object = obj;
-	            if (prev) {
-	                next = prev;
-	                fromCache = true;
-	            }
-	            else {
-                    // Give a chance to intercept received value so we can apply changes on private values
-					var currentMerge:Object = _mergeContext.currentMerge;
-					if (currentMerge is IEntity && currentMerge is Proxy) {
-						if (!currentMerge.hasOwnProperty(propertyName))
-							return previous;
-						next = obj = currentMerge[propertyName];
-					}
-					
-	                // Clear change tracking
-	            	removeTrackingListeners(previous, parent);
-	                
-					if (obj == null) {
-						next = null;
-					}
-					else if (((obj is IPersistentCollection && !IPersistentCollection(obj).isInitialized()) 
-	                	|| (obj is IPersistentCollection && !(previous is IPersistentCollection))) && parent is IEntity && propertyName) {
-	                    next = mergePersistentCollection(IPersistentCollection(obj), previous, null, IEntity(parent), propertyName);
-	                    addRef = true;
-	                }
-	                else if (obj is IList) {
-	                    next = mergeCollection(IList(obj), previous, parent == null ? expr : null, parent, propertyName);
-	                    addRef = true;
-	                }
-	                else if (obj is Array) {
-	                    next = mergeArray(obj as Array, previous, parent == null ? expr : null, parent, propertyName);
-	                    addRef = true;
-	                }
-	                else if (obj is IMap) {
-	                    next = mergeMap(IMap(obj), previous, parent == null ? expr : null, parent, propertyName);
-	                    addRef = true;
-	                }
-	                else if (obj is Enum) {
-	                	next = Enum.normalize(obj as Enum);
-	                }
-					else if (obj is IEntity) {
-						next = mergeEntity(obj, previous, expr, parent, propertyName);
-						addRef = true;
-					}
-                    else {
-                        var merged:Boolean = false;
-                        if (_customMergers != null) {
-                            for each (var merger:ICustomMerger in _customMergers) {
-                                if (merger.accepts(obj)) {
-                                    next = merger.merge(_mergeContext, obj, previous, parent == null ? expr : null, parent, propertyName);
-
-                                    // Keep notified of collection updates to notify the server at next remote call
-                                    addTrackingListeners(previous, parent);
-                                    merged = true;
-                                    addRef = true;
-                                }
-                            }
-                        }
-	                    if (!merged && !isSimple(obj)) {
-	                        next = mergeEntity(obj, previous, expr, parent, propertyName);
-	                	    addRef = true;
-                        }
-	                }
-	            }
-				
-	            if (next && !fromCache && addRef
-	                && (expr != null || (prev == null && parent != null))) {
-	                // Store reference from current object to its parent entity or root component expression
-	                // If it comes from the cache, we are probably in a circular graph 
-	                addReference(next, parent, propertyName, expr);
-	            }
-	            
-	            _mergeContext.mergeUpdate = saveMergeUpdate;
-	            
-	            if ((_mergeContext.mergeUpdate || forceUpdate) && setter != null && parent != null && propertyName != null && parent is IManaged) {
-	            	if (!_mergeContext.resolvingConflict || propertyName != _context.meta_tide.getEntityDescriptor(IEntity(parent)).versionPropertyName) {
-		                setter(next);
-		                Managed.setProperty(IManaged(parent), propertyName, previous, next);
-		            }
-	            }
-				
-				if ((_mergeContext.mergeUpdate || forceUpdate) && !fromCache && obj is IEntity) {
-					// @TODO Try to improve performance here by not iterating on child contexts where unnecessary  
-					// && _context.meta_isGlobal()) {
-					
-					// Propagate to existing conversation contexts where the entity is present
-					_context.meta_contextManager.forEachChildContext(_context, function(ctx:BaseContext, entity:IEntity):void {
-						if (ctx === _mergeContext.sourceContext)
-							return;
-						if (ctx.meta_getCachedObject(entity, true) != null)
-							ctx.meta_mergeFromContext(_context, entity, _mergeContext.externalData);
-					}, obj);
-				}
-			}
-			finally {
-				if (_mergeContext.mergeStackSize > stackSize)
-					_mergeContext.popMerge();
-				
-				_mergeContext.merging = saveMerging;
-			}
-            
-            return next;
-        }
-
-
-        /**
-         *  @private 
-         *  Merge an entity coming from the server in the context
-         *
-         *  @param obj external entity
-         *  @param previous previously existing object in the context (null if no existing object)
-         *  @param expr current path from the context
-         *  @param parent parent object for collections
-         *  @param propertyName propertyName from the owner object
-         *
-         *  @return merged entity (=== previous when previous not null)
-         */ 
-        private function mergeEntity(obj:Object, previous:Object, expr:IExpression = null, parent:Object = null, propertyName:String = null):Object {
-        	if (obj != null || previous != null)
-            	log.debug("mergeEntity: {0} previous {1}{2}", BaseContext.toString(obj), BaseContext.toString(previous), obj === previous ? " (same)" : "");
-        	
-            var dest:Object = obj;
-            var p:Object = null;
-            var desc:EntityDescriptor = null;
-            if (obj is IEntity && !obj.meta::isInitialized()) {
-                desc = _context.meta_tide.getEntityDescriptor(IEntity(obj));
-                if (desc.idPropertyName != null) {
-                    p = _entitiesByUID.find(function(o:Object):Boolean {
-                        return (getQualifiedClassName(o) === getQualifiedClassName(obj) && objectEquals(obj[desc.idPropertyName], o[desc.idPropertyName]));
-                    });
-
-                    if (p) {
-                        previous = p;
-                        dest = previous;
-                    }
-                }
-            }
-            else if (obj is IUID) {
-				if (obj is Proxy && obj is IDataProxy)
-					p = _entitiesByUID.get(obj.flash_proxy::qualifiedClassName + ":" + IUID(obj).uid);
-				else
-                	p = _entitiesByUID.get(getQualifiedClassName(obj) + ":" + IUID(obj).uid);
-                if (p) {
-					// Trying to merge an entity that is already cached with itself: stop now, this is not necessary to go deeper in the object graph
-					// it should be already instrumented and tracked
-					if (obj === p)
-						return obj;
-					
-					previous = p;
-					dest = previous;
-                }
-            }
-            if (dest !== previous && previous && (objectEquals(previous, obj)
-				|| (parent != null && !(previous is IUID)))) 	// GDS-649 Case of embedded objects 
-                dest = previous;
-            			
-            if (dest === obj && p == null && obj != null && _mergeContext.sourceContext != null) {
-				// When merging from another context, ensure we create a new copy of the entity
-            	dest = Type.forInstance(obj).constructor.newInstance();
-            	if (obj is IUID)
-            		dest.uid = obj.uid;
-            }
-
-			try {
-	        	if (obj is IEntity && !obj.meta::isInitialized() && objectEquals(previous, obj)) {
-	        		// Don't overwrite existing entity with an uninitialized proxy
-        			log.debug("ignored received uninitialized proxy");
-                    // Don't mark the object not dirty as we only received a proxy
-        			// _dirtyCheckContext.markNotDirty(previous);
-	    			return previous;
-	        	}
-	            
-	            if (dest is IEntity && !dest.meta::isInitialized())
-	            	log.debug("initialize lazy entity: {0}", BaseContext.toString(dest));
-	        }
-	        catch (e:ReferenceError) {
-	        	// Entity class does not implement meta:isInitialized, consider as true
-	        }
-            
-            if (dest != null && dest is IEntity && dest === obj) {
-            	log.debug("received entity {0} used as destination (ctx: {1})", BaseContext.toString(obj), 
-            		_context.meta_isGlobal() ? "global" : _context.contextId);
-            }
-            
-            var fromCache:Boolean = (p && dest === p); 
-            
-            if (!fromCache && dest is IUID)
-                _entitiesByUID.put(IUID(dest));            
-            
-			_mergeContext.pushMerge(obj, dest);
-            var versionChangeCache:Dictionary = _mergeContext.versionChangeCache;
-
-			var ignore:Boolean = false;
-            if (dest is IEntity) {
-                desc = _context.meta_tide.getEntityDescriptor(IEntity(dest));
-
-                if (_mergeContext.uninitializing && parent is IEntity && propertyName != null) {
-                    if (desc.versionPropertyName != null && !isNaN(obj[desc.versionPropertyName]) 
-							&& _context.meta_tide.getEntityDescriptor(IEntity(parent)).lazy[propertyName]) {
-                       	if (dest.meta::defineProxy3(obj))	// Only if entity can be proxied (has a detachedState)
-                        	return dest;
-                    }
-                }
-
-                // Associate entity with the current context
-                attachEntity(IEntity(dest), false);
-				
-                if (previous && dest === previous) {
-                    // Check version for optimistic locking
-                    if (desc.versionPropertyName != null && !_mergeContext.resolvingConflict) {
-                        var newVersion:Number = obj[desc.versionPropertyName] as Number;
-                        var oldVersion:Number = dest[desc.versionPropertyName] as Number;
-                    	if (newVersion < oldVersion || (isNaN(newVersion) && !isNaN(oldVersion))) {
-                    		log.warn("ignored merge of older version of {0} (current: {1}, received: {2})", 
-                    			BaseContext.toString(dest), oldVersion, newVersion);
-                        	ignore = true;
-                        }
-                    	else if (newVersion > oldVersion || (!isNaN(newVersion) && isNaN(oldVersion))) {
-							// Handle changes when version number is increased
-                    		versionChangeCache[dest] = true;
-                    		
-							var entityChanged:Boolean = _dirtyCheckContext.isEntityChanged(IEntity(dest));
-                    		if (_mergeContext.externalData && entityChanged) {
-                    			// Conflict between externally received data and local modifications
-                    			log.error("conflict with external data detected on {0} (current: {1}, received: {2})",
-                    				BaseContext.toString(dest), oldVersion, newVersion);
-                    			
-								if (_dirtyCheckContext.checkAndMarkNotDirty(IEntity(dest), obj)) {
-									// Incoming data is different from local data
-	                				_mergeContext.addConflict(dest as IEntity, obj as IEntity);
-	                    			
-	                    			ignore = true;
-								}
-								else
-									_mergeContext.mergeUpdate = true;
-                    		}
-                    		else
-                    			_mergeContext.mergeUpdate = true;
-                    	}
-                    	else {
-                    		// Data has been changed locally and not persisted, don't overwrite when version number is unchanged
-							_mergeContext.mergeUpdate = !_dirtyCheckContext.isEntityChanged(IEntity(dest));
-                    	}
-                    }
-                    else if (!_mergeContext.resolvingConflict)
-                    	_mergeContext.versionChangeCache[dest] = true;
-                }
-                else
-                	_mergeContext.versionChangeCache[dest] = true;
-                
-                if (!ignore) {
-                	if (desc.mergeGDS21) {
-						if (obj is Proxy) {
-							_mergeContext.currentMerge = obj;
-							dest.meta::merge(_context, obj.flash_proxy::object);
-						}
-						else
-                			dest.meta::merge(_context, obj);
-					}
-                	else if (desc.mergeGDS20)
-                		dest.meta_merge(_context, obj);
-                	else
-                		EntityManager.defaultMerge(_context, obj, dest, _mergeContext.mergeUpdate, expr, parent, propertyName);
-                }
-            }
-            else
-                EntityManager.defaultMerge(_context, obj, dest, _mergeContext.mergeUpdate, expr, parent, propertyName);
-<<<<<<< HEAD
-            
-            /*  GDS-863
-            if (previous && obj !== previous && previous is IUID && _dirtyCheckContext.isSaved(previous)) {
-                var pce:PropertyChangeEvent = new PropertyChangeEvent(PropertyChangeEvent.PROPERTY_CHANGE,
-                    false, false, PropertyChangeEventKind.UPDATE, null, previous, previous);
-                previous.dispatchEvent(pce);
-            }
-            */
-
-			if (dest != null && !ignore && !_mergeContext.skipDirtyCheck && !_mergeContext.resolvingConflict)
-				_dirtyCheckContext.checkAndMarkNotDirty(dest, obj);
-=======
-			
-			if (dest is IEntity && !ignore && !_mergeContext.skipDirtyCheck && !_mergeContext.resolvingConflict)
-				_dirtyCheckContext.checkAndMarkNotDirty(IEntity(dest), obj);
->>>>>>> 2357e4e6
-			
-			if (dest != null)
-				log.debug("mergeEntity result: {0}", BaseContext.toString(dest));
-			
-			// Keep notified of collection updates to notify the server at next remote call
-			addTrackingListeners(previous, parent);
-            
-            return dest;
-        }
-        
-
-        /**
-         *  @private 
-         *  Merge a collection coming from the server in the context
-         *
-         *  @param coll external collection
-         *  @param previous previously existing collection in the context (can be null if no existing collection)
-         *  @param expr current path from the context
-         *  @param parent owner object for collections
-         *  @param propertyName property name in owner object
-         * 
-         *  @return merged collection (=== previous when previous not null)
-         */ 
-        private function mergeCollection(coll:IList, previous:Object, expr:IExpression, parent:Object = null, propertyName:String = null):IList {
-            log.debug("mergeCollection: {0} previous {1}", BaseContext.toString(coll), BaseContext.toString(previous));
-			
-			if (_mergeContext.uninitializing && parent is IEntity && propertyName != null) {
-				var desc:EntityDescriptor = _context.meta_tide.getEntityDescriptor(IEntity(parent));
-				if (desc.versionPropertyName != null && !isNaN(parent[desc.versionPropertyName]) && desc.lazy[propertyName]
-					&& previous is IPersistentCollection && IPersistentCollection(previous).isInitialized()) {
-					
-					log.debug("uninitialize lazy collection {0}", BaseContext.toString(previous));
-					_mergeContext.pushMerge(coll, previous);
-
-					IPersistentCollection(previous).uninitialize();
-					return IList(previous);
-				}
-			}
-			
-            if (previous && previous is IPersistentCollection && !IPersistentCollection(previous).isInitialized()) {
-                log.debug("initialize lazy collection {0}", BaseContext.toString(previous));
-				_mergeContext.pushMerge(coll, previous);
-                
-                IPersistentCollection(previous).initializing();
-                
-                for (var i:int = 0; i < coll.length; i++) {
-                    var obj:Object = coll.getItemAt(i);
-
-                    obj = mergeExternal(obj, null, null, propertyName != null ? parent : null, propertyName);
-                    previous.addItem(obj);
-                }
-                
-                IPersistentCollection(previous).initialize();
-    
-                // Keep notified of collection updates to notify the server at next remote call
-            	addTrackingListeners(previous, parent);
-
-                return IList(previous);
-            }
-
-			var tracking:Boolean = false;
-			
-			var nextList:IList = null;            
-            var list:IList = null;
-            if (previous && previous is IList)
-                list = IList(previous);
-            else if (_mergeContext.sourceContext != null)
-				list = Type.forInstance(coll).constructor.newInstance() as IList;
-            else
-                list = coll;
-                            
-			_mergeContext.pushMerge(coll, list);
-            
-            // Restore collection sort/filter state
-            var prevColl:IList = list !== coll ? list : null;
-            var destColl:IList = prevColl;
-            if (destColl is ListCollectionView && (ListCollectionView(destColl).sort != null || ListCollectionView(destColl).filterFunction != null))
-                destColl = ListCollectionView(destColl).list;
-            else if (destColl is ICollectionView && coll is ICollectionView) {
-                ICollectionView(coll).sort = ICollectionView(destColl).sort;
-                ICollectionView(coll).filterFunction = ICollectionView(destColl).filterFunction;
-                ICollectionView(coll).refresh();
-            }
-
-            if (prevColl && _mergeContext.mergeUpdate) {
-            	// Enable tracking before modifying collection when resolving a conflict
-            	// so the dirty checking can save changes
-	            if (_mergeContext.resolvingConflict) {
-	            	addTrackingListeners(prevColl, parent);
-	            	tracking = true;
-	            }
-	            
-                for (i = 0; i < destColl.length; i++) {
-                    obj = destColl.getItemAt(i);
-                    found = false;
-                    for (j = 0; j < coll.length; j++) {
-                        var next:Object = coll.getItemAt(j);
-                        if (objectEquals(next, obj)) {
-                            found = true;
-                            break;
-                        }
-                    }
-                    if (!found) {
-                        destColl.removeItemAt(i);
-                        i--;
-                    }
-                }
-            }
-            for (i = 0; i < coll.length; i++) {
-                obj = coll.getItemAt(i);
-                if (destColl) {
-                    var found:Boolean = false;
-                    for (var j:int = i; j < destColl.length; j++) {
-                        var prev:Object = destColl.getItemAt(j);
-                        if (i < destColl.length && objectEquals(prev, obj)) {
-                            obj = mergeExternal(obj, prev, propertyName != null ? expr : null, propertyName != null ? parent : null, propertyName);
-                            
-                            if (j != i) {
-                            	destColl.removeItemAt(j);
-                            	if (i < destColl.length)
-                            		destColl.addItemAt(obj, i);
-                            	else
-                            		destColl.addItem(obj);
-                            	if (i > j)
-                            		j--;
-                            }
-                            else if (obj !== prev)
-                                destColl.setItemAt(obj, i);
-                            
-                            found = true;
-                        }
-                    }
-                    if (!found) {
-                        obj = mergeExternal(obj, null, propertyName != null ? expr : null, propertyName != null ? parent : null, propertyName);
-                        
-                        if (_mergeContext.mergeUpdate) {
-	                        if (i < prevColl.length)
-	                        	destColl.addItemAt(obj, i);
-	                        else
-	                        	destColl.addItem(obj);
-	                    }
-                    }
-                }
-                else {
-                	prev = obj;
-                    obj = mergeExternal(obj, null, propertyName != null ? expr : null, propertyName != null ? parent : null, propertyName);
-                    if (obj !== prev)
-                		coll.setItemAt(obj, i);
-                }
-            }
-            if (destColl && _mergeContext.mergeUpdate) {
-            	if (!_mergeContext.resolvingConflict && !_mergeContext.skipDirtyCheck)
-					_dirtyCheckContext.markNotDirty(previous, parent as IEntity);
-                
-                nextList = prevColl;
-            }
-            else if (prevColl is IPersistentCollection && !_mergeContext.mergeUpdate) {
-				nextList = prevColl;
-			}
-			else
-            	nextList = coll;
-            
-            // Wrap persistent collections
-            if (parent is IEntity && propertyName != null && nextList is IPersistentCollection && !(nextList is PersistentCollection)) {
-                log.debug("create initialized persistent collection from {0}", BaseContext.toString(nextList));
-				
-            	nextList = new PersistentCollection(IEntity(parent), propertyName, IPersistentCollection(nextList));
-            }
-            else
-            	log.debug("mergeCollection result: {0}", BaseContext.toString(nextList));
-            
-			_mergeContext.pushMerge(coll, nextList, false);
-            
-            if (!tracking)
-            	addTrackingListeners(nextList, parent);
-
-            return nextList;
-        }
-        
-        /**
-         *  @private 
-         *  Merge an array coming from the server in the context
-         *
-         *  @param array external collection
-         *  @param previous previously existing array in the context (can be null if no existing array)
-         *  @param expr current path from the context
-         *  @param parent owner objects
-         *  @param propertyName property name in owner object
-         * 
-         *  @return merged array
-         */ 
-        private function mergeArray(array:Array, previous:Object, expr:IExpression, parent:Object = null, propertyName:String = null):Array {
-            log.debug("mergeArray: {0} previous {1}", BaseContext.toString(array), BaseContext.toString(previous));
-            
-            var prevArray:Array = previous is Array && _mergeContext.sourceContext == null ? previous as Array : new Array();
-            if (prevArray.length > 0 && prevArray !== array)
-                prevArray.splice(0, prevArray.length);
-			_mergeContext.pushMerge(array, prevArray);
-            
-            for (var i:int = 0; i < array.length; i++) {
-                var obj:Object = array[i];
-                obj = mergeExternal(obj, null, propertyName != null ? expr : null, propertyName != null ? parent : null, propertyName);
-                
-                if (_mergeContext.mergeUpdate) {
-	                if (prevArray !== array)
-	                	prevArray.push(obj);
-	               	else
-	               		prevArray[i] = obj;
-	            }
-            }
-            
-            log.debug("mergeArray result: {0}", BaseContext.toString(prevArray));
-            
-            return prevArray;
-        }
-
-        /**
-         *  @private 
-         *  Merge a map coming from the server in the context
-         *
-         *  @param map external map
-         *  @param previous previously existing map in the context (null if no existing map)
-         *  @param expr current path from the context
-         *  @param parent owner object for the map if applicable
-         * 
-         *  @return merged map (=== previous when previous not null)
-         */ 
-        private function mergeMap(map:IMap, previous:Object, expr:IExpression, parent:Object = null, propertyName:String = null):IMap {
-            log.debug("mergeMap: {0} previous {1}", BaseContext.toString(map), BaseContext.toString(previous));
-			
-            if (_mergeContext.uninitializing && parent is IEntity && propertyName != null) {
-				var desc:EntityDescriptor = _context.meta_tide.getEntityDescriptor(IEntity(parent));
-				if (desc.versionPropertyName != null && !isNaN(parent[desc.versionPropertyName]) && desc.lazy[propertyName] 
-					&& previous is IPersistentCollection && IPersistentCollection(previous).isInitialized()) {
-					
-                    log.debug("uninitialize lazy map {0}", BaseContext.toString(previous));
-					_mergeContext.pushMerge(map, previous);
-                    IPersistentCollection(previous).uninitialize();
-                    return IMap(previous);
-                }
-            }
-
-            var value:Object;
-            var key:Object;
-            
-            if (previous && previous is IPersistentCollection && !IPersistentCollection(previous).isInitialized()) {
-                log.debug("initialize lazy map {0}", BaseContext.toString(previous));
-				_mergeContext.pushMerge(map, previous);
-                
-                IPersistentCollection(previous).initializing();
-                
-                for each (key in map.keySet) {
-                    value = map.get(key);
-                    key = mergeExternal(key, null, null, propertyName != null ? parent: null, propertyName);
-                    value = mergeExternal(value, null, null, propertyName != null ? parent : null, propertyName);
-                    previous.put(key, value);
-                }
-                
-                IPersistentCollection(previous).initialize();
-    
-                // Keep notified of collection updates to notify the server at next remote call
-            	addTrackingListeners(previous, parent);
-
-                return IMap(previous);
-            }
-            
-			var tracking:Boolean = false;
-			
-            var nextMap:IMap = null;
-            var m:IMap = null;
-            if (previous && previous is IMap)
-                m = IMap(previous);
-            else if (_mergeContext.sourceContext != null)
-				m = Type.forInstance(map).constructor.newInstance() as IMap;
-            else
-                m = map;
-			_mergeContext.pushMerge(map, m);
-            
-            var prevMap:IMap = m !== map ? m : null;
-            
-            if (prevMap) {
-	            if (_mergeContext.resolvingConflict) {
-	            	addTrackingListeners(prevMap, parent);
-	            	tracking = true;
-	            }
-	            
-                if (map !== prevMap) {
-                    for each (key in map.keySet) {
-                        value = map.get(key);
-                        var newKey:Object = mergeExternal(key, null, null, parent, propertyName);
-                        value = mergeExternal(value, null, null, parent, propertyName);
-                        if (_mergeContext.mergeUpdate || prevMap.containsKey(newKey))
-                        	prevMap.put(newKey, value);
-                    }
-                    
-                    if (_mergeContext.mergeUpdate) {
-                    	for each (key in prevMap.keySet) {
-                    		var found:Boolean = false;
-                    		for each (var k:Object in map.keySet) {
-                    			if (objectEquals(k, key)) {
-                    				found = true;
-                    				break;
-                    			}
-                    		}
-                    		if (!found)
-                    			prevMap.remove(key);
-                    	}
-                    }
-                }
-                
-                if (_mergeContext.mergeUpdate && !_mergeContext.resolvingConflict && !_mergeContext.skipDirtyCheck)
-					_dirtyCheckContext.markNotDirty(previous, parent as IEntity);
-                
-                nextMap = prevMap;
-            }
-            else {
-	            var addedToMap:Array = new Array();
-	            for each (key in map.keySet) {
-	                value = mergeExternal(map.get(key), null, null, parent, propertyName);
-	                key = mergeExternal(key, null, null, parent, propertyName);
-	                addedToMap.push([ key, value ]);
-	            }
-	            map.clear();
-	            for each (var obj:Object in addedToMap)
-	                map.put(obj[0], obj[1]);
-	                
-	            nextMap = map;
-	        }
-                
-            if (parent is IEntity && propertyName != null && nextMap is IPersistentCollection && !(nextMap is PersistentMap)) {
-                log.debug("create initialized persistent map from {0}", BaseContext.toString(nextMap));
-				
-            	nextMap = new PersistentMap(IEntity(parent), propertyName, IPersistentCollection(nextMap));
-            }
-            else
-            	log.debug("mergeMap result: {0}", BaseContext.toString(nextMap));
-			
-			_mergeContext.pushMerge(map, nextMap, false);
-			
-            if (!tracking)
-            	addTrackingListeners(nextMap, parent);
-            
-            return nextMap;
-        } 
-
-
-        /**
-         *  @private 
-         *  Wraps a persistent collection to manage lazy initialization
-         *
-         *  @param coll the collection to wrap
-         *  @param previous the previous existing collection
-         *  @param expr the path expression from the context
-         *  @param parent the owner object
-         *  @param propertyName owner property
-         * 
-         *  @return the wrapped persistent collection
-         */ 
-        protected function mergePersistentCollection(coll:IPersistentCollection, previous:Object, expr:IExpression, parent:IEntity, propertyName:String):Object {
-            var oldVersion:Number;
-            var newVersion:Number;
-            var uninitialize:Boolean = true;
-
-            if (previous is PersistentCollection) {
-				_mergeContext.pushMerge(coll, previous);
-                if (PersistentCollection(previous).isInitialized()) {
-                	if (_mergeContext.uninitializeAllowed && _mergeContext.versionChangeCache[PersistentCollection(previous).entity] != null) {
-	                    log.debug("uninitialize lazy collection {0}", BaseContext.toString(previous));
-	                    PersistentCollection(previous).uninitialize();
-	                }
-	                else
-	                	log.debug("keep initialized collection {0}", BaseContext.toString(previous));
-                }
-            	addTrackingListeners(previous, parent);
-                return previous;
-            }
-            else if (previous is PersistentMap) {
-				_mergeContext.pushMerge(coll, previous);
-                if (PersistentMap(previous).isInitialized()) {
-                	if (_mergeContext.uninitializeAllowed && _mergeContext.versionChangeCache[PersistentMap(previous).entity] != null) {
-	                    log.debug("uninitialize lazy map {0}", BaseContext.toString(previous));
-	                    PersistentMap(previous).uninitialize();
-	                }
-	                else
-	                	log.debug("keep initialized map {0}", BaseContext.toString(previous));
-                }
-            	addTrackingListeners(previous, parent);
-                return previous;
-            }
-            
-            if (coll is IMap) {
-				var pm:IPersistentCollection = IPersistentCollection(coll);
-				if (previous is IPersistentCollection)
-					pm = IPersistentCollection(previous);	// Force wrapping of existing map when there is one
-				if (coll is PersistentMap)
-					pm = duplicatePersistentCollection(PersistentMap(coll).object, parent, propertyName);
-				else if (_mergeContext.sourceContext != null)
-					pm = duplicatePersistentCollection(pm, parent, propertyName);
-            	var pmap:PersistentMap = new PersistentMap(parent, propertyName, pm);
-				_mergeContext.pushMerge(coll, pmap);
-            	if (pmap.isInitialized()) {
-	                for each (var key:Object in pmap.keySet) {
-	                    var value:Object = pmap.remove(key);
-	                    key = mergeExternal(key, null, null, parent, propertyName);
-	                    value = mergeExternal(value, null, null, parent, propertyName);
-	                    pmap.put(key, value);
-	                }
-            		addTrackingListeners(pmap, parent);
-	            }
-                else if (parent is IEntity && propertyName != null)
-                    _context.meta_tide.getEntityDescriptor(IEntity(parent)).lazy[propertyName] = true;
-            	return pmap;
-            }
-            
-			var pc:IPersistentCollection = IPersistentCollection(coll);
-			if (previous is IPersistentCollection)
-				pc = IPersistentCollection(previous);	// Force wrapping of existing collection when there is one
-			if (pc is PersistentCollection)
-				pc = duplicatePersistentCollection(PersistentCollection(coll).object, parent, propertyName);
-			else if (_mergeContext.sourceContext != null)
-				pc = duplicatePersistentCollection(pc, parent, propertyName);
-            var pcoll:PersistentCollection = new PersistentCollection(parent, propertyName, pc);
-			_mergeContext.pushMerge(coll, pcoll);
-            if (pcoll.isInitialized()) {
-	            for (var i:int = 0; i < pcoll.length; i++) {
-					var obj:Object = mergeExternal(pcoll.getItemAt(i), null, null, parent, propertyName);
-					if (obj !== pcoll.getItemAt(i)) 
-						pcoll.setItemAt(obj, i);
-	            }
-            	addTrackingListeners(pcoll, parent);
-	        }
-            else if (parent is IEntity && propertyName != null)
-                _context.meta_tide.getEntityDescriptor(IEntity(parent)).lazy[propertyName] = true;
-            return pcoll;
-        }
-        
-        private function duplicatePersistentCollection(coll:Object, parent:Object, propertyName:String):IPersistentCollection {
-        	if (!(coll is IPersistentCollection))
-				throw new Error("Not a persistent collection/map " + BaseContext.toString(coll));
-			
-    		var ccoll:IPersistentCollection = coll.clone() as IPersistentCollection;
-			
-			if (_mergeContext.uninitializing && parent != null && propertyName != null) {
-				var desc:EntityDescriptor = _context.meta_tide.getEntityDescriptor(IEntity(parent));
-				if (desc.versionPropertyName != null && !isNaN(parent[desc.versionPropertyName]) && desc.lazy[propertyName])
-					ccoll.uninitialize();
-			}
-			return ccoll;
-        }
-        
-        
-        /**
-         *  Merge conversation context variables in global context 
-         *  Only applicable to conversation contexts 
-         */
-        public function mergeInContext(context:BaseContext):void {
-        	var cache:Dictionary = new Dictionary();
-            for each (var obj:Object in _entitiesByUID.data) {
-            	// Reset local dirty state, only server state can safely be merged in global context
-            	if (obj is IEntity)
-            		resetEntity(IEntity(obj), cache);
-            	context.meta_mergeFromContext(_context, obj);
-            }
-        }
-        
-
-        /**
-         *  Remove elements from cache and managed collections
-         *
-         *  @param removals array of entity instances to remove from the cache
-         */
-        public function handleRemovalsAndPersists(removals:Array, persists:Array = null):void {
-            for each (var removal:Object in removals) {
-                var entity:Object = getCachedObject(removal, true);
-                if (entity == null) {
-					log.debug("Entity to remove not found {0}:{1}", removal.className, removal.uid);
-                    continue;
-				}
-
-                if (_mergeContext.externalData && !_mergeContext.resolvingConflict && _dirtyCheckContext.isEntityChanged(IEntity(entity))) {
-                    // Conflict between externally received data and local modifications
-                    log.error("conflict with external data removal detected on {0}", BaseContext.toString(entity));
-
-                    _mergeContext.addConflict(entity as IEntity, null);
-                }
-                else {
-					var saveMerging:Boolean = _mergeContext.merging;
-					try {
-						_mergeContext.merging = true;	// Don't track changes on collections to prevent from 'dirtying' the context
-						
-	                    var owners:Array = getOwnerEntities(entity);
-	                    var cinfo:Object, p:String, val:Object;
-	                    if (owners != null) {
-	                        for each (var owner:Object in owners) {
-	                            val = owner[0][owner[1]];
-	                            if (val is IPersistentCollection && !IPersistentCollection(val).isInitialized())
-	                                continue;
-	                            var idx:int = 0;
-	                            if (val is IList) {
-	                                idx = val.getItemIndex(entity);
-	                                if (idx >= 0)
-	                                    val.removeItemAt(idx);
-	                            }
-	                            else if (val is Array) {
-	                                idx = val.indexOf(entity);
-	                                if (idx >= 0)
-	                                    val.splice(idx, 1);
-	                            }
-	                            else if (val is IMap) {
-	                                if (val.containsKey(entity))
-	                                    val.remove(entity);
-									
-	                                for each (var key:Object in val.keySet) {
-	                                    if (objectEquals(val[key], entity))
-	                                        val.remove(key);
-	                                }
-	                            }
-	                        }
-	                    }
-						
-						delete _entityReferences[entity];
-						
-	                    detach(IEntity(entity), new Dictionary(), true);
-					}
-					finally {
-						_mergeContext.merging = saveMerging;
-					}
-                }
-            }
-			
-			_dirtyCheckContext.fixRemovalsAndPersists(removals, persists);
-        }
-
-        /**
-         *  Dispatch an event when last merge generated conflicts 
-         */
-        public function handleMergeConflicts():void {
-            // Clear thread cache so acceptClient/acceptServer can work inside the conflicts handler
-            _mergeContext.initMergeConflicts();
-
-        	if (_mergeContext.mergeConflicts != null && !_mergeContext.mergeConflicts.empty)
-        		_context.dispatchEvent(new TideDataConflictsEvent(_context, _mergeContext.mergeConflicts));
-        }
-        
-        public function resolveMergeConflicts(modifiedEntity:Object, localEntity:Object, resolving:Boolean):void {
-			var saveResolvingConflict:Boolean = _mergeContext.resolvingConflict;
-			if (resolving)
-				_mergeContext.resolvingConflict = true;
-            if (modifiedEntity == null)
-                handleRemovalsAndPersists([localEntity]);
-            else
-				mergeExternal(modifiedEntity, localEntity);
-			
-			if (resolving)
-				_mergeContext.resolvingConflict = saveResolvingConflict;
-
-            _mergeContext.checkConflictsResolved();
-        }
-		
-		
-		/**
-		 * 	Enables or disabled dirty checking in this context
-		 *  
-		 *  @param enabled
-		 */
-		public function set dirtyCheckEnabled(enabled:Boolean):void {
-			_mergeContext.merging = !enabled;
-		}
-		
-		
-		/**
-		 * 	Current map of saved properties
-		 * 
-		 *  @return saved properties
-		 */
-		public function get savedProperties():Dictionary {
-			return _dirtyCheckContext.savedProperties;
-		}
-        
-        
-        /**
-         *  Default implementation of entity merge for simple ActionScript beans with public properties
-         *  Can be used to implement Tide managed entities with simple objects
-         *
-         *  @param em the context
-         *  @param obj source object
-         *  @param dest destination object
-         *  @param expr current path of the entity in the context (mostly for internal use)
-         *  @param parent owning object
-         *  @param propertyName property name of the owning object
-         */ 
-        public static function defaultMerge(em:IEntityManager, obj:Object, dest:Object, mergeUpdate:Boolean = true, expr:IExpression = null, parent:Object = null, propertyName:String = null):void {
-            var cinfo:Object = ObjectUtil.getClassInfo(obj, null, { includeTransient: false, includeReadOnly: false });
-			var rw:Array = [];
-            for each (var p:String in cinfo.properties) {
-                var o:Object = obj[p];
-				var d:Object = dest[p];
-                o = em.meta_mergeExternal(o, d, expr, parent != null ? parent : dest, propertyName != null ? propertyName + '.' + p : p);
-                if (o !== d && mergeUpdate)
-                	dest[p] = o;
-				rw.push(p);
-            }
-			cinfo = ObjectUtil.getClassInfo(obj, rw, { includeReadOnly: true });
-			for each (p in cinfo.properties) {
-				if (obj[p] is IUID || dest[p] is IUID)
-					throw new Error("Cannot merge the read-only property " + p + " on bean " + obj + " with an IUID value, this will break local unicity and caching. Change property access to read-write.");  
-				
-				em.meta_mergeExternal(obj[p], dest[p], expr, parent != null ? parent : dest, propertyName != null ? propertyName + '.' + p : p);
-			}
-        }
-
-    
-        /**
-         *  Equality for objects, using uid property when possible
-         *
-         *  @param obj1 object
-         *  @param obj2 object
-         * 
-         *  @return true when objects are instances of the same entity
-         */ 
-        public function objectEquals(obj1:Object, obj2:Object):Boolean {
-            if ((obj1 is IPropertyHolder && obj2 is IEntity) || (obj1 is IEntity && obj2 is IPropertyHolder))
-                return false;
-
-            if (obj1 is IUID && obj2 is IUID && getQualifiedClassName(obj1) == getQualifiedClassName(obj2)) {
-            	try {
-	            	if (obj1 is IEntity && (!obj1.meta::isInitialized() || !obj2.meta::isInitialized())) {
-	            		// Compare with identifier for uninitialized entities
-	            		var edesc:EntityDescriptor = _context.meta_tide.getEntityDescriptor(IEntity(obj1));
-	            		if (edesc.idPropertyName != null)
-	            			return objectEquals(obj1[edesc.idPropertyName], obj2[edesc.idPropertyName]);
-	            	}
-	            }
-	            catch (e:ReferenceError) {
-	            	// Entity class does not implement meta::isInitialized, consider as true
-	            }
-                return IUID(obj1).uid == IUID(obj2).uid;
-            }
-            
-            if (obj1 is Enum && obj2 is Enum && obj1.equals(obj2))
-            	return true; 
-            
-            if (obj1 is IValue && obj2 is IValue && obj1.equals(obj2))
-            	return true; 
-
-            return obj1 === obj2;
-        }
-        
-        
-        /**
-         *  Check if entity property has been changed since last remote call
-         *
-         *  @param entity entity to check
-         *  @param propertyName property to check
-         *  @param value current value to compare with saved value
-         *   
-         *  @return true is value has been changed
-         */ 
-        public function isEntityPropertyChanged(entity:IEntity, propertyName:String, value:Object):Boolean {
-        	return _dirtyCheckContext.isEntityPropertyChanged(entity, propertyName, value);
-        }
-        
-        
-        /**
-         *  Check if entity has changed since last save point
-         *
-         *  @param entity entity to restore
-         *  @param propName property name
-         *  @param value
-         *   
-         *  @return entity is dirty
-         */ 
-        public function isEntityChanged(entity:IEntity, propName:String = null, value:* = null):Boolean {
-            return _dirtyCheckContext.isEntityChanged(entity, propName, value);
-        }
-		
-		public function isEntityDeepChanged(entity:IEntity):Boolean {
-			return _dirtyCheckContext.isEntityDeepChanged(entity);
-		}
-        
-        
-        /**
-         *  Discard changes of entity from last version received from the server
-         *
-         *  @param entity entity to restore
-         */ 
-        public function resetEntity(entity:IEntity, cache:Dictionary):void {
-			var saveMerging:Boolean = _mergeContext.merging;
-			// Disable dirty check during reset of entity
-			try {
-				_mergeContext.merging = true;
-        		_dirtyCheckContext.resetEntity(entity, cache);
-			}
-			finally {
-				_mergeContext.merging = saveMerging;
-			}
-        }
-		
-		/**
-		 *  Discard changes of all cached entities from last version received from the server
-		 */ 
-		public function resetAllEntities(cache:Dictionary):void {
-			var saveMerging:Boolean = _mergeContext.merging;
-			// Disable dirty check during reset of entity
-			try {
-				_mergeContext.merging = true;
-				_dirtyCheckContext.resetAllEntities(cache);
-			}
-			finally {
-				_mergeContext.merging = saveMerging;
-			}
-		}
-
-
-        /**
-         *  @private 
-         *  Interceptor for managed entity setters
-         *
-         *  @param entity entity to intercept
-         *  @param propName property name
-         *  @param oldValue old value
-         *  @param newValue new value
-         */ 
-        public function setEntityProperty(entity:IEntity, propName:String, oldValue:*, newValue:*):void {
-        	if (newValue !== oldValue) {
-        		if (oldValue != null) {
-        			removeReference(oldValue, entity, propName);
-        			removeTrackingListeners(oldValue, entity);
-        		}
-        		
-            	if (newValue is IUID || newValue is IList || newValue is IMap || newValue is Array) {
-            		addReference(newValue, entity, propName);
-            		addTrackingListeners(newValue, entity);
-            	}
-            }
-            
-			if (!_mergeContext.merging || _mergeContext.resolvingConflict)
-            	_dirtyCheckContext.setEntityProperty(entity, propName, oldValue, newValue);
-        }
-
-
-        /**
-         *  @private 
-         *  Interceptor for managed entity getters
-         *
-         *  @param entity entity to intercept
-         *  @param propName property name
-         *  @param value value
-         * 
-         *  @return value
-         */ 
-        public function getEntityProperty(entity:IEntity, propName:String, value:*):* {
-            if (propName == "meta_dirty")
-                return _dirtyCheckContext.isEntityChanged(entity);
-            
-            return value;
-        }
-
-
-        /**
-         *	@private 
-         *  Remove tracking events
-         *
-         *  @param previous previously existing object in the context (null if no existing object)
-         *  @param parent parent object for collections
-         */
-        private function addTrackingListeners(previous:Object, parent:Object):void {
-        	if (_trackingListeners == null || previous == null || previous is XMLList)
-        		return;
-        	
-            if (previous != null && previous is ListCollectionView) {
-                if (parent != null) {
-					previous = previous.list;
-                    previous.addEventListener(CollectionEvent.COLLECTION_CHANGE, entityCollectionChangeHandler, false, 0, true);
-                    _trackingListeners[previous] = "entityCollection";
-                }
-                else {
-                    ListCollectionView(previous).addEventListener(CollectionEvent.COLLECTION_CHANGE, _context.meta_collectionChangeHandler, false, 0, true);
-                    _trackingListeners[previous] = "collection";
-                }
-            }
-            else if (previous != null && previous is IMap) {
-                if (parent != null) {
-                    IMap(previous).addEventListener(CollectionEvent.COLLECTION_CHANGE, entityMapChangeHandler, false, 0, true);
-                    _trackingListeners[previous] = "entityMap";
-                }
-                else {
-                    IMap(previous).addEventListener(CollectionEvent.COLLECTION_CHANGE, _context.meta_mapChangeHandler, false, 0, true);
-                    _trackingListeners[previous] = "map";
-                }
-            }
-			else if (previous is IEventDispatcher && !(previous is IEntity) && parent is IEntity) {
-				IEventDispatcher(previous).addEventListener(PropertyChangeEvent.PROPERTY_CHANGE, entityEmbeddedChangeHandler, false, 0, true);
-				_trackingListeners[previous] = "entityEmbedded";
-			}
-        }
-
-        /**
-         *	@private 
-         *  Remove tracking events
-         *
-         *  @param previous previously existing object in the context (null if no existing object)
-         *  @param parent parent object for collections
-         */
-        private function removeTrackingListeners(previous:Object, parent:Object):void {
-        	if (_trackingListeners == null || previous == null || previous is XMLList)
-        		return;
-        	
-            if (previous is ListCollectionView) {
-                if (parent != null) {
-					previous = previous.list;
-                    previous.removeEventListener(CollectionEvent.COLLECTION_CHANGE, entityCollectionChangeHandler);
-				}
-                else
-                    ListCollectionView(previous).removeEventListener(CollectionEvent.COLLECTION_CHANGE, _context.meta_collectionChangeHandler);
-            }
-            else if (previous is IMap) {
-                if (parent != null)
-                    IMap(previous).removeEventListener(CollectionEvent.COLLECTION_CHANGE, entityMapChangeHandler);
-                else
-                    IMap(previous).removeEventListener(CollectionEvent.COLLECTION_CHANGE, _context.meta_mapChangeHandler);
-            }
-			else if (previous is IEventDispatcher && !(previous is IEntity) && parent is IEntity) {
-				IEventDispatcher(previous).removeEventListener(PropertyChangeEvent.PROPERTY_CHANGE, entityEmbeddedChangeHandler);
-			}
-            
-            delete _trackingListeners[previous];
-        }
-		
-		
-		/**
-		 *  @private 
-		 *  Property event handler to save changes on embedded objects
-		 *
-		 *  @param event collection event
-		 */ 
-		private function entityEmbeddedChangeHandler(event:PropertyChangeEvent):void {
-			if (_mergeContext.sourceContext === _context || _context.meta_finished)
-				return;
-			
-			log.debug("embedded changed: {0} {1}", event.kind, BaseContext.toString(event.target));
-			
-			if (!_mergeContext.merging || _mergeContext.resolvingConflict)
-				_dirtyCheckContext.entityEmbeddedChangeHandler(event);
-		}
-
-
-        /**
-         *  @private 
-         *  Collection event handler to save changes on managed collections
-         *
-         *  @param event collection event
-         */ 
-        private function entityCollectionChangeHandler(event:CollectionEvent):void {
-        	if (_mergeContext.sourceContext === _context || _context.meta_finished)
-        		return;
-        	
-            var i:int = 0;
-            
-			var parent:Object = null;
-            if (event.kind == CollectionEventKind.ADD && event.items && event.items.length > 0) {
-            	parent = getOwnerEntity(event.target);
-                for (i = 0; i < event.items.length; i++) {
-                    if (event.items[i] is IEntity) {
-                    	if (parent)
-                    		addReference(IEntity(event.items[i]), parent[0], String(parent[1]));
-                    	else
-                        	attachEntity(IEntity(event.items[i]));
-                    }
-                }
-            }
-			else if (event.kind == CollectionEventKind.REMOVE && event.items && event.items.length > 0) {
-				parent = getOwnerEntity(event.target);
-				if (parent) {
-					for (i = 0; i < event.items.length; i++) {
-						if (event.items[i] is IEntity)
-							removeReference(IEntity(event.items[i]), parent[0], String(parent[1]));
-					}
-				}
-			}
-			else if (event.kind == CollectionEventKind.REPLACE && event.items && event.items.length > 0) {
-				parent = getOwnerEntity(event.target);
-				for (i = 0; i < event.items.length; i++) {
-					var newValue:Object = event.items[i].newValue;
-					if (newValue is IEntity) {
-						if (parent)
-							addReference(IEntity(newValue), parent[0], String(parent[1]));
-						else
-							attachEntity(IEntity(newValue));
-					}
-				}
-			}
-            
-            if (event.kind != CollectionEventKind.ADD && event.kind != CollectionEventKind.REMOVE 
-				&& event.kind != CollectionEventKind.RESET && event.kind != CollectionEventKind.REPLACE)
-                return;
-			
-			if (event.kind == CollectionEventKind.RESET && event.target is IPersistentCollection && !IPersistentCollection(event.target).isInitialized())
-				return;
-            
-            log.debug("collection changed: {0} {1}", event.kind, BaseContext.toString(event.target));
-            
-			if (!_mergeContext.merging || _mergeContext.resolvingConflict)
-            	_dirtyCheckContext.entityCollectionChangeHandler(event);
-            
-            _context.meta_entityCollectionChangeHandler(event);
-        }
-        
-        
-        /**
-         *  @private 
-         *  Collection event handler to save changes on managed maps
-         *
-         *  @param event map event
-         */ 
-        private function entityMapChangeHandler(event:CollectionEvent):void {
-        	if (_mergeContext.sourceContext === _context || _context.meta_finished)
-        		return;
-        	
-            var i:int = 0;
-			var parent:Object = null;
-			var obj:Array = null;
-			
-            if (event.kind == CollectionEventKind.ADD && event.items && event.items.length > 0) {
-            	parent = getOwnerEntity(event.target);
-                for (i = 0; i < event.items.length; i++) {
-                    if (event.items[i] is IEntity) {
-                    	if (parent)
-                    		addReference(IEntity(event.items[i]), parent[0], String(parent[1]));
-                    	else
-                        	attachEntity(IEntity(event.items[i]));
-                    }
-                    else if (event.items[i] is Array) {
-                        obj = event.items[i] as Array;
-	                    if (obj[0] is IEntity) {
-	                    	if (parent)
-	                    		addReference(IEntity(obj[0]), parent[0], String(parent[1]));
-	                    	else
-	                        	attachEntity(IEntity(obj[0]));
-	                    }
-	                    if (obj[1] is IEntity) {
-	                    	if (parent)
-	                    		addReference(IEntity(obj[1]), parent[0], String(parent[1]));
-	                    	else
-	                        	attachEntity(IEntity(obj[1]));
-	                    }
-                    }
-                }
-            }
-			else if (event.kind == CollectionEventKind.REMOVE && event.items && event.items.length > 0) {
-				parent = getOwnerEntity(event.target);
-				if (parent) {
-					for (i = 0; i < event.items.length; i++) {
-						if (event.items[i] is IEntity)
-							removeReference(IEntity(event.items[i]), parent[0], String(parent[1]));
-						else if (event.items[i] is Array) {
-							obj = event.items[i] as Array;
-							if (obj[0] is IEntity)
-								removeReference(IEntity(obj[0]), parent[0], String(parent[1]));
-							if (obj[1] is IEntity)
-								removeReference(IEntity(obj[1]), parent[0], String(parent[1]));
-						}
-					}
-				}
-			}
-			else if (event.kind == CollectionEventKind.REPLACE && event.items && event.items.length > 0) {
-				parent = getOwnerEntity(event.target);
-				for (i = 0; i < event.items.length; i++) {
-					var newValue:Object = event.items[i].newValue;
-					if (newValue is IEntity) {
-						if (parent)
-							addReference(IEntity(newValue), parent[0], String(parent[1]));
-						else
-							attachEntity(IEntity(newValue));
-					}
-					else if (newValue is Array) {
-						obj = newValue as Array;
-						if (obj[0] is IEntity) {
-							if (parent)
-								addReference(IEntity(obj[0]), parent[0], String(parent[1]));
-							else
-								attachEntity(IEntity(obj[0]));
-						}
-						if (obj[1] is IEntity) {
-							if (parent)
-								addReference(IEntity(obj[1]), parent[0], String(parent[1]));
-							else
-								attachEntity(IEntity(obj[1]));
-						}
-					}
-				}
-			}
-            
-            if (event.kind != CollectionEventKind.ADD && event.kind != CollectionEventKind.REMOVE
-				&& event.kind != CollectionEventKind.RESET && event.kind != CollectionEventKind.REPLACE)
-                return;
-            
-            log.debug("map changed: {0} {1}", event.kind, BaseContext.toString(event.target));
-            
-			if (!_mergeContext.merging || _mergeContext.resolvingConflict)
-            	_dirtyCheckContext.entityMapChangeHandler(event);
-            
-            _context.meta_entityMapChangeHandler(event);
-        }
-    }
-}
+/*
+  GRANITE DATA SERVICES
+  Copyright (C) 2011 GRANITE DATA SERVICES S.A.S.
+
+  This file is part of Granite Data Services.
+
+  Granite Data Services is free software; you can redistribute it and/or modify
+  it under the terms of the GNU Library General Public License as published by
+  the Free Software Foundation; either version 2 of the License, or (at your
+  option) any later version.
+
+  Granite Data Services is distributed in the hope that it will be useful, but
+  WITHOUT ANY WARRANTY; without even the implied warranty of MERCHANTABILITY or
+  FITNESS FOR A PARTICULAR PURPOSE. See the GNU Library General Public License
+  for more details.
+  You should have received a copy of the GNU Library General Public License
+  along with this library; if not, see <http://www.gnu.org/licenses/>.
+*/
+
+package org.granite.tide.data {
+    
+    import flash.events.IEventDispatcher;
+    import flash.utils.ByteArray;
+    import flash.utils.Dictionary;
+    import flash.utils.Proxy;
+    import flash.utils.flash_proxy;
+    import flash.utils.getQualifiedClassName;
+    
+    import mx.collections.ICollectionView;
+    import mx.collections.IList;
+    import mx.collections.ListCollectionView;
+    import mx.core.IUID;
+    import mx.data.IManaged;
+    import mx.data.utils.Managed;
+    import mx.events.CollectionEvent;
+    import mx.events.CollectionEventKind;
+    import mx.events.PropertyChangeEvent;
+    import mx.logging.ILogger;
+    import mx.logging.Log;
+    import mx.utils.ObjectUtil;
+    import mx.utils.object_proxy;
+    
+    import org.granite.IValue;
+    import org.granite.collections.IMap;
+    import org.granite.collections.IPersistentCollection;
+    import org.granite.collections.UIDWeakSet;
+    import org.granite.meta;
+    import org.granite.reflect.Type;
+    import org.granite.tide.BaseContext;
+    import org.granite.tide.EntityDescriptor;
+    import org.granite.tide.IEntity;
+    import org.granite.tide.IEntityManager;
+    import org.granite.tide.IEntityRef;
+    import org.granite.tide.IExpression;
+    import org.granite.tide.IPropertyHolder;
+    import org.granite.tide.Tide;
+    import org.granite.tide.collections.PersistentCollection;
+    import org.granite.tide.collections.PersistentMap;
+    import org.granite.tide.data.events.TideDataConflictsEvent;
+    import org.granite.util.Enum;
+
+
+    use namespace flash_proxy;
+    use namespace object_proxy;
+    use namespace meta;
+
+
+	/**
+	 * 	PersistenceContext is the base implementation of the entity container context
+	 * 
+     * 	@author William DRAI
+	 */
+    public class EntityManager {
+        
+        private static var log:ILogger = Log.getLogger("org.granite.tide.data.EntityManager");
+    
+		public static const INITIALIZE:String = "initialize";
+		public static const UNINITIALIZE:String = "uninitialize";
+		
+		public static const LOAD_STATE_CHANGE:String = "loadStateChange";
+		
+    	private var _context:BaseContext;
+        private var _customMergers:Array = null;
+
+        private var _dirtyCheckContext:DirtyCheckContext = null;
+        private var _entitiesByUID:UIDWeakSet = new UIDWeakSet();
+        private var _entityReferences:Dictionary = new Dictionary(true);
+        private var _trackingListeners:Dictionary = new Dictionary(true);
+
+        private var _mergeContext:MergeContext;
+
+
+
+        public function EntityManager(context:BaseContext) {
+            super();
+            _context = context;
+            _dirtyCheckContext = new DirtyCheckContext(_context);
+            _mergeContext = new MergeContext(_context, this, _dirtyCheckContext);
+        }
+        
+        
+        /**
+         * 	@private
+         *  Clear the current context
+         *  Destroys all components/context variables
+         */
+        public function clear():void {
+            for each (var e:Object in _entitiesByUID.data) {
+            	if (e is IEntity)
+            		Managed.setEntityManager(IEntity(e), null);
+            }
+        	_entitiesByUID = new UIDWeakSet();
+        	_entityReferences = new Dictionary(true);
+            _dirtyCheckContext.clear();
+            _mergeContext.clear();
+            
+            for (var obj:Object in _trackingListeners) {
+            	switch (_trackingListeners[obj]) {
+            	case "entityCollection":
+            		IEventDispatcher(obj).removeEventListener(CollectionEvent.COLLECTION_CHANGE, entityCollectionChangeHandler);
+            		break;
+            	case "collection":
+                    IEventDispatcher(obj).removeEventListener(CollectionEvent.COLLECTION_CHANGE, _context.meta_collectionChangeHandler);
+                    break;
+            	case "entityMap":
+            		IEventDispatcher(obj).removeEventListener(CollectionEvent.COLLECTION_CHANGE, entityMapChangeHandler);
+            		break;
+            	case "map":
+                    IEventDispatcher(obj).removeEventListener(CollectionEvent.COLLECTION_CHANGE, _context.meta_mapChangeHandler);
+                    break;
+				case "entityEmbedded":
+					IEventDispatcher(obj).removeEventListener(PropertyChangeEvent.PROPERTY_CHANGE, entityEmbeddedChangeHandler);
+					break;
+                }
+            }
+            _trackingListeners = new Dictionary(true);
+        }
+                
+        /**
+         * 	@private
+         *  Clears entity cache
+         */ 
+        public function clearCache():void {
+            _mergeContext.clear();
+        }
+		
+		
+		/**
+		 *  Clear the current dirty state context
+		 *  @param dispatch dispatch a PropertyChangeEvent on meta_dirty if the context was dirty before clearing
+		 */
+		public function clearDirtyState(dispatch:Boolean = true):void {
+			_dirtyCheckContext.clear(dispatch);
+		}
+		
+
+        /**
+         *  @private
+         *  Initialize the merge process
+         */
+        public function initMerge():void {
+            var customMergers:Array = _context.allByType(ICustomMerger);
+            if (customMergers != null && customMergers.length > 0)
+                _customMergers = customMergers;
+            else
+                _customMergers = null;
+        }
+
+        /**
+         *	@private 	
+         *  'threadlocal' indicating that incoming data does not come from the current session 
+         *  
+		 * 	@param externalData external data
+         */ 
+        public function set externalData(externalData:Boolean):void {
+            _mergeContext.externalData = externalData;
+        }
+        
+        /**
+         *	@private 	
+         *  'threadlocal' indicating that incoming data comes from another context 
+         *  
+		 * 	@param sourceContext source context of incoming data
+         */ 
+        public function set sourceContext(sourceContext:BaseContext):void {
+            _mergeContext.sourceContext = sourceContext;
+        }
+        
+        /**
+         *	@private 	
+         *  'threadlocal' indicating that incoming data comes from another context 
+         *  
+		 * 	@return source context of incoming data
+         */ 
+        public function get sourceContext():BaseContext {
+            return _mergeContext.sourceContext;
+        }
+        
+        
+        /**
+         * 	@private
+         *	Allow uninitialize of persistent collections
+         *
+         *  @param allowed allow uninitialize of collections
+         */
+        public function set uninitializeAllowed(allowed:Boolean):void {
+        	_mergeContext.uninitializeAllowed = allowed;
+        }
+		
+		/**
+         * 	@private
+		 *  @return allow uninitialize of collections
+		 */
+		public function get uninitializeAllowed():Boolean {
+			return _mergeContext.uninitializeAllowed;
+		}
+		
+		/**
+		 * 	@private
+		 *  Force uninitialize of persistent collections
+		 * 
+		 *  @param uninitializing force uninitializing of collections during merge
+		 */
+		public function set uninitializing(uninitializing:Boolean):void {
+			_mergeContext.uninitializing = uninitializing;
+		}
+        
+        
+        /**
+         *	Entity manager is dirty when any entity/collection/map has been modified
+         *
+         *  @return is dirty
+         */
+        public function get dirty():Boolean {
+            return _dirtyCheckContext.dirty;
+        }
+        
+        
+        /**
+         *	List of conflicts detected during last merge operation
+         * 
+         *  @return conflicts list 
+         */
+        public function get mergeConflicts():Conflicts {
+        	return _mergeContext.mergeConflicts;
+        }
+		
+		
+		/**
+		 *  @private
+		 *  Attach an entity to this context
+		 * 
+		 *  @param entity an entity
+		 *  @param putInCache put entity in cache
+		 */
+		public function attachEntity(entity:IEntity, putInCache:Boolean = true):void {
+			var em:IEntityManager = Managed.getEntityManager(entity);
+			if (em != null && em !== _context && !Object(em).meta_finished) {
+			 	throw new Error("The entity instance " + BaseContext.toString(entity) 
+			 		+ " cannot be attached to two contexts (current: " + (Object(em).meta_isGlobal() ? "global" : Object(em).contextId) 
+			 		+ ", new: " + (_context.meta_isGlobal() ? "global" : _context.contextId) + ")");
+			}
+			
+			Managed.setEntityManager(entity, _context);
+			if (putInCache) {
+				if (_entitiesByUID.put(entity) == null)
+					_dirtyCheckContext.addUnsaved(entity);
+			}
+		}
+		
+		/**
+		 *  @private
+		 *  Detach an entity from this context only if it's not persistent
+		 * 
+		 *  @param entity an entity
+		 *  @param removeFromCache remove entity from cache
+		 */
+		public function detachEntity(entity:IEntity, removeFromCache:Boolean = true, forceRemove:Boolean = false):void {
+			if (!forceRemove) {
+				var versionPropName:String = _context.meta_tide.getEntityDescriptor(entity).versionPropertyName;
+				if (versionPropName == null || !isNaN(entity[versionPropName]))
+					return;
+			}
+			
+			_dirtyCheckContext.markNotDirty(entity, entity);
+			
+			Managed.setEntityManager(entity, null);
+			if (removeFromCache)
+				_entitiesByUID.remove(getQualifiedClassName(entity) + ":" + entity.uid);
+		}
+        
+		public static function isSimple(object:Object):Boolean {
+			return ObjectUtil.isSimple(object) || object is Enum || object is ByteArray || object is IValue || object is XML;
+		}
+		
+        /**
+         *	@private
+         *  Internal implementation of object attach
+         * 
+         *  @param object object
+         *  @param cache internal cache to avoid graph loops
+         */ 
+        public function attach(object:Object, cache:Dictionary):void {
+            if (object == null || isSimple(object))
+            	return;
+            
+            if (cache[object] != null)
+                return;
+            cache[object] = object;
+            
+            if (object is IEntity)
+                attachEntity(IEntity(object));
+            
+            var cinfo:Object = ObjectUtil.getClassInfo(object, null, { includeTransient: false });
+            for each (var p:String in cinfo.properties) {
+                var val:Object = object[p];
+                
+                if (val is IList && !(val is IPersistentCollection && !IPersistentCollection(val).isInitialized())) {
+                    var coll:IList = IList(val);
+                    for each (var o:Object in coll)
+                    	attach(o, cache);
+                }
+                else if (val is IMap && !(val is IPersistentCollection && !IPersistentCollection(val).isInitialized())) {
+                    var map:IMap = IMap(val);
+                    for each (var key:Object in map.keySet) {
+                        var value:Object = map.get(key);
+                        attach(key, cache);
+                        attach(value, cache);
+                    }
+                }
+				else if (val is Array) {
+					for each (var e:Object in val)
+						attach(e, cache);
+				}
+				else if (!isSimple(val)) {
+					attach(val, cache);
+				}
+            }
+        }
+		
+		/**
+		 *	@private
+		 *  Internal implementation of object detach
+		 * 
+		 *  @param object object
+		 *  @param cache internal cache to avoid graph loops
+		 */ 
+		public function detach(object:Object, cache:Dictionary, forceRemove:Boolean = false):void {
+			if (object == null || isSimple(object))
+				return;
+			
+			if (cache[object] != null)
+				return;
+			cache[object] = object;
+			
+			var excludes:Array = [ 'uid' ];
+			if (object is IEntity) {
+				var desc:EntityDescriptor = _context.meta_tide.getEntityDescriptor(IEntity(object));
+				if (desc.idPropertyName != null)
+					excludes.push(desc.idPropertyName);
+				if (desc.versionPropertyName != null)
+					excludes.push(desc.versionPropertyName);
+			}
+			
+			var cinfo:Object = ObjectUtil.getClassInfo(object, excludes, { includeTransient: false });
+			var p:String, val:Object;
+			
+			if (object is IEntity && _entityReferences[object] == null) {
+				detachEntity(IEntity(object), true, forceRemove);
+
+				for each (p in cinfo.properties) {
+					val = object[p];
+					
+					removeReference(val, object, p);
+				}
+			}
+			
+			for each (p in cinfo.properties) {
+				val = object[p];
+				
+				if (val is IList && !(val is IPersistentCollection && !IPersistentCollection(val).isInitialized())) {
+					var coll:IList = IList(val);
+					for each (var o:Object in coll)
+						detach(o, cache, forceRemove);
+				}
+				else if (val is IMap && !(val is IPersistentCollection && !IPersistentCollection(val).isInitialized())) {
+					var map:IMap = IMap(val);
+					for each (var key:Object in map.keySet) {
+						var value:Object = map.get(key);
+						detach(key, cache, forceRemove);
+						detach(value, cache, forceRemove);
+					}
+				}
+				else if (val is Array) {
+					for each (var e:Object in val)
+						detach(e, cache, forceRemove);
+				}
+				else if (val != null && !isSimple(val)) {
+					detach(val, cache, forceRemove);
+				}
+			}
+		}
+        
+
+        /**
+         *  @private 
+         * 	Retrives an entity in the cache from its uid
+         *   
+         *  @param object an entity
+         *  @param nullIfAbsent return null if entity not cached in context
+         */
+        public function getCachedObject(object:Object, nullIfAbsent:Boolean = false):Object {
+            var entity:Object = null;
+        	if (object is IEntity) {
+        		entity = _entitiesByUID.get(getQualifiedClassName(object) + ":" + object.uid);
+            }
+            else if (object is IEntityRef) {
+                entity = _entitiesByUID.get(object.className + ":" + object.uid);
+            }
+			else if (object is String) {
+				entity = _entitiesByUID.get(String(object));
+			}
+
+            if (entity)
+                return entity;
+            if (nullIfAbsent)
+                return null;
+			
+        	return object;
+        }
+
+        /** 
+         *  @private 
+         * 	Retrives the owner entity of the provided object (collection/map/entity)
+         *   
+         *  @param object an entity
+         */
+        public function getOwnerEntity(object:Object):Object {
+            var refs:Array = _entityReferences[object];
+            if (!refs)
+                return null;
+            
+            for (var i:int = 0; i < refs.length; i++) {
+                if (refs[i] is Array && refs[i][0] is String)
+                    return [ _entitiesByUID.get(refs[i][0] as String), refs[i][1] ];
+            }
+            return null;
+        }
+
+        /**
+         *  @private
+         * 	Retrives the owner entity of the provided object (collection/map/entity)
+         *
+         *  @param object an entity
+         */
+        public function getOwnerEntities(object:Object):Array {
+            var refs:Array = _entityReferences[object];
+            if (!refs)
+                return null;
+
+            var owners:Array = [];
+            for (var i:int = 0; i < refs.length; i++) {
+                if (refs[i] is Array && refs[i][0] is String)
+                    owners.push([ _entitiesByUID.get(refs[i][0] as String), refs[i][1] ]);
+            }
+            return owners;
+        }
+
+		
+		public function getRefs(object:Object):Array {
+			return _entityReferences[object] as Array;
+		}
+        
+        /**
+         *  @private
+         *  Retrieves context expression path for the specified entity (internal implementation)
+         *   
+         *  @param obj an entity
+         *  @param recurse should recurse until 'real' context path, otherwise object reference can be returned
+         *  @param cache graph visitor cache
+         *  @return the path from the entity context (or null is no path found)
+         */
+        public function getReference(obj:Object, recurse:Boolean, cache:Dictionary = null):IExpression {
+        	if (cache) {
+	            if (cache[obj] != null)    // We are in a graph loop, no reference can be found from this path
+	                return null;
+	            cache[obj] = obj;
+	        }
+	        else if (recurse)
+	        	throw new Error("Cache must be provided to get reference recursively");
+            
+            var refs:Array = _entityReferences[obj];
+            if (!refs)
+                return null;
+            
+            for (var i:int = 0; i < refs.length; i++) {
+            	// Return first context expression reference that is remote enabled
+                if (refs[i] is IExpression && _context.meta_tide.getComponentRemoteSync(IExpression(refs[i]).componentName) != Tide.SYNC_NONE)
+                    return refs[i] as IExpression;
+            }
+            
+            if (recurse) {
+            	var ref:Object;
+                for (i = 0; i < refs.length; i++) {
+                    if (refs[i] is Array && refs[i][0] is String) {
+                        ref = _entitiesByUID.get(refs[i][0] as String);
+                        if (ref != null) {
+                            ref = getReference(ref, recurse, cache);
+                            if (ref != null)
+                                return IExpression(ref);
+                        }
+                    }
+                    else if (refs[i] is Array && !(refs[i] is IExpression)) {
+                    	ref = refs[i][0];
+                    	if (ref != null) {
+                    		ref = getReference(ref, recurse, cache);
+                            if (ref != null)
+                                return IExpression(ref);
+                    	} 
+                    }
+                }
+            }
+            return null;
+        }
+        
+        /**
+         *  @private
+         *  Init references array for an object
+         *   
+         *  @param obj an entity
+         */
+        private function initRefs(obj:Object):Array {
+            var refs:Array = _entityReferences[obj];
+            if (!refs) {
+                refs = new Array();
+                _entityReferences[obj] = refs;
+            }
+            return refs;
+        }
+        
+        /**
+         *  @private 
+         *  Registers a reference to the provided object with either a parent or res
+         * 
+         *  @param obj an entity
+         *  @param parent the parent entity
+		 *  @param propName name of the parent entity property that references the entity
+         *  @param res the context expression
+         */ 
+        public function addReference(obj:Object, parent:Object, propName:String, res:IExpression = null):void {
+            if (obj is IEntity)
+                attachEntity(IEntity(obj));
+			
+			if (obj is ListCollectionView && parent != null)
+				obj = obj.list;
+			
+            var refs:Array = _entityReferences[obj] as Array;
+            if (!(obj is IPersistentCollection) && res != null) {
+                refs = initRefs(obj);
+                var found:Boolean = false;
+                for (var i:int = 0; i < refs.length; i++) {
+                    if (!(refs[i] is IExpression))
+                        continue; 
+                    var r:IExpression = refs[i] as IExpression;
+                    if (r.componentName == res.componentName && r.expression == res.expression) {
+                        found = true;
+                        break;
+                    }
+                }
+                if (!found)
+                    refs.push(res);
+            }
+			found = false;
+            if (parent is IUID) {
+                var ref:String = getQualifiedClassName(parent) + ":" + parent.uid;
+                if (refs == null)
+					refs = initRefs(obj);
+				else {
+					for (i = 0; i < refs.length; i++) {
+						if (refs[i] is Array && refs[i][0] === ref) {
+							found = true;
+							break;
+						}
+					}
+				}
+				if (!found)
+                	refs.push([ref, propName]);
+            }
+	       	else if (parent) {
+				if (refs == null)
+					refs = initRefs(obj);
+				else {
+					for (i = 0; i < refs.length; i++) {
+						if (refs[i] is Array && refs[i][0] === parent) {
+							found = true;
+							break;
+						}
+					}
+				}
+	       		if (!found)
+	       			refs.push([parent, propName]);
+	       	}
+        }
+        
+        /**
+         *	@private  
+         *  Removes a reference on the provided object
+         *
+         *  @param obj an entity
+         *  @param parent the parent entity to dereference
+		 *  @param propName name of the parent entity property that references the entity
+         *  @param res expression to remove
+         */ 
+        public function removeReference(obj:Object, parent:Object = null, propName:String = null, res:IExpression = null):Boolean {
+			if (obj is ListCollectionView && parent != null)
+				obj = obj.list;
+			
+            var refs:Array = _entityReferences[obj];
+            if (!refs)
+                return true;
+            var idx:int = -1, i:int;
+            if (parent) {
+				for (i = 0; i < refs.length; i++) {
+					if (refs[i] is Array && refs[i][0] == getQualifiedClassName(parent) + ":" + parent.uid && refs[i][1] == propName) {
+                		idx = i;
+						break;
+					}
+				}
+			}
+            else if (res) {
+                for (i = 0; i < refs.length; i++) {
+                    if (refs[i] is IExpression && IExpression(refs[i]).path == res.path) {
+                        idx = i;
+                        break;
+                    }
+                }
+            }
+            if (idx >= 0)
+                refs.splice(idx, 1);
+            
+			var removed:Boolean = false;
+            if (refs.length == 0) {
+            	delete _entityReferences[obj];
+				removed = true;
+				
+				if (obj is IEntity)
+					detachEntity(IEntity(obj), true);
+			}
+            
+			if (obj is IPersistentCollection && !IPersistentCollection(obj).isInitialized())
+				return removed;
+			
+            var elt:Object = null;
+            if (obj is IList || obj is Array) {
+            	for each (elt in obj)
+            		removeReference(elt, parent, propName);
+            }
+            else if (obj is IMap) {
+            	for (elt in obj) {
+            		var val:Object = obj.get(elt);
+            		removeReference(val, parent, propName);
+            		removeReference(elt, parent, propName);
+            	}
+            }
+			return removed;
+        }
+        
+
+        /**
+         *  Merge an object coming from the server in the context
+         *
+         *  @param obj external object
+         *  @param previous previously existing object in the context (null if no existing object)
+         *  @param expr current path from the context
+         *  @param parent parent object for collections
+         *  @param propertyName property name of the current object in the parent object
+		 *  @param setter setter function to update the private property
+		 *  @param forceUpdate force update of property (used for externalized properties)
+         *
+         *  @return merged object (should === previous when previous not null)
+         */
+        public function mergeExternal(obj:Object, previous:Object = null, expr:IExpression = null, 
+									  parent:Object = null, propertyName:String = null, setter:Function = null, forceUpdate:Boolean = false):Object {
+			_mergeContext.initMerge();
+			
+            var saveMergeUpdate:Boolean = _mergeContext.mergeUpdate;
+			var saveMerging:Boolean = _mergeContext.merging;
+			
+			try {
+				_mergeContext.merging = true;
+				var stackSize:uint = _mergeContext.mergeStackSize;
+				
+				var addRef:Boolean = false;
+	            var fromCache:Boolean = false;
+	            var prev:Object = _mergeContext.getCachedMerge(obj);
+	            var next:Object = obj;
+	            if (prev) {
+	                next = prev;
+	                fromCache = true;
+	            }
+	            else {
+                    // Give a chance to intercept received value so we can apply changes on private values
+					var currentMerge:Object = _mergeContext.currentMerge;
+					if (currentMerge is IEntity && currentMerge is Proxy) {
+						if (!currentMerge.hasOwnProperty(propertyName))
+							return previous;
+						next = obj = currentMerge[propertyName];
+					}
+					
+	                // Clear change tracking
+	            	removeTrackingListeners(previous, parent);
+	                
+					if (obj == null) {
+						next = null;
+					}
+					else if (((obj is IPersistentCollection && !IPersistentCollection(obj).isInitialized()) 
+	                	|| (obj is IPersistentCollection && !(previous is IPersistentCollection))) && parent is IEntity && propertyName) {
+	                    next = mergePersistentCollection(IPersistentCollection(obj), previous, null, IEntity(parent), propertyName);
+	                    addRef = true;
+	                }
+	                else if (obj is IList) {
+	                    next = mergeCollection(IList(obj), previous, parent == null ? expr : null, parent, propertyName);
+	                    addRef = true;
+	                }
+	                else if (obj is Array) {
+	                    next = mergeArray(obj as Array, previous, parent == null ? expr : null, parent, propertyName);
+	                    addRef = true;
+	                }
+	                else if (obj is IMap) {
+	                    next = mergeMap(IMap(obj), previous, parent == null ? expr : null, parent, propertyName);
+	                    addRef = true;
+	                }
+	                else if (obj is Enum) {
+	                	next = Enum.normalize(obj as Enum);
+	                }
+					else if (obj is IEntity) {
+						next = mergeEntity(obj, previous, expr, parent, propertyName);
+						addRef = true;
+					}
+                    else {
+                        var merged:Boolean = false;
+                        if (_customMergers != null) {
+                            for each (var merger:ICustomMerger in _customMergers) {
+                                if (merger.accepts(obj)) {
+                                    next = merger.merge(_mergeContext, obj, previous, parent == null ? expr : null, parent, propertyName);
+
+                                    // Keep notified of collection updates to notify the server at next remote call
+                                    addTrackingListeners(previous, parent);
+                                    merged = true;
+                                    addRef = true;
+                                }
+                            }
+                        }
+	                    if (!merged && !isSimple(obj)) {
+	                        next = mergeEntity(obj, previous, expr, parent, propertyName);
+	                	    addRef = true;
+                        }
+	                }
+	            }
+				
+	            if (next && !fromCache && addRef
+	                && (expr != null || (prev == null && parent != null))) {
+	                // Store reference from current object to its parent entity or root component expression
+	                // If it comes from the cache, we are probably in a circular graph 
+	                addReference(next, parent, propertyName, expr);
+	            }
+	            
+	            _mergeContext.mergeUpdate = saveMergeUpdate;
+	            
+	            if ((_mergeContext.mergeUpdate || forceUpdate) && setter != null && parent != null && propertyName != null && parent is IManaged) {
+	            	if (!_mergeContext.resolvingConflict || propertyName != _context.meta_tide.getEntityDescriptor(IEntity(parent)).versionPropertyName) {
+		                setter(next);
+		                Managed.setProperty(IManaged(parent), propertyName, previous, next);
+		            }
+	            }
+				
+				if ((_mergeContext.mergeUpdate || forceUpdate) && !fromCache && obj is IEntity) {
+					// @TODO Try to improve performance here by not iterating on child contexts where unnecessary  
+					// && _context.meta_isGlobal()) {
+					
+					// Propagate to existing conversation contexts where the entity is present
+					_context.meta_contextManager.forEachChildContext(_context, function(ctx:BaseContext, entity:IEntity):void {
+						if (ctx === _mergeContext.sourceContext)
+							return;
+						if (ctx.meta_getCachedObject(entity, true) != null)
+							ctx.meta_mergeFromContext(_context, entity, _mergeContext.externalData);
+					}, obj);
+				}
+			}
+			finally {
+				if (_mergeContext.mergeStackSize > stackSize)
+					_mergeContext.popMerge();
+				
+				_mergeContext.merging = saveMerging;
+			}
+            
+            return next;
+        }
+
+
+        /**
+         *  @private 
+         *  Merge an entity coming from the server in the context
+         *
+         *  @param obj external entity
+         *  @param previous previously existing object in the context (null if no existing object)
+         *  @param expr current path from the context
+         *  @param parent parent object for collections
+         *  @param propertyName propertyName from the owner object
+         *
+         *  @return merged entity (=== previous when previous not null)
+         */ 
+        private function mergeEntity(obj:Object, previous:Object, expr:IExpression = null, parent:Object = null, propertyName:String = null):Object {
+        	if (obj != null || previous != null)
+            	log.debug("mergeEntity: {0} previous {1}{2}", BaseContext.toString(obj), BaseContext.toString(previous), obj === previous ? " (same)" : "");
+        	
+            var dest:Object = obj;
+            var p:Object = null;
+            var desc:EntityDescriptor = null;
+            if (obj is IEntity && !obj.meta::isInitialized()) {
+                desc = _context.meta_tide.getEntityDescriptor(IEntity(obj));
+                if (desc.idPropertyName != null) {
+                    p = _entitiesByUID.find(function(o:Object):Boolean {
+                        return (getQualifiedClassName(o) === getQualifiedClassName(obj) && objectEquals(obj[desc.idPropertyName], o[desc.idPropertyName]));
+                    });
+
+                    if (p) {
+                        previous = p;
+                        dest = previous;
+                    }
+                }
+            }
+            else if (obj is IUID) {
+				if (obj is Proxy && obj is IDataProxy)
+					p = _entitiesByUID.get(obj.flash_proxy::qualifiedClassName + ":" + IUID(obj).uid);
+				else
+                	p = _entitiesByUID.get(getQualifiedClassName(obj) + ":" + IUID(obj).uid);
+                if (p) {
+					// Trying to merge an entity that is already cached with itself: stop now, this is not necessary to go deeper in the object graph
+					// it should be already instrumented and tracked
+					if (obj === p)
+						return obj;
+					
+					previous = p;
+					dest = previous;
+                }
+            }
+            if (dest !== previous && previous && (objectEquals(previous, obj)
+				|| (parent != null && !(previous is IUID)))) 	// GDS-649 Case of embedded objects 
+                dest = previous;
+            			
+            if (dest === obj && p == null && obj != null && _mergeContext.sourceContext != null) {
+				// When merging from another context, ensure we create a new copy of the entity
+            	dest = Type.forInstance(obj).constructor.newInstance();
+            	if (obj is IUID)
+            		dest.uid = obj.uid;
+            }
+
+			try {
+	        	if (obj is IEntity && !obj.meta::isInitialized() && objectEquals(previous, obj)) {
+	        		// Don't overwrite existing entity with an uninitialized proxy
+        			log.debug("ignored received uninitialized proxy");
+                    // Don't mark the object not dirty as we only received a proxy
+        			// _dirtyCheckContext.markNotDirty(previous);
+	    			return previous;
+	        	}
+	            
+	            if (dest is IEntity && !dest.meta::isInitialized())
+	            	log.debug("initialize lazy entity: {0}", BaseContext.toString(dest));
+	        }
+	        catch (e:ReferenceError) {
+	        	// Entity class does not implement meta:isInitialized, consider as true
+	        }
+            
+            if (dest != null && dest is IEntity && dest === obj) {
+            	log.debug("received entity {0} used as destination (ctx: {1})", BaseContext.toString(obj), 
+            		_context.meta_isGlobal() ? "global" : _context.contextId);
+            }
+            
+            var fromCache:Boolean = (p && dest === p); 
+            
+            if (!fromCache && dest is IUID)
+                _entitiesByUID.put(IUID(dest));            
+            
+			_mergeContext.pushMerge(obj, dest);
+            var versionChangeCache:Dictionary = _mergeContext.versionChangeCache;
+
+			var ignore:Boolean = false;
+            if (dest is IEntity) {
+                desc = _context.meta_tide.getEntityDescriptor(IEntity(dest));
+
+                if (_mergeContext.uninitializing && parent is IEntity && propertyName != null) {
+                    if (desc.versionPropertyName != null && !isNaN(obj[desc.versionPropertyName]) 
+							&& _context.meta_tide.getEntityDescriptor(IEntity(parent)).lazy[propertyName]) {
+                       	if (dest.meta::defineProxy3(obj))	// Only if entity can be proxied (has a detachedState)
+                        	return dest;
+                    }
+                }
+
+                // Associate entity with the current context
+                attachEntity(IEntity(dest), false);
+				
+                if (previous && dest === previous) {
+                    // Check version for optimistic locking
+                    if (desc.versionPropertyName != null && !_mergeContext.resolvingConflict) {
+                        var newVersion:Number = obj[desc.versionPropertyName] as Number;
+                        var oldVersion:Number = dest[desc.versionPropertyName] as Number;
+                    	if (newVersion < oldVersion || (isNaN(newVersion) && !isNaN(oldVersion))) {
+                    		log.warn("ignored merge of older version of {0} (current: {1}, received: {2})", 
+                    			BaseContext.toString(dest), oldVersion, newVersion);
+                        	ignore = true;
+                        }
+                    	else if (newVersion > oldVersion || (!isNaN(newVersion) && isNaN(oldVersion))) {
+							// Handle changes when version number is increased
+                    		versionChangeCache[dest] = true;
+                    		
+							var entityChanged:Boolean = _dirtyCheckContext.isEntityChanged(IEntity(dest));
+                    		if (_mergeContext.externalData && entityChanged) {
+                    			// Conflict between externally received data and local modifications
+                    			log.error("conflict with external data detected on {0} (current: {1}, received: {2})",
+                    				BaseContext.toString(dest), oldVersion, newVersion);
+                    			
+								if (_dirtyCheckContext.checkAndMarkNotDirty(IEntity(dest), obj)) {
+									// Incoming data is different from local data
+	                				_mergeContext.addConflict(dest as IEntity, obj as IEntity);
+	                    			
+	                    			ignore = true;
+								}
+								else
+									_mergeContext.mergeUpdate = true;
+                    		}
+                    		else
+                    			_mergeContext.mergeUpdate = true;
+                    	}
+                    	else {
+                    		// Data has been changed locally and not persisted, don't overwrite when version number is unchanged
+							_mergeContext.mergeUpdate = !_dirtyCheckContext.isEntityChanged(IEntity(dest));
+                    	}
+                    }
+                    else if (!_mergeContext.resolvingConflict)
+                    	_mergeContext.versionChangeCache[dest] = true;
+                }
+                else
+                	_mergeContext.versionChangeCache[dest] = true;
+                
+                if (!ignore) {
+                	if (desc.mergeGDS21) {
+						if (obj is Proxy) {
+							_mergeContext.currentMerge = obj;
+							dest.meta::merge(_context, obj.flash_proxy::object);
+						}
+						else
+                			dest.meta::merge(_context, obj);
+					}
+                	else if (desc.mergeGDS20)
+                		dest.meta_merge(_context, obj);
+                	else
+                		EntityManager.defaultMerge(_context, obj, dest, _mergeContext.mergeUpdate, expr, parent, propertyName);
+                }
+            }
+            else
+                EntityManager.defaultMerge(_context, obj, dest, _mergeContext.mergeUpdate, expr, parent, propertyName);
+			
+			if (dest is IEntity && !ignore && !_mergeContext.skipDirtyCheck && !_mergeContext.resolvingConflict)
+				_dirtyCheckContext.checkAndMarkNotDirty(IEntity(dest), obj);
+			
+			if (dest != null)
+				log.debug("mergeEntity result: {0}", BaseContext.toString(dest));
+			
+			// Keep notified of collection updates to notify the server at next remote call
+			addTrackingListeners(previous, parent);
+            
+            return dest;
+        }
+        
+
+        /**
+         *  @private 
+         *  Merge a collection coming from the server in the context
+         *
+         *  @param coll external collection
+         *  @param previous previously existing collection in the context (can be null if no existing collection)
+         *  @param expr current path from the context
+         *  @param parent owner object for collections
+         *  @param propertyName property name in owner object
+         * 
+         *  @return merged collection (=== previous when previous not null)
+         */ 
+        private function mergeCollection(coll:IList, previous:Object, expr:IExpression, parent:Object = null, propertyName:String = null):IList {
+            log.debug("mergeCollection: {0} previous {1}", BaseContext.toString(coll), BaseContext.toString(previous));
+			
+			if (_mergeContext.uninitializing && parent is IEntity && propertyName != null) {
+				var desc:EntityDescriptor = _context.meta_tide.getEntityDescriptor(IEntity(parent));
+				if (desc.versionPropertyName != null && !isNaN(parent[desc.versionPropertyName]) && desc.lazy[propertyName]
+					&& previous is IPersistentCollection && IPersistentCollection(previous).isInitialized()) {
+					
+					log.debug("uninitialize lazy collection {0}", BaseContext.toString(previous));
+					_mergeContext.pushMerge(coll, previous);
+
+					IPersistentCollection(previous).uninitialize();
+					return IList(previous);
+				}
+			}
+			
+            if (previous && previous is IPersistentCollection && !IPersistentCollection(previous).isInitialized()) {
+                log.debug("initialize lazy collection {0}", BaseContext.toString(previous));
+				_mergeContext.pushMerge(coll, previous);
+                
+                IPersistentCollection(previous).initializing();
+                
+                for (var i:int = 0; i < coll.length; i++) {
+                    var obj:Object = coll.getItemAt(i);
+
+                    obj = mergeExternal(obj, null, null, propertyName != null ? parent : null, propertyName);
+                    previous.addItem(obj);
+                }
+                
+                IPersistentCollection(previous).initialize();
+    
+                // Keep notified of collection updates to notify the server at next remote call
+            	addTrackingListeners(previous, parent);
+
+                return IList(previous);
+            }
+
+			var tracking:Boolean = false;
+			
+			var nextList:IList = null;            
+            var list:IList = null;
+            if (previous && previous is IList)
+                list = IList(previous);
+            else if (_mergeContext.sourceContext != null)
+				list = Type.forInstance(coll).constructor.newInstance() as IList;
+            else
+                list = coll;
+                            
+			_mergeContext.pushMerge(coll, list);
+            
+            // Restore collection sort/filter state
+            var prevColl:IList = list !== coll ? list : null;
+            var destColl:IList = prevColl;
+            if (destColl is ListCollectionView && (ListCollectionView(destColl).sort != null || ListCollectionView(destColl).filterFunction != null))
+                destColl = ListCollectionView(destColl).list;
+            else if (destColl is ICollectionView && coll is ICollectionView) {
+                ICollectionView(coll).sort = ICollectionView(destColl).sort;
+                ICollectionView(coll).filterFunction = ICollectionView(destColl).filterFunction;
+                ICollectionView(coll).refresh();
+            }
+
+            if (prevColl && _mergeContext.mergeUpdate) {
+            	// Enable tracking before modifying collection when resolving a conflict
+            	// so the dirty checking can save changes
+	            if (_mergeContext.resolvingConflict) {
+	            	addTrackingListeners(prevColl, parent);
+	            	tracking = true;
+	            }
+	            
+                for (i = 0; i < destColl.length; i++) {
+                    obj = destColl.getItemAt(i);
+                    found = false;
+                    for (j = 0; j < coll.length; j++) {
+                        var next:Object = coll.getItemAt(j);
+                        if (objectEquals(next, obj)) {
+                            found = true;
+                            break;
+                        }
+                    }
+                    if (!found) {
+                        destColl.removeItemAt(i);
+                        i--;
+                    }
+                }
+            }
+            for (i = 0; i < coll.length; i++) {
+                obj = coll.getItemAt(i);
+                if (destColl) {
+                    var found:Boolean = false;
+                    for (var j:int = i; j < destColl.length; j++) {
+                        var prev:Object = destColl.getItemAt(j);
+                        if (i < destColl.length && objectEquals(prev, obj)) {
+                            obj = mergeExternal(obj, prev, propertyName != null ? expr : null, propertyName != null ? parent : null, propertyName);
+                            
+                            if (j != i) {
+                            	destColl.removeItemAt(j);
+                            	if (i < destColl.length)
+                            		destColl.addItemAt(obj, i);
+                            	else
+                            		destColl.addItem(obj);
+                            	if (i > j)
+                            		j--;
+                            }
+                            else if (obj !== prev)
+                                destColl.setItemAt(obj, i);
+                            
+                            found = true;
+                        }
+                    }
+                    if (!found) {
+                        obj = mergeExternal(obj, null, propertyName != null ? expr : null, propertyName != null ? parent : null, propertyName);
+                        
+                        if (_mergeContext.mergeUpdate) {
+	                        if (i < prevColl.length)
+	                        	destColl.addItemAt(obj, i);
+	                        else
+	                        	destColl.addItem(obj);
+	                    }
+                    }
+                }
+                else {
+                	prev = obj;
+                    obj = mergeExternal(obj, null, propertyName != null ? expr : null, propertyName != null ? parent : null, propertyName);
+                    if (obj !== prev)
+                		coll.setItemAt(obj, i);
+                }
+            }
+            if (destColl && _mergeContext.mergeUpdate) {
+            	if (!_mergeContext.resolvingConflict && !_mergeContext.skipDirtyCheck)
+					_dirtyCheckContext.markNotDirty(previous, parent as IEntity);
+                
+                nextList = prevColl;
+            }
+            else if (prevColl is IPersistentCollection && !_mergeContext.mergeUpdate) {
+				nextList = prevColl;
+			}
+			else
+            	nextList = coll;
+            
+            // Wrap persistent collections
+            if (parent is IEntity && propertyName != null && nextList is IPersistentCollection && !(nextList is PersistentCollection)) {
+                log.debug("create initialized persistent collection from {0}", BaseContext.toString(nextList));
+				
+            	nextList = new PersistentCollection(IEntity(parent), propertyName, IPersistentCollection(nextList));
+            }
+            else
+            	log.debug("mergeCollection result: {0}", BaseContext.toString(nextList));
+            
+			_mergeContext.pushMerge(coll, nextList, false);
+            
+            if (!tracking)
+            	addTrackingListeners(nextList, parent);
+
+            return nextList;
+        }
+        
+        /**
+         *  @private 
+         *  Merge an array coming from the server in the context
+         *
+         *  @param array external collection
+         *  @param previous previously existing array in the context (can be null if no existing array)
+         *  @param expr current path from the context
+         *  @param parent owner objects
+         *  @param propertyName property name in owner object
+         * 
+         *  @return merged array
+         */ 
+        private function mergeArray(array:Array, previous:Object, expr:IExpression, parent:Object = null, propertyName:String = null):Array {
+            log.debug("mergeArray: {0} previous {1}", BaseContext.toString(array), BaseContext.toString(previous));
+            
+            var prevArray:Array = previous is Array && _mergeContext.sourceContext == null ? previous as Array : new Array();
+            if (prevArray.length > 0 && prevArray !== array)
+                prevArray.splice(0, prevArray.length);
+			_mergeContext.pushMerge(array, prevArray);
+            
+            for (var i:int = 0; i < array.length; i++) {
+                var obj:Object = array[i];
+                obj = mergeExternal(obj, null, propertyName != null ? expr : null, propertyName != null ? parent : null, propertyName);
+                
+                if (_mergeContext.mergeUpdate) {
+	                if (prevArray !== array)
+	                	prevArray.push(obj);
+	               	else
+	               		prevArray[i] = obj;
+	            }
+            }
+            
+            log.debug("mergeArray result: {0}", BaseContext.toString(prevArray));
+            
+            return prevArray;
+        }
+
+        /**
+         *  @private 
+         *  Merge a map coming from the server in the context
+         *
+         *  @param map external map
+         *  @param previous previously existing map in the context (null if no existing map)
+         *  @param expr current path from the context
+         *  @param parent owner object for the map if applicable
+         * 
+         *  @return merged map (=== previous when previous not null)
+         */ 
+        private function mergeMap(map:IMap, previous:Object, expr:IExpression, parent:Object = null, propertyName:String = null):IMap {
+            log.debug("mergeMap: {0} previous {1}", BaseContext.toString(map), BaseContext.toString(previous));
+			
+            if (_mergeContext.uninitializing && parent is IEntity && propertyName != null) {
+				var desc:EntityDescriptor = _context.meta_tide.getEntityDescriptor(IEntity(parent));
+				if (desc.versionPropertyName != null && !isNaN(parent[desc.versionPropertyName]) && desc.lazy[propertyName] 
+					&& previous is IPersistentCollection && IPersistentCollection(previous).isInitialized()) {
+					
+                    log.debug("uninitialize lazy map {0}", BaseContext.toString(previous));
+					_mergeContext.pushMerge(map, previous);
+                    IPersistentCollection(previous).uninitialize();
+                    return IMap(previous);
+                }
+            }
+
+            var value:Object;
+            var key:Object;
+            
+            if (previous && previous is IPersistentCollection && !IPersistentCollection(previous).isInitialized()) {
+                log.debug("initialize lazy map {0}", BaseContext.toString(previous));
+				_mergeContext.pushMerge(map, previous);
+                
+                IPersistentCollection(previous).initializing();
+                
+                for each (key in map.keySet) {
+                    value = map.get(key);
+                    key = mergeExternal(key, null, null, propertyName != null ? parent: null, propertyName);
+                    value = mergeExternal(value, null, null, propertyName != null ? parent : null, propertyName);
+                    previous.put(key, value);
+                }
+                
+                IPersistentCollection(previous).initialize();
+    
+                // Keep notified of collection updates to notify the server at next remote call
+            	addTrackingListeners(previous, parent);
+
+                return IMap(previous);
+            }
+            
+			var tracking:Boolean = false;
+			
+            var nextMap:IMap = null;
+            var m:IMap = null;
+            if (previous && previous is IMap)
+                m = IMap(previous);
+            else if (_mergeContext.sourceContext != null)
+				m = Type.forInstance(map).constructor.newInstance() as IMap;
+            else
+                m = map;
+			_mergeContext.pushMerge(map, m);
+            
+            var prevMap:IMap = m !== map ? m : null;
+            
+            if (prevMap) {
+	            if (_mergeContext.resolvingConflict) {
+	            	addTrackingListeners(prevMap, parent);
+	            	tracking = true;
+	            }
+	            
+                if (map !== prevMap) {
+                    for each (key in map.keySet) {
+                        value = map.get(key);
+                        var newKey:Object = mergeExternal(key, null, null, parent, propertyName);
+                        value = mergeExternal(value, null, null, parent, propertyName);
+                        if (_mergeContext.mergeUpdate || prevMap.containsKey(newKey))
+                        	prevMap.put(newKey, value);
+                    }
+                    
+                    if (_mergeContext.mergeUpdate) {
+                    	for each (key in prevMap.keySet) {
+                    		var found:Boolean = false;
+                    		for each (var k:Object in map.keySet) {
+                    			if (objectEquals(k, key)) {
+                    				found = true;
+                    				break;
+                    			}
+                    		}
+                    		if (!found)
+                    			prevMap.remove(key);
+                    	}
+                    }
+                }
+                
+                if (_mergeContext.mergeUpdate && !_mergeContext.resolvingConflict && !_mergeContext.skipDirtyCheck)
+					_dirtyCheckContext.markNotDirty(previous, parent as IEntity);
+                
+                nextMap = prevMap;
+            }
+            else {
+	            var addedToMap:Array = new Array();
+	            for each (key in map.keySet) {
+	                value = mergeExternal(map.get(key), null, null, parent, propertyName);
+	                key = mergeExternal(key, null, null, parent, propertyName);
+	                addedToMap.push([ key, value ]);
+	            }
+	            map.clear();
+	            for each (var obj:Object in addedToMap)
+	                map.put(obj[0], obj[1]);
+	                
+	            nextMap = map;
+	        }
+                
+            if (parent is IEntity && propertyName != null && nextMap is IPersistentCollection && !(nextMap is PersistentMap)) {
+                log.debug("create initialized persistent map from {0}", BaseContext.toString(nextMap));
+				
+            	nextMap = new PersistentMap(IEntity(parent), propertyName, IPersistentCollection(nextMap));
+            }
+            else
+            	log.debug("mergeMap result: {0}", BaseContext.toString(nextMap));
+			
+			_mergeContext.pushMerge(map, nextMap, false);
+			
+            if (!tracking)
+            	addTrackingListeners(nextMap, parent);
+            
+            return nextMap;
+        } 
+
+
+        /**
+         *  @private 
+         *  Wraps a persistent collection to manage lazy initialization
+         *
+         *  @param coll the collection to wrap
+         *  @param previous the previous existing collection
+         *  @param expr the path expression from the context
+         *  @param parent the owner object
+         *  @param propertyName owner property
+         * 
+         *  @return the wrapped persistent collection
+         */ 
+        protected function mergePersistentCollection(coll:IPersistentCollection, previous:Object, expr:IExpression, parent:IEntity, propertyName:String):Object {
+            var oldVersion:Number;
+            var newVersion:Number;
+            var uninitialize:Boolean = true;
+
+            if (previous is PersistentCollection) {
+				_mergeContext.pushMerge(coll, previous);
+                if (PersistentCollection(previous).isInitialized()) {
+                	if (_mergeContext.uninitializeAllowed && _mergeContext.versionChangeCache[PersistentCollection(previous).entity] != null) {
+	                    log.debug("uninitialize lazy collection {0}", BaseContext.toString(previous));
+	                    PersistentCollection(previous).uninitialize();
+	                }
+	                else
+	                	log.debug("keep initialized collection {0}", BaseContext.toString(previous));
+                }
+            	addTrackingListeners(previous, parent);
+                return previous;
+            }
+            else if (previous is PersistentMap) {
+				_mergeContext.pushMerge(coll, previous);
+                if (PersistentMap(previous).isInitialized()) {
+                	if (_mergeContext.uninitializeAllowed && _mergeContext.versionChangeCache[PersistentMap(previous).entity] != null) {
+	                    log.debug("uninitialize lazy map {0}", BaseContext.toString(previous));
+	                    PersistentMap(previous).uninitialize();
+	                }
+	                else
+	                	log.debug("keep initialized map {0}", BaseContext.toString(previous));
+                }
+            	addTrackingListeners(previous, parent);
+                return previous;
+            }
+            
+            if (coll is IMap) {
+				var pm:IPersistentCollection = IPersistentCollection(coll);
+				if (previous is IPersistentCollection)
+					pm = IPersistentCollection(previous);	// Force wrapping of existing map when there is one
+				if (coll is PersistentMap)
+					pm = duplicatePersistentCollection(PersistentMap(coll).object, parent, propertyName);
+				else if (_mergeContext.sourceContext != null)
+					pm = duplicatePersistentCollection(pm, parent, propertyName);
+            	var pmap:PersistentMap = new PersistentMap(parent, propertyName, pm);
+				_mergeContext.pushMerge(coll, pmap);
+            	if (pmap.isInitialized()) {
+	                for each (var key:Object in pmap.keySet) {
+	                    var value:Object = pmap.remove(key);
+	                    key = mergeExternal(key, null, null, parent, propertyName);
+	                    value = mergeExternal(value, null, null, parent, propertyName);
+	                    pmap.put(key, value);
+	                }
+            		addTrackingListeners(pmap, parent);
+	            }
+                else if (parent is IEntity && propertyName != null)
+                    _context.meta_tide.getEntityDescriptor(IEntity(parent)).lazy[propertyName] = true;
+            	return pmap;
+            }
+            
+			var pc:IPersistentCollection = IPersistentCollection(coll);
+			if (previous is IPersistentCollection)
+				pc = IPersistentCollection(previous);	// Force wrapping of existing collection when there is one
+			if (pc is PersistentCollection)
+				pc = duplicatePersistentCollection(PersistentCollection(coll).object, parent, propertyName);
+			else if (_mergeContext.sourceContext != null)
+				pc = duplicatePersistentCollection(pc, parent, propertyName);
+            var pcoll:PersistentCollection = new PersistentCollection(parent, propertyName, pc);
+			_mergeContext.pushMerge(coll, pcoll);
+            if (pcoll.isInitialized()) {
+	            for (var i:int = 0; i < pcoll.length; i++) {
+					var obj:Object = mergeExternal(pcoll.getItemAt(i), null, null, parent, propertyName);
+					if (obj !== pcoll.getItemAt(i)) 
+						pcoll.setItemAt(obj, i);
+	            }
+            	addTrackingListeners(pcoll, parent);
+	        }
+            else if (parent is IEntity && propertyName != null)
+                _context.meta_tide.getEntityDescriptor(IEntity(parent)).lazy[propertyName] = true;
+            return pcoll;
+        }
+        
+        private function duplicatePersistentCollection(coll:Object, parent:Object, propertyName:String):IPersistentCollection {
+        	if (!(coll is IPersistentCollection))
+				throw new Error("Not a persistent collection/map " + BaseContext.toString(coll));
+			
+    		var ccoll:IPersistentCollection = coll.clone() as IPersistentCollection;
+			
+			if (_mergeContext.uninitializing && parent != null && propertyName != null) {
+				var desc:EntityDescriptor = _context.meta_tide.getEntityDescriptor(IEntity(parent));
+				if (desc.versionPropertyName != null && !isNaN(parent[desc.versionPropertyName]) && desc.lazy[propertyName])
+					ccoll.uninitialize();
+			}
+			return ccoll;
+        }
+        
+        
+        /**
+         *  Merge conversation context variables in global context 
+         *  Only applicable to conversation contexts 
+         */
+        public function mergeInContext(context:BaseContext):void {
+        	var cache:Dictionary = new Dictionary();
+            for each (var obj:Object in _entitiesByUID.data) {
+            	// Reset local dirty state, only server state can safely be merged in global context
+            	if (obj is IEntity)
+            		resetEntity(IEntity(obj), cache);
+            	context.meta_mergeFromContext(_context, obj);
+            }
+        }
+        
+
+        /**
+         *  Remove elements from cache and managed collections
+         *
+         *  @param removals array of entity instances to remove from the cache
+         */
+        public function handleRemovalsAndPersists(removals:Array, persists:Array = null):void {
+            for each (var removal:Object in removals) {
+                var entity:Object = getCachedObject(removal, true);
+                if (entity == null) {
+					log.debug("Entity to remove not found {0}:{1}", removal.className, removal.uid);
+                    continue;
+				}
+
+                if (_mergeContext.externalData && !_mergeContext.resolvingConflict && _dirtyCheckContext.isEntityChanged(IEntity(entity))) {
+                    // Conflict between externally received data and local modifications
+                    log.error("conflict with external data removal detected on {0}", BaseContext.toString(entity));
+
+                    _mergeContext.addConflict(entity as IEntity, null);
+                }
+                else {
+					var saveMerging:Boolean = _mergeContext.merging;
+					try {
+						_mergeContext.merging = true;	// Don't track changes on collections to prevent from 'dirtying' the context
+						
+	                    var owners:Array = getOwnerEntities(entity);
+	                    var cinfo:Object, p:String, val:Object;
+	                    if (owners != null) {
+	                        for each (var owner:Object in owners) {
+	                            val = owner[0][owner[1]];
+	                            if (val is IPersistentCollection && !IPersistentCollection(val).isInitialized())
+	                                continue;
+	                            var idx:int = 0;
+	                            if (val is IList) {
+	                                idx = val.getItemIndex(entity);
+	                                if (idx >= 0)
+	                                    val.removeItemAt(idx);
+	                            }
+	                            else if (val is Array) {
+	                                idx = val.indexOf(entity);
+	                                if (idx >= 0)
+	                                    val.splice(idx, 1);
+	                            }
+	                            else if (val is IMap) {
+	                                if (val.containsKey(entity))
+	                                    val.remove(entity);
+									
+	                                for each (var key:Object in val.keySet) {
+	                                    if (objectEquals(val[key], entity))
+	                                        val.remove(key);
+	                                }
+	                            }
+	                        }
+	                    }
+						
+						delete _entityReferences[entity];
+						
+	                    detach(IEntity(entity), new Dictionary(), true);
+					}
+					finally {
+						_mergeContext.merging = saveMerging;
+					}
+                }
+            }
+			
+			_dirtyCheckContext.fixRemovalsAndPersists(removals, persists);
+        }
+
+        /**
+         *  Dispatch an event when last merge generated conflicts 
+         */
+        public function handleMergeConflicts():void {
+            // Clear thread cache so acceptClient/acceptServer can work inside the conflicts handler
+            _mergeContext.initMergeConflicts();
+
+        	if (_mergeContext.mergeConflicts != null && !_mergeContext.mergeConflicts.empty)
+        		_context.dispatchEvent(new TideDataConflictsEvent(_context, _mergeContext.mergeConflicts));
+        }
+        
+        public function resolveMergeConflicts(modifiedEntity:Object, localEntity:Object, resolving:Boolean):void {
+			var saveResolvingConflict:Boolean = _mergeContext.resolvingConflict;
+			if (resolving)
+				_mergeContext.resolvingConflict = true;
+            if (modifiedEntity == null)
+                handleRemovalsAndPersists([localEntity]);
+            else
+				mergeExternal(modifiedEntity, localEntity);
+			
+			if (resolving)
+				_mergeContext.resolvingConflict = saveResolvingConflict;
+
+            _mergeContext.checkConflictsResolved();
+        }
+		
+		
+		/**
+		 * 	Enables or disabled dirty checking in this context
+		 *  
+		 *  @param enabled
+		 */
+		public function set dirtyCheckEnabled(enabled:Boolean):void {
+			_mergeContext.merging = !enabled;
+		}
+		
+		
+		/**
+		 * 	Current map of saved properties
+		 * 
+		 *  @return saved properties
+		 */
+		public function get savedProperties():Dictionary {
+			return _dirtyCheckContext.savedProperties;
+		}
+        
+        
+        /**
+         *  Default implementation of entity merge for simple ActionScript beans with public properties
+         *  Can be used to implement Tide managed entities with simple objects
+         *
+         *  @param em the context
+         *  @param obj source object
+         *  @param dest destination object
+         *  @param expr current path of the entity in the context (mostly for internal use)
+         *  @param parent owning object
+         *  @param propertyName property name of the owning object
+         */ 
+        public static function defaultMerge(em:IEntityManager, obj:Object, dest:Object, mergeUpdate:Boolean = true, expr:IExpression = null, parent:Object = null, propertyName:String = null):void {
+            var cinfo:Object = ObjectUtil.getClassInfo(obj, null, { includeTransient: false, includeReadOnly: false });
+			var rw:Array = [];
+            for each (var p:String in cinfo.properties) {
+                var o:Object = obj[p];
+				var d:Object = dest[p];
+                o = em.meta_mergeExternal(o, d, expr, parent != null ? parent : dest, propertyName != null ? propertyName + '.' + p : p);
+                if (o !== d && mergeUpdate)
+                	dest[p] = o;
+				rw.push(p);
+            }
+			cinfo = ObjectUtil.getClassInfo(obj, rw, { includeReadOnly: true });
+			for each (p in cinfo.properties) {
+				if (obj[p] is IUID || dest[p] is IUID)
+					throw new Error("Cannot merge the read-only property " + p + " on bean " + obj + " with an IUID value, this will break local unicity and caching. Change property access to read-write.");  
+				
+				em.meta_mergeExternal(obj[p], dest[p], expr, parent != null ? parent : dest, propertyName != null ? propertyName + '.' + p : p);
+			}
+        }
+
+    
+        /**
+         *  Equality for objects, using uid property when possible
+         *
+         *  @param obj1 object
+         *  @param obj2 object
+         * 
+         *  @return true when objects are instances of the same entity
+         */ 
+        public function objectEquals(obj1:Object, obj2:Object):Boolean {
+            if ((obj1 is IPropertyHolder && obj2 is IEntity) || (obj1 is IEntity && obj2 is IPropertyHolder))
+                return false;
+
+            if (obj1 is IUID && obj2 is IUID && getQualifiedClassName(obj1) == getQualifiedClassName(obj2)) {
+            	try {
+	            	if (obj1 is IEntity && (!obj1.meta::isInitialized() || !obj2.meta::isInitialized())) {
+	            		// Compare with identifier for uninitialized entities
+	            		var edesc:EntityDescriptor = _context.meta_tide.getEntityDescriptor(IEntity(obj1));
+	            		if (edesc.idPropertyName != null)
+	            			return objectEquals(obj1[edesc.idPropertyName], obj2[edesc.idPropertyName]);
+	            	}
+	            }
+	            catch (e:ReferenceError) {
+	            	// Entity class does not implement meta::isInitialized, consider as true
+	            }
+                return IUID(obj1).uid == IUID(obj2).uid;
+            }
+            
+            if (obj1 is Enum && obj2 is Enum && obj1.equals(obj2))
+            	return true; 
+            
+            if (obj1 is IValue && obj2 is IValue && obj1.equals(obj2))
+            	return true; 
+
+            return obj1 === obj2;
+        }
+        
+        
+        /**
+         *  Check if entity property has been changed since last remote call
+         *
+         *  @param entity entity to check
+         *  @param propertyName property to check
+         *  @param value current value to compare with saved value
+         *   
+         *  @return true is value has been changed
+         */ 
+        public function isEntityPropertyChanged(entity:IEntity, propertyName:String, value:Object):Boolean {
+        	return _dirtyCheckContext.isEntityPropertyChanged(entity, propertyName, value);
+        }
+        
+        
+        /**
+         *  Check if entity has changed since last save point
+         *
+         *  @param entity entity to restore
+         *  @param propName property name
+         *  @param value
+         *   
+         *  @return entity is dirty
+         */ 
+        public function isEntityChanged(entity:IEntity, propName:String = null, value:* = null):Boolean {
+            return _dirtyCheckContext.isEntityChanged(entity, propName, value);
+        }
+		
+		public function isEntityDeepChanged(entity:IEntity):Boolean {
+			return _dirtyCheckContext.isEntityDeepChanged(entity);
+		}
+        
+        
+        /**
+         *  Discard changes of entity from last version received from the server
+         *
+         *  @param entity entity to restore
+         */ 
+        public function resetEntity(entity:IEntity, cache:Dictionary):void {
+			var saveMerging:Boolean = _mergeContext.merging;
+			// Disable dirty check during reset of entity
+			try {
+				_mergeContext.merging = true;
+        		_dirtyCheckContext.resetEntity(entity, cache);
+			}
+			finally {
+				_mergeContext.merging = saveMerging;
+			}
+        }
+		
+		/**
+		 *  Discard changes of all cached entities from last version received from the server
+		 */ 
+		public function resetAllEntities(cache:Dictionary):void {
+			var saveMerging:Boolean = _mergeContext.merging;
+			// Disable dirty check during reset of entity
+			try {
+				_mergeContext.merging = true;
+				_dirtyCheckContext.resetAllEntities(cache);
+			}
+			finally {
+				_mergeContext.merging = saveMerging;
+			}
+		}
+
+
+        /**
+         *  @private 
+         *  Interceptor for managed entity setters
+         *
+         *  @param entity entity to intercept
+         *  @param propName property name
+         *  @param oldValue old value
+         *  @param newValue new value
+         */ 
+        public function setEntityProperty(entity:IEntity, propName:String, oldValue:*, newValue:*):void {
+        	if (newValue !== oldValue) {
+        		if (oldValue != null) {
+        			removeReference(oldValue, entity, propName);
+        			removeTrackingListeners(oldValue, entity);
+        		}
+        		
+            	if (newValue is IUID || newValue is IList || newValue is IMap || newValue is Array) {
+            		addReference(newValue, entity, propName);
+            		addTrackingListeners(newValue, entity);
+            	}
+            }
+            
+			if (!_mergeContext.merging || _mergeContext.resolvingConflict)
+            	_dirtyCheckContext.setEntityProperty(entity, propName, oldValue, newValue);
+        }
+
+
+        /**
+         *  @private 
+         *  Interceptor for managed entity getters
+         *
+         *  @param entity entity to intercept
+         *  @param propName property name
+         *  @param value value
+         * 
+         *  @return value
+         */ 
+        public function getEntityProperty(entity:IEntity, propName:String, value:*):* {
+            if (propName == "meta_dirty")
+                return _dirtyCheckContext.isEntityChanged(entity);
+            
+            return value;
+        }
+
+
+        /**
+         *	@private 
+         *  Remove tracking events
+         *
+         *  @param previous previously existing object in the context (null if no existing object)
+         *  @param parent parent object for collections
+         */
+        private function addTrackingListeners(previous:Object, parent:Object):void {
+        	if (_trackingListeners == null || previous == null || previous is XMLList)
+        		return;
+        	
+            if (previous != null && previous is ListCollectionView) {
+                if (parent != null) {
+					previous = previous.list;
+                    previous.addEventListener(CollectionEvent.COLLECTION_CHANGE, entityCollectionChangeHandler, false, 0, true);
+                    _trackingListeners[previous] = "entityCollection";
+                }
+                else {
+                    ListCollectionView(previous).addEventListener(CollectionEvent.COLLECTION_CHANGE, _context.meta_collectionChangeHandler, false, 0, true);
+                    _trackingListeners[previous] = "collection";
+                }
+            }
+            else if (previous != null && previous is IMap) {
+                if (parent != null) {
+                    IMap(previous).addEventListener(CollectionEvent.COLLECTION_CHANGE, entityMapChangeHandler, false, 0, true);
+                    _trackingListeners[previous] = "entityMap";
+                }
+                else {
+                    IMap(previous).addEventListener(CollectionEvent.COLLECTION_CHANGE, _context.meta_mapChangeHandler, false, 0, true);
+                    _trackingListeners[previous] = "map";
+                }
+            }
+			else if (previous is IEventDispatcher && !(previous is IEntity) && parent is IEntity) {
+				IEventDispatcher(previous).addEventListener(PropertyChangeEvent.PROPERTY_CHANGE, entityEmbeddedChangeHandler, false, 0, true);
+				_trackingListeners[previous] = "entityEmbedded";
+			}
+        }
+
+        /**
+         *	@private 
+         *  Remove tracking events
+         *
+         *  @param previous previously existing object in the context (null if no existing object)
+         *  @param parent parent object for collections
+         */
+        private function removeTrackingListeners(previous:Object, parent:Object):void {
+        	if (_trackingListeners == null || previous == null || previous is XMLList)
+        		return;
+        	
+            if (previous is ListCollectionView) {
+                if (parent != null) {
+					previous = previous.list;
+                    previous.removeEventListener(CollectionEvent.COLLECTION_CHANGE, entityCollectionChangeHandler);
+				}
+                else
+                    ListCollectionView(previous).removeEventListener(CollectionEvent.COLLECTION_CHANGE, _context.meta_collectionChangeHandler);
+            }
+            else if (previous is IMap) {
+                if (parent != null)
+                    IMap(previous).removeEventListener(CollectionEvent.COLLECTION_CHANGE, entityMapChangeHandler);
+                else
+                    IMap(previous).removeEventListener(CollectionEvent.COLLECTION_CHANGE, _context.meta_mapChangeHandler);
+            }
+			else if (previous is IEventDispatcher && !(previous is IEntity) && parent is IEntity) {
+				IEventDispatcher(previous).removeEventListener(PropertyChangeEvent.PROPERTY_CHANGE, entityEmbeddedChangeHandler);
+			}
+            
+            delete _trackingListeners[previous];
+        }
+		
+		
+		/**
+		 *  @private 
+		 *  Property event handler to save changes on embedded objects
+		 *
+		 *  @param event collection event
+		 */ 
+		private function entityEmbeddedChangeHandler(event:PropertyChangeEvent):void {
+			if (_mergeContext.sourceContext === _context || _context.meta_finished)
+				return;
+			
+			log.debug("embedded changed: {0} {1}", event.kind, BaseContext.toString(event.target));
+			
+			if (!_mergeContext.merging || _mergeContext.resolvingConflict)
+				_dirtyCheckContext.entityEmbeddedChangeHandler(event);
+		}
+
+
+        /**
+         *  @private 
+         *  Collection event handler to save changes on managed collections
+         *
+         *  @param event collection event
+         */ 
+        private function entityCollectionChangeHandler(event:CollectionEvent):void {
+        	if (_mergeContext.sourceContext === _context || _context.meta_finished)
+        		return;
+        	
+            var i:int = 0;
+            
+			var parent:Object = null;
+            if (event.kind == CollectionEventKind.ADD && event.items && event.items.length > 0) {
+            	parent = getOwnerEntity(event.target);
+                for (i = 0; i < event.items.length; i++) {
+                    if (event.items[i] is IEntity) {
+                    	if (parent)
+                    		addReference(IEntity(event.items[i]), parent[0], String(parent[1]));
+                    	else
+                        	attachEntity(IEntity(event.items[i]));
+                    }
+                }
+            }
+			else if (event.kind == CollectionEventKind.REMOVE && event.items && event.items.length > 0) {
+				parent = getOwnerEntity(event.target);
+				if (parent) {
+					for (i = 0; i < event.items.length; i++) {
+						if (event.items[i] is IEntity)
+							removeReference(IEntity(event.items[i]), parent[0], String(parent[1]));
+					}
+				}
+			}
+			else if (event.kind == CollectionEventKind.REPLACE && event.items && event.items.length > 0) {
+				parent = getOwnerEntity(event.target);
+				for (i = 0; i < event.items.length; i++) {
+					var newValue:Object = event.items[i].newValue;
+					if (newValue is IEntity) {
+						if (parent)
+							addReference(IEntity(newValue), parent[0], String(parent[1]));
+						else
+							attachEntity(IEntity(newValue));
+					}
+				}
+			}
+            
+            if (event.kind != CollectionEventKind.ADD && event.kind != CollectionEventKind.REMOVE 
+				&& event.kind != CollectionEventKind.RESET && event.kind != CollectionEventKind.REPLACE)
+                return;
+			
+			if (event.kind == CollectionEventKind.RESET && event.target is IPersistentCollection && !IPersistentCollection(event.target).isInitialized())
+				return;
+            
+            log.debug("collection changed: {0} {1}", event.kind, BaseContext.toString(event.target));
+            
+			if (!_mergeContext.merging || _mergeContext.resolvingConflict)
+            	_dirtyCheckContext.entityCollectionChangeHandler(event);
+            
+            _context.meta_entityCollectionChangeHandler(event);
+        }
+        
+        
+        /**
+         *  @private 
+         *  Collection event handler to save changes on managed maps
+         *
+         *  @param event map event
+         */ 
+        private function entityMapChangeHandler(event:CollectionEvent):void {
+        	if (_mergeContext.sourceContext === _context || _context.meta_finished)
+        		return;
+        	
+            var i:int = 0;
+			var parent:Object = null;
+			var obj:Array = null;
+			
+            if (event.kind == CollectionEventKind.ADD && event.items && event.items.length > 0) {
+            	parent = getOwnerEntity(event.target);
+                for (i = 0; i < event.items.length; i++) {
+                    if (event.items[i] is IEntity) {
+                    	if (parent)
+                    		addReference(IEntity(event.items[i]), parent[0], String(parent[1]));
+                    	else
+                        	attachEntity(IEntity(event.items[i]));
+                    }
+                    else if (event.items[i] is Array) {
+                        obj = event.items[i] as Array;
+	                    if (obj[0] is IEntity) {
+	                    	if (parent)
+	                    		addReference(IEntity(obj[0]), parent[0], String(parent[1]));
+	                    	else
+	                        	attachEntity(IEntity(obj[0]));
+	                    }
+	                    if (obj[1] is IEntity) {
+	                    	if (parent)
+	                    		addReference(IEntity(obj[1]), parent[0], String(parent[1]));
+	                    	else
+	                        	attachEntity(IEntity(obj[1]));
+	                    }
+                    }
+                }
+            }
+			else if (event.kind == CollectionEventKind.REMOVE && event.items && event.items.length > 0) {
+				parent = getOwnerEntity(event.target);
+				if (parent) {
+					for (i = 0; i < event.items.length; i++) {
+						if (event.items[i] is IEntity)
+							removeReference(IEntity(event.items[i]), parent[0], String(parent[1]));
+						else if (event.items[i] is Array) {
+							obj = event.items[i] as Array;
+							if (obj[0] is IEntity)
+								removeReference(IEntity(obj[0]), parent[0], String(parent[1]));
+							if (obj[1] is IEntity)
+								removeReference(IEntity(obj[1]), parent[0], String(parent[1]));
+						}
+					}
+				}
+			}
+			else if (event.kind == CollectionEventKind.REPLACE && event.items && event.items.length > 0) {
+				parent = getOwnerEntity(event.target);
+				for (i = 0; i < event.items.length; i++) {
+					var newValue:Object = event.items[i].newValue;
+					if (newValue is IEntity) {
+						if (parent)
+							addReference(IEntity(newValue), parent[0], String(parent[1]));
+						else
+							attachEntity(IEntity(newValue));
+					}
+					else if (newValue is Array) {
+						obj = newValue as Array;
+						if (obj[0] is IEntity) {
+							if (parent)
+								addReference(IEntity(obj[0]), parent[0], String(parent[1]));
+							else
+								attachEntity(IEntity(obj[0]));
+						}
+						if (obj[1] is IEntity) {
+							if (parent)
+								addReference(IEntity(obj[1]), parent[0], String(parent[1]));
+							else
+								attachEntity(IEntity(obj[1]));
+						}
+					}
+				}
+			}
+            
+            if (event.kind != CollectionEventKind.ADD && event.kind != CollectionEventKind.REMOVE
+				&& event.kind != CollectionEventKind.RESET && event.kind != CollectionEventKind.REPLACE)
+                return;
+            
+            log.debug("map changed: {0} {1}", event.kind, BaseContext.toString(event.target));
+            
+			if (!_mergeContext.merging || _mergeContext.resolvingConflict)
+            	_dirtyCheckContext.entityMapChangeHandler(event);
+            
+            _context.meta_entityMapChangeHandler(event);
+        }
+    }
+}