/*
  GRANITE DATA SERVICES
  Copyright (C) 2011 GRANITE DATA SERVICES S.A.S.

  This file is part of Granite Data Services.

  Granite Data Services is free software; you can redistribute it and/or modify
  it under the terms of the GNU Library General Public License as published by
  the Free Software Foundation; either version 2 of the License, or (at your
  option) any later version.

  Granite Data Services is distributed in the hope that it will be useful, but
  WITHOUT ANY WARRANTY; without even the implied warranty of MERCHANTABILITY or
  FITNESS FOR A PARTICULAR PURPOSE. See the GNU Library General Public License
  for more details.
  You should have received a copy of the GNU Library General Public License
  along with this library; if not, see <http://www.gnu.org/licenses/>.
*/

package org.granite.tide.data {
    
    import flash.events.IEventDispatcher;
    import flash.utils.ByteArray;
    import flash.utils.Dictionary;
    import flash.utils.getQualifiedClassName;
    
    import mx.collections.IList;
<<<<<<< HEAD
=======
    import mx.collections.ListCollectionView;
>>>>>>> 2357e4e6
    import mx.core.IUID;
    import mx.events.CollectionEvent;
    import mx.events.CollectionEventKind;
    import mx.events.PropertyChangeEvent;
    import mx.logging.ILogger;
    import mx.logging.Log;
    import mx.utils.ObjectUtil;
    
    import org.granite.IValue;
    import org.granite.collections.IMap;
    import org.granite.collections.IPersistentCollection;
    import org.granite.meta;
    import org.granite.persistence.PersistentBag;
    import org.granite.persistence.PersistentSet;
    import org.granite.tide.BaseContext;
    import org.granite.tide.EntityDescriptor;
    import org.granite.tide.IEntity;
    import org.granite.tide.IEntityRef;
    import org.granite.tide.IPropertyHolder;
    import org.granite.tide.IWrapper;
<<<<<<< HEAD
    import org.granite.tide.data.events.DirtyChangeEvent;
=======
>>>>>>> 2357e4e6
    import org.granite.util.Enum;


    use namespace meta;


	/**
	 * 	DirtyCheckContext handles dirty checking of managed entities
	 * 
     * 	@author William DRAI
	 */
    public class DirtyCheckContext {
        
        private static var log:ILogger = Log.getLogger("org.granite.tide.data.DirtyCheckContext");
    
        protected var _context:BaseContext;
        
        private var _dirtyCount:int = 0;
        private var _savedProperties:Dictionary = new Dictionary(true);
		private var _unsavedEntities:Dictionary = new Dictionary(true);


        public function DirtyCheckContext(context:BaseContext) {
            _context = context;
        }
        
        
        /**
         *	Entity manager is dirty when any entity/collection/map has been modified
         *
         *  @return is dirty
         */
        public function get dirty():Boolean {
            return _dirtyCount > 0;
        }
		
		
		/**
		 * 	Current map of saved properties
		 * 
		 *  @return saved properties
		 */
		public function get savedProperties():Dictionary {
			return _savedProperties;
		}
        
        
        /**
         *  Clear dirty cache
		 * 
		 * 	@param dispatch dispatch a PropertyChangeEvent on meta_dirty if the context was dirty before clearing
         */ 
        public function clear(dispatch:Boolean = true):void {
			var wasDirty:Boolean = dirty;
			
			var oldSavedProperties:Dictionary = _savedProperties;
			_savedProperties = new Dictionary(true);
			
			_dirtyCount = 0;
			if (wasDirty && dispatch) {
				for (var object:Object in oldSavedProperties) {
					object.dispatchEvent(PropertyChangeEvent.createUpdateEvent(object, "meta_dirty", true, false));			
					_context.dispatchEvent(new DirtyChangeEvent(object, false));
				}
				_context.dispatchEvent(PropertyChangeEvent.createUpdateEvent(_context, "meta_dirty", true, false));
			}
        }
		
		private function dispatchCtxDirty(oldDirty:Boolean, dirtyCount:int):void {
			if ((dirtyCount > 0) !== oldDirty)
				_context.dispatchEvent(PropertyChangeEvent.createUpdateEvent(_context, "meta_dirty", oldDirty, dirtyCount > 0));
		}
		
		private function dispatchEntityDirty(object:Object, oldDirtyEntity:Boolean):Boolean {
			var newDirtyEntity:Boolean = isEntityChanged(object);
			if (newDirtyEntity !== oldDirtyEntity) {
				object.dispatchEvent(PropertyChangeEvent.createUpdateEvent(object, "meta_dirty", oldDirtyEntity, newDirtyEntity));
				_context.dispatchEvent(new DirtyChangeEvent(object, newDirtyEntity));				
			}
			return newDirtyEntity;
		}
        
        
        /**
         *  Check if the object has a dirty cache
         *
         *  @param object object to check
         * 
         *  @return true is value has been changed
         */ 
        public function isSaved(object:Object):Boolean {
        	return _savedProperties[object] != null;
        }
		
		/**
		 *  Check if the object is marked as new in the context
		 *
		 *  @param object object to check
		 * 
		 *  @return true if the object has been newly attached
		 */ 
		public function isUnsaved(object:Object):Boolean {
			return _unsavedEntities[object] != null;
		}
		
		public function addUnsaved(entity:IEntity):void {
			_unsavedEntities[entity] = true;
		}
        
        
        /**
         *  Check if entity property has been changed since last remote call
         *
         *  @param entity entity to check
         *  @param propertyName property to check
         *  @param value current value to compare with saved value
         *   
         *  @return true is value has been changed
         */ 
        public function isEntityPropertyChanged(entity:IEntity, propertyName:String, value:Object):Boolean {
            var source:Object = _savedProperties[entity];
            if (source == null)
                source = entity;
           	
			return source.hasOwnProperty(propertyName) && !isSame(source[propertyName], value);
        }
        
        
        /**
         *  Check if entity has changed since last save point
         *
         *  @param entity entity to check
         *  @param propName property name
         *  @param value
         *   
         *  @return entity is dirty
         */ 
        public function isEntityChanged(entity:Object, embedded:Object = null, propName:String = null, value:* = null):Boolean {
            var saveTracking:Boolean = _context.meta_tracking;
			try {
<<<<<<< HEAD
	            _context.meta_setTracking(false);
=======
	            _context.meta_tracking = false;
>>>>>>> 2357e4e6
				
	            var cinfo:Object = ObjectUtil.getClassInfo(entity, null, { includeTransient: false, includeReadOnly: false });
	            var p:String;
	            var val:Object, saveval:*;
	            
	            var entityDesc:EntityDescriptor = entity is IEntity ? _context.meta_tide.getEntityDescriptor(IEntity(entity)) : null;
	            var save:Object = _savedProperties[entity];
				var versionPropertyName:String = entityDesc != null ? entityDesc.versionPropertyName : null;
<<<<<<< HEAD
				
				if (embedded == null)
					embedded = entity;
=======
>>>>>>> 2357e4e6
	            
	            for each (p in cinfo.properties) {
	                if (p == versionPropertyName || p == 'meta_dirty')
	                    continue;
	                
<<<<<<< HEAD
	                val = (entity == embedded && p == propName ? value : entity[p]);
	                saveval = save ? save[p] : null;
	                var o:Object;
	                if (save && ((val != null && (ObjectUtil.isSimple(val) || val is ByteArray))
	                	|| (saveval != null && (ObjectUtil.isSimple(saveval) || saveval is ByteArray)))) {
	                    if (saveval !== undefined && ObjectUtil.compare(val, save[p]) != 0)
	                        return true;
	                }
					else if (save && (val is IValue || saveval is IValue || val is Enum || saveval is Enum)) {
						if (saveval !== undefined && ((!val && saveval) || !val.equals(saveval)))
							return true;
					}
					else if (save && (val is IUID || saveval is IUID)) {
						if (saveval !== undefined && val !== save[p])
							return true;
					}
	                else if ((val is IList || val is IMap) && !(val is IPersistentCollection && !IPersistentCollection(val).isInitialized())) {
	                    var savedArray:Array = saveval as Array;
	                    if (savedArray && savedArray.length > 0)
	                        return true;
	                }
					else if (val != null && val is IEventDispatcher 
						&& !(val is IUID || val is Enum || val is IValue || val is ByteArray || val is XML) 
						&& isEntityChanged(val, embedded, propName, value)) {
						return true;
					}
	            }
			}
			finally {            
            	_context.meta_setTracking(saveTracking);
			}
			
            return false;
        }
		
		public function isEntityDeepChanged(entity:Object, cache:Dictionary = null, embedded:Object = null):Boolean {
			if (cache == null)
				cache = new Dictionary();
			if (cache[entity] != null)
				return false;
			cache[entity] = true;
			
			var saveTracking:Boolean = _context.meta_tracking;
			try {
				_context.meta_setTracking(false);
				
				var cinfo:Object = ObjectUtil.getClassInfo(entity, null, { includeTransient: false, includeReadOnly: false });
				var p:String;
				var val:Object, saveval:*;
				
				var entityDesc:EntityDescriptor = entity is IEntity ? _context.meta_tide.getEntityDescriptor(IEntity(entity)) : null;
				var save:Object = _savedProperties[entity];
				var versionPropertyName:String = entityDesc != null ? entityDesc.versionPropertyName : null;
				
				if (embedded == null)
					embedded = entity;
				
				for each (p in cinfo.properties) {
					if (p == versionPropertyName || p == 'meta_dirty')
						continue;
					
					val = entity[p];
					saveval = save ? save[p] : null;
					var o:Object;
					if (save && ((val != null && (ObjectUtil.isSimple(val) || val is ByteArray))
						|| (saveval != null && (ObjectUtil.isSimple(saveval) || saveval is ByteArray)))) {
						if (saveval !== undefined && ObjectUtil.compare(val, save[p]) != 0)
							return true;
					}
					else if (save && (val is IValue || saveval is IValue || val is Enum || saveval is Enum)) {
						if (saveval !== undefined && ((!val && saveval) || !val.equals(saveval)))
							return true;
					}
					else if (save && (val is IUID || saveval is IUID)) {
						if (saveval !== undefined && val !== save[p])
							return true;
						
						if (isEntityDeepChanged(val, cache))
							return true;
					}
					else if ((val is IList || val is IMap) && !(val is IPersistentCollection && !IPersistentCollection(val).isInitialized())) {
						var savedArray:Array = saveval as Array;
						if (savedArray && savedArray.length > 0)
							return true;
						
						if (val is IList) {
							for each (var elt:Object in val) {
								if (isEntityDeepChanged(elt, cache))
									return true;
							}
						}
						else if (val is IMap) {
							for each (var key:Object in val.keySet) {
								if (isEntityDeepChanged(key, cache))
									return true;
								if (isEntityDeepChanged(val.get(key), cache))
									return true;
							}
						}
					}
					else if (val != null && val is IEventDispatcher 
						&& !(val is IUID || val is Enum || val is IValue || val is ByteArray || val is XML) 
						&& isEntityDeepChanged(val, cache, embedded)) {
						return true;
					}
				}
			}
			finally {            
				_context.meta_setTracking(saveTracking);
			}
			
			return false;
		}
=======
	                val = (p == propName ? value : entity[p]);
	                saveval = save ? save[p] : null;
	                var o:Object;
	                if (save && ((val && (ObjectUtil.isSimple(val) || val is ByteArray))
	                	|| (saveval && (ObjectUtil.isSimple(saveval) || saveval is ByteArray)))) {
	                    if (saveval !== undefined && ObjectUtil.compare(val, save[p]) != 0) {
	                        dirty = true;
	                        break;
	                    }
	                }
					else if (save && (val is IValue || saveval is IValue || val is Enum || saveval is Enum)) {
						if (saveval !== undefined && ((!val && saveval) || !val.equals(saveval))) {
							dirty = true;
							break;
						} 
					}
					else if (save && (val is IUID || saveval is IUID)) {
						if (saveval !== undefined && val !== save[p]) {
							dirty = true;
							break;
						}
					}
	                else if ((val is IList || val is IMap) && !(val is IPersistentCollection && !IPersistentCollection(val).isInitialized())) {
	                    var savedArray:Array = saveval as Array;
	                    if (savedArray && savedArray.length > 0) {
	                        dirty = true;
	                        break;
	                    }
	                }
					else if (val != null && val is IEventDispatcher 
						&& !(val is IUID || val is Enum || val is IValue || val is ByteArray || val is XML) 
						&& isEntityChanged(val)) {
						dirty = true;
						break;
					}
	            }
			}
			finally {	            
            	_context.meta_tracking = saveTracking;
			}
			
            return dirty;
        }
>>>>>>> 2357e4e6


		private function isSame(val1:*, val2:*):Boolean {
			if (val1 == null && isEmpty(val2))
				return true;
			else if (val2 == null && isEmpty(val1))
				return true;
			else if (ObjectUtil.isSimple(val1) && ObjectUtil.isSimple(val2))
				return ObjectUtil.compare(val1, val2, 0) == 0;
			else if (val1 is ByteArray && val2 is ByteArray)
				return ObjectUtil.compare(val1, val2, 0) == 0;
			else if ((val1 is IValue && val2 is IValue) || (val1 is Enum && val2 is Enum))
				return val1.equals(val2);
			else {
				var n:* = val1 is IWrapper ? val1.object : val1;
				var o:* = val2 is IWrapper ? val2.object : val2;
				if (n is IUID && o is IUID)
					return n.uid === o.uid;
				else
					return n === o;
			}
			return val1 === val2;
		}

		private function isSameList(save:Array, coll:IList):Boolean {
			if (save.length != coll.length)
				return false;
			else {
				for (var i:uint = 0; i < save.length; i++) {
					if (!isSame(save[i], coll.getItemAt(i)))
						return false;
				}
			}
			return true;
		}		
		
		private function isSameMap(save:Array, map:IMap):Boolean {
			if (save.length != map.length)
				return false;
			else {
				for (var i:uint = 0; i < save.length; i++) {
					var key:* = save[i][0];
					if (!map.containsKey(key))
						return false;
					if (!isSame(save[i][1], map.get(key)))
						return false;
				}
			}
			return true;
		}		

		
		private function isSameExt(val1:*, val2:*):Boolean {
			var found:Boolean, idx:uint, e:Object, f:Object, key:*;
			if (val1 == null && isEmpty(val2))
				return true;
			else if (val2 == null && isEmpty(val1))
				return true;
			else if (ObjectUtil.isSimple(val1) && ObjectUtil.isSimple(val2))
				return ObjectUtil.compare(val1, val2, 0) == 0;
			else if (val1 is ByteArray && val2 is ByteArray)
				return ObjectUtil.compare(val1, val2, 0) == 0;
			else if ((val1 is IValue && val2 is IValue) || (val1 is Enum && val2 is Enum))
				return val1.equals(val2);
			else if (val1 is Array && val2 is Array) {
				if (val1.length != val2.length)
					return false;
				for (idx = 0; idx < val1.length; idx++) {
					if (!isSameExt(val1[idx], val2[idx]))
						return false;
				}
				return true;
			}
			else if ((val1 is PersistentSet && val2 is PersistentSet) || (val1 is PersistentBag && val2 is PersistentBag)) {
				if ((val1 is IPersistentCollection && !val1.isInitialized()) || (val2 is IPersistentCollection && !val2.isInitialized()))
					return false;
				if (val1.length != val2.length)
					return false;
				for each (e in val1) {
					found = false;
					for each (f in val2) {
						if (isSameExt(e, f)) {
							found = true;
							break;
						}
					}
					if (!found)
						return false;
				}
				for each (e in val2) {
					found = false;
					for each (f in val1) {
						if (isSameExt(e, f)) {
							found = true;
							break;
						}
					}
					if (!found)
						return false;
				}
				return true;
			}
			else if (val1 is IList && val2 is IList) {
				if ((val1 is IPersistentCollection && !val1.isInitialized()) || (val2 is IPersistentCollection && !val2.isInitialized()))
					return false;
				if (val1.length != val2.length)
					return false;
				for (idx = 0; idx < val1.length; idx++) {
					if (!isSameExt(val1.getItemAt(idx), val2.getItemAt(idx)))
						return false;
				}
				return true;
			}
			else if (val1 is IMap && val2 is IMap) {
				if ((val1 is IPersistentCollection && !val1.isInitialized()) || (val2 is IPersistentCollection && !val2.isInitialized()))
					return false;
				if (val1.length != val2.length)
					return false;
				for each (e in val1.keySet) {
					key = null;
					for each (f in val2.keySet) {
						if (isSameExt(e, f)) {
							key = f;
							break;
						}
					}
					if (key == null)
						return false;
					if (!isSameExt(val1.get(e), val2.get(key)))
						return false;
				}
				for each (f in val2.keySet) {
					key = null;
					for each (e in val1.keySet) {
						if (isSameExt(e, f)) {
							key = e;
							break;
						}
					}
					if (key == null)
						return false;
					if (!isSameExt(val1.get(key), val2.get(f)))
						return false;
				}
				return true;
			}
			else {
				var n:* = val1 is IWrapper ? val1.object : val1;
				var o:* = val2 is IWrapper ? val2.object : val2;
				if (n is IUID && o is IUID)
					return n.uid === o.uid;
				else
					return n === o;
			}
			return val1 === val2;
		}
		
        /**
         *  @private 
         *  Interceptor for managed entity setters
         *
         *  @param entity entity to intercept
         *  @param propName property name
         *  @param oldValue old value
         *  @param newValue new value
         */ 
        public function setEntityProperty(entity:IEntity, propName:String, oldValue:*, newValue:*):void {
			entityPropertyChangeHandler(entity, entity, propName, oldValue, newValue);
        }
		
		
		private function entityPropertyChangeHandler(owner:IEntity, entity:Object, propName:String, oldValue:*, newValue:*):void {
			var oldDirty:Boolean = _dirtyCount > 0;
			
			var diff:Boolean = !isSame(oldValue, newValue);
			
			if (diff) {
				var oldDirtyEntity:Boolean = isEntityChanged(owner, entity, propName, oldValue);
				
				var desc:EntityDescriptor = _context.meta_tide.getEntityDescriptor(owner);
				var save:Object = _savedProperties[entity];
				var unsaved:Boolean = !save;
				
				if (unsaved || (desc.versionPropertyName != null && 
					save[desc.versionPropertyName] != Object(owner)[desc.versionPropertyName] 
						&& !(isNaN(save[desc.versionPropertyName]) && isNaN(Object(owner)[desc.versionPropertyName])))) {
					
					save = new Object();
					if (desc.versionPropertyName != null)
						save[desc.versionPropertyName] = Object(owner)[desc.versionPropertyName];
					_savedProperties[entity] = save;
					save[propName] = oldValue;
					if (unsaved)
						_dirtyCount++;
				}
				
				if (save && (desc.versionPropertyName == null 
					|| save[desc.versionPropertyName] == Object(owner)[desc.versionPropertyName]
					|| (isNaN(save[desc.versionPropertyName]) && isNaN(Object(owner)[desc.versionPropertyName])))) {
					
					if (!save.hasOwnProperty(propName))
						save[propName] = oldValue;
					
					if (isSame(save[propName], newValue)) {
						delete save[propName];
						var count:int = 0;
						for (var p:Object in save) {
							if (p != desc.versionPropertyName)
								count++;
						}
						if (count == 0) {
							delete _savedProperties[entity];
							_dirtyCount--;
						}
					}
				}
				
				dispatchEntityDirty(owner, oldDirtyEntity);
			}
			
			dispatchCtxDirty(oldDirty, _dirtyCount);
		}
		
		
		/**
		 *  @private 
		 *  Embedded event handler to save changes on managed objects
		 *
		 *  @param event collection event
		 */ 
		public function entityEmbeddedChangeHandler(event:PropertyChangeEvent):void {
			var owner:Object = _context.meta_getOwnerEntity(event.target);
			if (owner == null) {
				log.warn("Owner entity not found for embedded object {0}, cannot process dirty checking", BaseContext.toString(event.target));
				return;
			}
			
			if (owner is Array && owner[0] is IEntity)
				entityPropertyChangeHandler(IEntity(owner[0]), event.target, event.property as String, event.oldValue, event.newValue);
		}


        /**
         *  @private 
         *  Collection event handler to save changes on managed collections
         *
         *  @param event collection event
         */ 
        public function entityCollectionChangeHandler(event:CollectionEvent):void {
            var oldDirty:Boolean = _dirtyCount > 0;
            
			var ownerEntity:Object = _context.meta_getOwnerEntity(event.target);
			if (ownerEntity == null) {
				log.warn("Owner entity not found for collection {0}, cannot process dirty checking", BaseContext.toString(event.target));
				return;
			}
			
			var owner:Object = ownerEntity[0]
			var propName:String = String(ownerEntity[1]);
			
			var desc:EntityDescriptor = _context.meta_tide.getEntityDescriptor(IEntity(owner));
			var oldDirtyEntity:Boolean = isEntityChanged(owner);
			
			var esave:Object = _savedProperties[owner];
			var unsaved:Boolean = !esave;
			
			if (unsaved || (desc.versionPropertyName != null && 
				(esave[desc.versionPropertyName] != Object(owner)[desc.versionPropertyName] 
					&& !(isNaN(esave[desc.versionPropertyName]) && isNaN(Object(owner)[desc.versionPropertyName]))))) {

				esave = new Object();
				if (desc.versionPropertyName != null)
					esave[desc.versionPropertyName] = Object(owner)[desc.versionPropertyName];
				_savedProperties[owner] = esave;
				if (unsaved)
					_dirtyCount++;
			}
		
			var i:int;
        	var save:Array = esave[propName] as Array;
			var coll:IList = IList(event.target);
			while (coll is ListCollectionView)
				coll = ListCollectionView(coll).list;
			
			if (save == null) {
				save = esave[propName] = [];
				
				// Save collection snapshot
				for (i = 0; i < coll.length; i++)
					save.push(coll.getItemAt(i));
				
				// Adjust with last event
				if (event.kind == CollectionEventKind.ADD)
					save.splice(event.location, event.items.length);
				else if (event.kind == CollectionEventKind.REMOVE) {
					for (i = 0; i < event.items.length; i++)
						save.splice(event.location+i, 0, event.items[i]);
				}
				else if (event.kind == CollectionEventKind.REPLACE)
					save[event.location] = event.items[0].oldValue;
			}
			else {
				if (isSameList(save, coll)) {
					delete esave[propName];
					var count:uint = 0;
					for (var p:String in esave) {
						if (p != desc.versionPropertyName)
							count++;
					}
					if (count == 0) {
						delete _savedProperties[owner];
						_dirtyCount--;
					}
				}
			}
			
<<<<<<< HEAD
			dispatchEntityDirty(owner, oldDirtyEntity);
=======
			var newDirtyEntity:Boolean = isEntityChanged(owner);
			if (newDirtyEntity !== oldDirtyEntity) {
				var pce:PropertyChangeEvent = new PropertyChangeEvent("dirtyChange", false, false, 
					PropertyChangeEventKind.UPDATE, "meta_dirty", oldDirtyEntity, newDirtyEntity);
				owner.dispatchEvent(pce);
			}
>>>>>>> 2357e4e6
	       	
			dispatchCtxDirty(oldDirty, _dirtyCount);
        }


        /**
         *  @private 
         *  Collection event handler to save changes on managed maps
         *
         *  @param event map event
         */ 
        public function entityMapChangeHandler(event:CollectionEvent):void {
			var oldDirty:Boolean = _dirtyCount > 0;
			
			var ownerEntity:Object = _context.meta_getOwnerEntity(event.target);
			if (ownerEntity == null) {
				log.warn("Owner entity not found for map {0}, cannot process dirty checking", BaseContext.toString(event.target));
				return;
			}
			var owner:Object = ownerEntity[0]
			var propName:String = String(ownerEntity[1]);
			
			var desc:EntityDescriptor = _context.meta_tide.getEntityDescriptor(IEntity(owner));
			var oldDirtyEntity:Boolean = isEntityChanged(owner);
			
			var esave:Object = _savedProperties[owner];
			var unsaved:Boolean = !esave;
			
			if (unsaved || (desc.versionPropertyName != null && 
				(esave[desc.versionPropertyName] != Object(owner)[desc.versionPropertyName] 
					&& !(isNaN(esave[desc.versionPropertyName]) && isNaN(Object(owner)[desc.versionPropertyName]))))) {
				
				esave = new Object();
				if (desc.versionPropertyName != null)
					esave[desc.versionPropertyName] = Object(owner)[desc.versionPropertyName];
				_savedProperties[owner] = esave;
				if (unsaved)
					_dirtyCount++;
			}
			
			var key:*, i:uint;
			var save:Array = esave[propName] as Array;
			var map:IMap = IMap(event.target);
			if (map is IWrapper)
				map = IWrapper(map).object as IMap;
			
			if (save == null) {
				save = esave[propName] = [];
				
				// Save map snapshot
				for each (key in map.keySet) {
					var found:Boolean = false;
					if (event.kind == CollectionEventKind.ADD) {
						for (i = 0; i < event.items.length; i++) {
							if (isSame(key, event.items[i][0])) {
								found = true;
								break;
							}
						}
					}
					else if (event.kind == CollectionEventKind.REPLACE) {
						for (i = 0; i < event.items.length; i++) {
							if (isSame(key, event.items[i].property)) {
								save.push([ key, event.items[i].oldValue ]);
								found = true;
								break;
							}
						}
					}
					if (!found)
						save.push([ key, map.get(key) ]);
				}
				
				// Add removed element if needed
				if (event.kind == CollectionEventKind.REMOVE) {
					for (i = 0; i < event.items.length; i++)
						save.push([ event.items[i][0], event.items[i][1] ]);
				}
			}
			else {
				if (isSameMap(save, map)) {
					delete esave[propName];
					var count:uint = 0;
					for (var p:String in esave) {
						if (p != desc.versionPropertyName)
							count++;
					}
					if (count == 0) {
						delete _savedProperties[owner];
						_dirtyCount--;
					}
				}
			}
			
<<<<<<< HEAD
			dispatchEntityDirty(owner, oldDirtyEntity);
=======
			var newDirtyEntity:Boolean = isEntityChanged(owner);
			if (newDirtyEntity !== oldDirtyEntity) {
				var pce:PropertyChangeEvent = new PropertyChangeEvent("dirtyChange", false, false, 
					PropertyChangeEventKind.UPDATE, "meta_dirty", oldDirtyEntity, newDirtyEntity);
				owner.dispatchEvent(pce);
			}
>>>>>>> 2357e4e6
			
			dispatchCtxDirty(oldDirty, _dirtyCount);
        }


        /**
         *  @private 
         *  Mark an object merged from the server as not dirty
		 * 
         *  @param object merged object
		 *  @param owner owner entity for embedded objects
         */ 
        public function markNotDirty(object:Object, entity:IEntity = null):void {
			delete _unsavedEntities[entity];
			
        	if (_savedProperties[object] == null)
        		return;
        	
            var oldDirty:Boolean = _dirtyCount > 0;
			if (!entity && object is IEntity)
				entity = object as IEntity;
        	var oldDirtyEntity:Boolean = isEntityChanged(entity);
        	
            delete _savedProperties[object];
            
            if (entity)
				dispatchEntityDirty(entity, oldDirtyEntity);
            
            _dirtyCount--;

			dispatchCtxDirty(oldDirty, _dirtyCount);
      	}
		
		
		/**
		 *  @private 
		 *  Check if dirty properties of an object are the same than those of another entity
		 *  When they are the same, unmark the dirty flag
		 *
		 *  @param entity merged entity
		 *  @param source source entity
		 *  @param owner owner entity for embedded objects
		 *  @return true if the entity is still dirty after comparing with incoming object
		 */ 
		public function checkAndMarkNotDirty(entity:Object, source:Object):Boolean {
			delete _unsavedEntities[entity];
			
			var save:Object = _savedProperties[entity];
			if (save == null)
				return false;
			
			var oldDirty:Boolean = _dirtyCount > 0;			
			
<<<<<<< HEAD
			var owner:IEntity = null;
			if (entity is IEntity)
				owner = entity as IEntity;
			else {
				var ownerEntity:Array = _context.meta_getOwnerEntity(entity) as Array;
				if (ownerEntity != null && ownerEntity[0] is IEntity)
					owner = ownerEntity[0] as IEntity;
			}
			var oldDirtyEntity:Boolean = isEntityChanged(owner);
			
			var desc:EntityDescriptor = _context.meta_tide.getEntityDescriptor(owner);
=======
>>>>>>> 2357e4e6
			var merged:Array = [];
			
			var cinfo:Object = ObjectUtil.getClassInfo(entity, null, { includeTransient: false, includeReadOnly: false });
			var propName:String;
			var localValue:Object, sourceValue:Object, saveval:*;
			
			var desc:EntityDescriptor = _context.meta_tide.getEntityDescriptor(IEntity(entity));
			var versionPropertyName:String = desc != null ? desc.versionPropertyName : null;
			
			if (sourceValue is IEntity)
				save[versionPropertyName] = sourceValue[versionPropertyName];
			
			for each (propName in cinfo.properties) {
				if (propName == versionPropertyName || propName == 'meta_dirty')
					continue;
				
				if (!source.hasOwnProperty(propName))
					continue;
				
				localValue = entity[propName];
				if (localValue is IPropertyHolder)
					localValue = localValue.object;
				saveval = save ? save[propName] : null;
			
				sourceValue = source[propName];
				
				if (isSameExt(sourceValue, localValue)) {
					merged.push(propName);
<<<<<<< HEAD
=======
					continue;
				}
				
				if (sourceValue == null || ObjectUtil.isSimple(sourceValue) || sourceValue is ByteArray || sourceValue is IValue || sourceValue is Enum || sourceValue is XML) {
					save[propName] = sourceValue;
				}
				else if (sourceValue is IUID) {
					save[propName] = _context.meta_getCachedObject(sourceValue, true);
				}
				else if (sourceValue is IList && !(sourceValue is IPersistentCollection && !IPersistentCollection(sourceValue).isInitialized())) {
					save[propName] = [];
					var coll:IList = sourceValue as IList;
					while (coll is ListCollectionView)
						coll = ListCollectionView(coll).list;
					for (var i:uint = 0; i < coll.length; i++)
						save[propName].push(coll.getItemAt(i));
				}
				else if (sourceValue is IMap && !(sourceValue is IPersistentCollection && !IPersistentCollection(sourceValue).isInitialized())) {
					save[propName] = [];
					var map:IMap = sourceValue as IMap;
					if (map is IWrapper)
						map = IWrapper(map).object as IMap;
					for each (var key:Object in map.keySet)
						save[propName].push([ key, map.get(key) ]);
				}
>>>>>>> 2357e4e6
			}
						
			for each (propName in merged)
				delete save[propName];
			
			var count:uint = 0;
			for (propName in save) {
				if (propName != versionPropertyName)
					count++;
			}
			if (count == 0) {
				delete _savedProperties[entity];
				_dirtyCount--;
			}
			
			var newDirtyEntity:Boolean = dispatchEntityDirty(owner, oldDirtyEntity);
			
			dispatchCtxDirty(oldDirty, _dirtyCount);
			
			return newDirtyEntity;
		}
		
		
		public function fixRemovalsAndPersists(removals:Array, persists:Array):void {
			var oldDirty:Boolean = _dirtyCount > 0;
			
			for (var object:Object in _savedProperties) {
				var owner:IEntity = null;
				if (object is IEntity)
					owner = IEntity(object);
				else {
					var ownerEntity:Array = _context.meta_getOwnerEntity(object) as Array;
					if (ownerEntity != null && ownerEntity[0] is IEntity)
						owner = ownerEntity[0] as IEntity;
				}
				
				var desc:EntityDescriptor = _context.meta_tide.getEntityDescriptor(owner);
				
				var oldDirtyEntity:Boolean = isEntityChanged(object);
				
				var save:Object = _savedProperties[object];
				var p:String;
				
				for (p in save) {
					if (save[p] is Array) {
						var savedArray:Array = save[p] as Array;
						var idx:uint, removal:Object, persist:Object;
						if (object[p] is IList) {
							if (removals != null) {
								for (idx = 0; idx < savedArray.length; idx++) {
									for each (removal in removals) {
										if (savedArray[idx] is IEntity 
											&& ((removal is IEntityRef && removal.className == getQualifiedClassName(savedArray[idx]) && removal.uid == savedArray[idx].uid)
											|| _context.meta_objectEquals(removal, savedArray[idx]))) {
											// Found remaining add event for newly persisted item
											savedArray.splice(idx, 1);
											idx--;
										}
									}
								}
							}
							if (persists != null) {
								for each (persist in persists) {
									var found:Array = [], found2:int, j:int;
									for (j = 0; j < object[p].length; j++) {
										if (_context.meta_objectEquals(persist, object[p].getItemAt(j)))
											found.push(j);
									}
									for (j = 0; j < savedArray.length; j++) {
										if (_context.meta_objectEquals(persist, savedArray[j])) {
											savedArray.splice(j, 1);
											j--;
										}
									}
									for each (idx in found)
										savedArray.splice(idx, 0, persist);
								}
							}
							
							if (isSameList(savedArray, object[p]))
								delete save[p];
						}
						else if (object[p] is IMap) {
							for (idx = 0; idx < savedArray.length; idx++) {
								for each (removal in removals) {
									if (savedArray[idx][0] is IEntity 
										&& ((removal is IEntityRef && removal.className == getQualifiedClassName(savedArray[idx]) && removal.uid == savedArray[idx][0].uid)
											|| _context.meta_objectEquals(removal, savedArray[idx][0]))) {
										// Found remaining add event for newly persisted item
										savedArray.splice(idx, 1);
										idx--;
									}
									else if (savedArray[idx][1] is IEntity 
										&& ((removal is IEntityRef && removal.className == getQualifiedClassName(savedArray[idx]) && removal.uid == savedArray[idx][1].uid)
											|| _context.meta_objectEquals(removal, savedArray[idx][1]))) {
										// Found remaining add event for newly persisted item
										savedArray.splice(idx, 1);
										idx--;
									}
								}
							}
							
							if (isSameMap(savedArray, object[p]))
								delete save[p];
						}
					}
				}
				
				var count:uint = 0;
				for (p in save) {
					if (p != desc.versionPropertyName)
						count++;
				}
				if (count == 0) {
					delete _savedProperties[object];
					_dirtyCount--;
				}
				
				dispatchEntityDirty(object, oldDirtyEntity);
			}
			
			dispatchCtxDirty(oldDirty, _dirtyCount);
		}
        
        
        /**
         *	@private
         *  Internal implementation of entity reset
         */ 
        public function resetEntity(entity:IEntity, cache:Dictionary):void {
	    	try {
	    		// Should not try to reset uninitialized entities
		    	if (!Object(entity).meta::isInitialized())
		    		return;
		    }
		    catch (e:ReferenceError) {
		    	// The entity class does not implement meta:isInitialized
		    }
        	
            if (cache[entity] != null)
                return;
            cache[entity] = entity;
            
            var save:Object = _savedProperties[entity];
            var a:int, b:int, z:int;
            var ce:CollectionEvent;
            var savedArray:Array, e:Object;
            var desc:EntityDescriptor = _context.meta_tide.getEntityDescriptor(entity);
            
            var cinfo:Object = ObjectUtil.getClassInfo(entity, null, { includeTransient: false, includeReadOnly: false });
            for each (var p:String in cinfo.properties) {
                if (p == desc.versionPropertyName)
                    continue;
                
                var val:Object = entity[p];
                var o:Object, removed:Array = null;
				if (val is IList && !(val is IPersistentCollection && !IPersistentCollection(val).isInitialized())) {
					var coll:IList = IList(val);
					while (coll is ListCollectionView)
						coll = ListCollectionView(coll).list;
					
					savedArray = save ? save[p] as Array : null;
					if (savedArray) {
						for (z = 0; z < coll.length; z++) {
							if (coll.getItemAt(z) is IEntity)
								resetEntity(IEntity(coll.getItemAt(z)), cache);
						}
						coll.removeAll();
						for each (e in savedArray)
							coll.addItem(e);
						
						// Must be here because collection reset has triggered dirty checking
						markNotDirty(val, entity);
					}
					
					for (z = 0; z < coll.length; z++) {
						if (coll.getItemAt(z) is IEntity)
							resetEntity(IEntity(coll.getItemAt(z)), cache);
					}
				}
				else if (val is IMap && !(val is IPersistentCollection && !IPersistentCollection(val).isInitialized())) {
					var map:IMap = IMap(val);
					if (map is IWrapper)
						map = IWrapper(map).object as IMap;
					
					var key:*, value:*;
					savedArray = save ? save[p] as Array : null;
					if (savedArray) {
						for each (key in map.keySet) {
							value = map.get(key);
							if (key is IEntity)
								resetEntity(IEntity(key), cache);
							if (value is IEntity)
								resetEntity(IEntity(value), cache);
						}
						map.clear();
						for each (e in savedArray)
							map.put(e[0], e[1]);
						
						// Must be here because map reset has triggered dirty checking
						markNotDirty(val, entity);
					}
					for each (key in map.keySet) {
						value = map.get(key);
						if (key is IEntity)
							resetEntity(IEntity(key), cache);
						if (value is IEntity)
							resetEntity(IEntity(value), cache);
					}
				}
				else if (save && (EntityManager.isSimple(val) || EntityManager.isSimple(save[p]))) {
                    if (save[p] !== undefined)
                        entity[p] = save[p];
                }
                else if (val is IEntity || (save && save[p] is IEntity)) {
                	if (save && save[p] !== undefined && !_context.meta_objectEquals(val, save[p]))
                		entity[p] = save[p];
                	else
                    	resetEntity(IEntity(val), cache);
                }
            }
            
<<<<<<< HEAD
            // Must be here because entity reset may have triggered useless new saved properties
            markNotDirty(entity, entity);
=======
            // Must be here because entity reset may have triggered dirty checking
            markNotDirty(entity);
>>>>>>> 2357e4e6
        }
		
		
		/**
		 *	@private
		 *  Internal implementation of entity reset all
		 */ 
		public function resetAllEntities(cache:Dictionary):void {
			var found:Boolean = false;
			do {
				found = false;
				for (var entity:Object in _savedProperties) {
					if (entity is IEntity) {
						found = true;
						resetEntity(IEntity(entity), cache);
						break;
					}
				}
			}
			while (found);
			
			if (_dirtyCount > 0)
				log.error("Incomplete reset of context, could be a bug");
		}
        
        
        /**
         *  @private 
         *  Check if a value is empty
         *
         *  @return value is empty
         */ 
        public function isEmpty(val:*):Boolean {
            if (val == null)
                return true;
            else if (val is String)
                return val == "";
            else if (val is Number)
                return isNaN(val as Number);
            else if (val is Enum)
            	return val == null;
            else if (val is Array)
                return (val as Array).length == 0;
            else if (val is Date)
                return (val as Date).time == 0;
            else if (val is IList)
            	return (val as IList).length == 0;
            else if (val as IMap)
            	return (val as IMap).length == 0;
            else
                return !val; 
        }
    }
}
<|MERGE_RESOLUTION|>--- conflicted
+++ resolved
@@ -1,1214 +1,1116 @@
-/*
-  GRANITE DATA SERVICES
-  Copyright (C) 2011 GRANITE DATA SERVICES S.A.S.
-
-  This file is part of Granite Data Services.
-
-  Granite Data Services is free software; you can redistribute it and/or modify
-  it under the terms of the GNU Library General Public License as published by
-  the Free Software Foundation; either version 2 of the License, or (at your
-  option) any later version.
-
-  Granite Data Services is distributed in the hope that it will be useful, but
-  WITHOUT ANY WARRANTY; without even the implied warranty of MERCHANTABILITY or
-  FITNESS FOR A PARTICULAR PURPOSE. See the GNU Library General Public License
-  for more details.
-  You should have received a copy of the GNU Library General Public License
-  along with this library; if not, see <http://www.gnu.org/licenses/>.
-*/
-
-package org.granite.tide.data {
-    
-    import flash.events.IEventDispatcher;
-    import flash.utils.ByteArray;
-    import flash.utils.Dictionary;
-    import flash.utils.getQualifiedClassName;
-    
-    import mx.collections.IList;
-<<<<<<< HEAD
-=======
-    import mx.collections.ListCollectionView;
->>>>>>> 2357e4e6
-    import mx.core.IUID;
-    import mx.events.CollectionEvent;
-    import mx.events.CollectionEventKind;
-    import mx.events.PropertyChangeEvent;
-    import mx.logging.ILogger;
-    import mx.logging.Log;
-    import mx.utils.ObjectUtil;
-    
-    import org.granite.IValue;
-    import org.granite.collections.IMap;
-    import org.granite.collections.IPersistentCollection;
-    import org.granite.meta;
-    import org.granite.persistence.PersistentBag;
-    import org.granite.persistence.PersistentSet;
-    import org.granite.tide.BaseContext;
-    import org.granite.tide.EntityDescriptor;
-    import org.granite.tide.IEntity;
-    import org.granite.tide.IEntityRef;
-    import org.granite.tide.IPropertyHolder;
-    import org.granite.tide.IWrapper;
-<<<<<<< HEAD
-    import org.granite.tide.data.events.DirtyChangeEvent;
-=======
->>>>>>> 2357e4e6
-    import org.granite.util.Enum;
-
-
-    use namespace meta;
-
-
-	/**
-	 * 	DirtyCheckContext handles dirty checking of managed entities
-	 * 
-     * 	@author William DRAI
-	 */
-    public class DirtyCheckContext {
-        
-        private static var log:ILogger = Log.getLogger("org.granite.tide.data.DirtyCheckContext");
-    
-        protected var _context:BaseContext;
-        
-        private var _dirtyCount:int = 0;
-        private var _savedProperties:Dictionary = new Dictionary(true);
-		private var _unsavedEntities:Dictionary = new Dictionary(true);
-
-
-        public function DirtyCheckContext(context:BaseContext) {
-            _context = context;
-        }
-        
-        
-        /**
-         *	Entity manager is dirty when any entity/collection/map has been modified
-         *
-         *  @return is dirty
-         */
-        public function get dirty():Boolean {
-            return _dirtyCount > 0;
-        }
-		
-		
-		/**
-		 * 	Current map of saved properties
-		 * 
-		 *  @return saved properties
-		 */
-		public function get savedProperties():Dictionary {
-			return _savedProperties;
-		}
-        
-        
-        /**
-         *  Clear dirty cache
-		 * 
-		 * 	@param dispatch dispatch a PropertyChangeEvent on meta_dirty if the context was dirty before clearing
-         */ 
-        public function clear(dispatch:Boolean = true):void {
-			var wasDirty:Boolean = dirty;
-			
-			var oldSavedProperties:Dictionary = _savedProperties;
-			_savedProperties = new Dictionary(true);
-			
-			_dirtyCount = 0;
-			if (wasDirty && dispatch) {
-				for (var object:Object in oldSavedProperties) {
-					object.dispatchEvent(PropertyChangeEvent.createUpdateEvent(object, "meta_dirty", true, false));			
-					_context.dispatchEvent(new DirtyChangeEvent(object, false));
-				}
-				_context.dispatchEvent(PropertyChangeEvent.createUpdateEvent(_context, "meta_dirty", true, false));
-			}
-        }
-		
-		private function dispatchCtxDirty(oldDirty:Boolean, dirtyCount:int):void {
-			if ((dirtyCount > 0) !== oldDirty)
-				_context.dispatchEvent(PropertyChangeEvent.createUpdateEvent(_context, "meta_dirty", oldDirty, dirtyCount > 0));
-		}
-		
-		private function dispatchEntityDirty(object:Object, oldDirtyEntity:Boolean):Boolean {
-			var newDirtyEntity:Boolean = isEntityChanged(object);
-			if (newDirtyEntity !== oldDirtyEntity) {
-				object.dispatchEvent(PropertyChangeEvent.createUpdateEvent(object, "meta_dirty", oldDirtyEntity, newDirtyEntity));
-				_context.dispatchEvent(new DirtyChangeEvent(object, newDirtyEntity));				
-			}
-			return newDirtyEntity;
-		}
-        
-        
-        /**
-         *  Check if the object has a dirty cache
-         *
-         *  @param object object to check
-         * 
-         *  @return true is value has been changed
-         */ 
-        public function isSaved(object:Object):Boolean {
-        	return _savedProperties[object] != null;
-        }
-		
-		/**
-		 *  Check if the object is marked as new in the context
-		 *
-		 *  @param object object to check
-		 * 
-		 *  @return true if the object has been newly attached
-		 */ 
-		public function isUnsaved(object:Object):Boolean {
-			return _unsavedEntities[object] != null;
-		}
-		
-		public function addUnsaved(entity:IEntity):void {
-			_unsavedEntities[entity] = true;
-		}
-        
-        
-        /**
-         *  Check if entity property has been changed since last remote call
-         *
-         *  @param entity entity to check
-         *  @param propertyName property to check
-         *  @param value current value to compare with saved value
-         *   
-         *  @return true is value has been changed
-         */ 
-        public function isEntityPropertyChanged(entity:IEntity, propertyName:String, value:Object):Boolean {
-            var source:Object = _savedProperties[entity];
-            if (source == null)
-                source = entity;
-           	
-			return source.hasOwnProperty(propertyName) && !isSame(source[propertyName], value);
-        }
-        
-        
-        /**
-         *  Check if entity has changed since last save point
-         *
-         *  @param entity entity to check
-         *  @param propName property name
-         *  @param value
-         *   
-         *  @return entity is dirty
-         */ 
-        public function isEntityChanged(entity:Object, embedded:Object = null, propName:String = null, value:* = null):Boolean {
-            var saveTracking:Boolean = _context.meta_tracking;
-			try {
-<<<<<<< HEAD
-	            _context.meta_setTracking(false);
-=======
-	            _context.meta_tracking = false;
->>>>>>> 2357e4e6
-				
-	            var cinfo:Object = ObjectUtil.getClassInfo(entity, null, { includeTransient: false, includeReadOnly: false });
-	            var p:String;
-	            var val:Object, saveval:*;
-	            
-	            var entityDesc:EntityDescriptor = entity is IEntity ? _context.meta_tide.getEntityDescriptor(IEntity(entity)) : null;
-	            var save:Object = _savedProperties[entity];
-				var versionPropertyName:String = entityDesc != null ? entityDesc.versionPropertyName : null;
-<<<<<<< HEAD
-				
-				if (embedded == null)
-					embedded = entity;
-=======
->>>>>>> 2357e4e6
-	            
-	            for each (p in cinfo.properties) {
-	                if (p == versionPropertyName || p == 'meta_dirty')
-	                    continue;
-	                
-<<<<<<< HEAD
-	                val = (entity == embedded && p == propName ? value : entity[p]);
-	                saveval = save ? save[p] : null;
-	                var o:Object;
-	                if (save && ((val != null && (ObjectUtil.isSimple(val) || val is ByteArray))
-	                	|| (saveval != null && (ObjectUtil.isSimple(saveval) || saveval is ByteArray)))) {
-	                    if (saveval !== undefined && ObjectUtil.compare(val, save[p]) != 0)
-	                        return true;
-	                }
-					else if (save && (val is IValue || saveval is IValue || val is Enum || saveval is Enum)) {
-						if (saveval !== undefined && ((!val && saveval) || !val.equals(saveval)))
-							return true;
-					}
-					else if (save && (val is IUID || saveval is IUID)) {
-						if (saveval !== undefined && val !== save[p])
-							return true;
-					}
-	                else if ((val is IList || val is IMap) && !(val is IPersistentCollection && !IPersistentCollection(val).isInitialized())) {
-	                    var savedArray:Array = saveval as Array;
-	                    if (savedArray && savedArray.length > 0)
-	                        return true;
-	                }
-					else if (val != null && val is IEventDispatcher 
-						&& !(val is IUID || val is Enum || val is IValue || val is ByteArray || val is XML) 
-						&& isEntityChanged(val, embedded, propName, value)) {
-						return true;
-					}
-	            }
-			}
-			finally {            
-            	_context.meta_setTracking(saveTracking);
-			}
-			
-            return false;
-        }
-		
-		public function isEntityDeepChanged(entity:Object, cache:Dictionary = null, embedded:Object = null):Boolean {
-			if (cache == null)
-				cache = new Dictionary();
-			if (cache[entity] != null)
-				return false;
-			cache[entity] = true;
-			
-			var saveTracking:Boolean = _context.meta_tracking;
-			try {
-				_context.meta_setTracking(false);
-				
-				var cinfo:Object = ObjectUtil.getClassInfo(entity, null, { includeTransient: false, includeReadOnly: false });
-				var p:String;
-				var val:Object, saveval:*;
-				
-				var entityDesc:EntityDescriptor = entity is IEntity ? _context.meta_tide.getEntityDescriptor(IEntity(entity)) : null;
-				var save:Object = _savedProperties[entity];
-				var versionPropertyName:String = entityDesc != null ? entityDesc.versionPropertyName : null;
-				
-				if (embedded == null)
-					embedded = entity;
-				
-				for each (p in cinfo.properties) {
-					if (p == versionPropertyName || p == 'meta_dirty')
-						continue;
-					
-					val = entity[p];
-					saveval = save ? save[p] : null;
-					var o:Object;
-					if (save && ((val != null && (ObjectUtil.isSimple(val) || val is ByteArray))
-						|| (saveval != null && (ObjectUtil.isSimple(saveval) || saveval is ByteArray)))) {
-						if (saveval !== undefined && ObjectUtil.compare(val, save[p]) != 0)
-							return true;
-					}
-					else if (save && (val is IValue || saveval is IValue || val is Enum || saveval is Enum)) {
-						if (saveval !== undefined && ((!val && saveval) || !val.equals(saveval)))
-							return true;
-					}
-					else if (save && (val is IUID || saveval is IUID)) {
-						if (saveval !== undefined && val !== save[p])
-							return true;
-						
-						if (isEntityDeepChanged(val, cache))
-							return true;
-					}
-					else if ((val is IList || val is IMap) && !(val is IPersistentCollection && !IPersistentCollection(val).isInitialized())) {
-						var savedArray:Array = saveval as Array;
-						if (savedArray && savedArray.length > 0)
-							return true;
-						
-						if (val is IList) {
-							for each (var elt:Object in val) {
-								if (isEntityDeepChanged(elt, cache))
-									return true;
-							}
-						}
-						else if (val is IMap) {
-							for each (var key:Object in val.keySet) {
-								if (isEntityDeepChanged(key, cache))
-									return true;
-								if (isEntityDeepChanged(val.get(key), cache))
-									return true;
-							}
-						}
-					}
-					else if (val != null && val is IEventDispatcher 
-						&& !(val is IUID || val is Enum || val is IValue || val is ByteArray || val is XML) 
-						&& isEntityDeepChanged(val, cache, embedded)) {
-						return true;
-					}
-				}
-			}
-			finally {            
-				_context.meta_setTracking(saveTracking);
-			}
-			
-			return false;
-		}
-=======
-	                val = (p == propName ? value : entity[p]);
-	                saveval = save ? save[p] : null;
-	                var o:Object;
-	                if (save && ((val && (ObjectUtil.isSimple(val) || val is ByteArray))
-	                	|| (saveval && (ObjectUtil.isSimple(saveval) || saveval is ByteArray)))) {
-	                    if (saveval !== undefined && ObjectUtil.compare(val, save[p]) != 0) {
-	                        dirty = true;
-	                        break;
-	                    }
-	                }
-					else if (save && (val is IValue || saveval is IValue || val is Enum || saveval is Enum)) {
-						if (saveval !== undefined && ((!val && saveval) || !val.equals(saveval))) {
-							dirty = true;
-							break;
-						} 
-					}
-					else if (save && (val is IUID || saveval is IUID)) {
-						if (saveval !== undefined && val !== save[p]) {
-							dirty = true;
-							break;
-						}
-					}
-	                else if ((val is IList || val is IMap) && !(val is IPersistentCollection && !IPersistentCollection(val).isInitialized())) {
-	                    var savedArray:Array = saveval as Array;
-	                    if (savedArray && savedArray.length > 0) {
-	                        dirty = true;
-	                        break;
-	                    }
-	                }
-					else if (val != null && val is IEventDispatcher 
-						&& !(val is IUID || val is Enum || val is IValue || val is ByteArray || val is XML) 
-						&& isEntityChanged(val)) {
-						dirty = true;
-						break;
-					}
-	            }
-			}
-			finally {	            
-            	_context.meta_tracking = saveTracking;
-			}
-			
-            return dirty;
-        }
->>>>>>> 2357e4e6
-
-
-		private function isSame(val1:*, val2:*):Boolean {
-			if (val1 == null && isEmpty(val2))
-				return true;
-			else if (val2 == null && isEmpty(val1))
-				return true;
-			else if (ObjectUtil.isSimple(val1) && ObjectUtil.isSimple(val2))
-				return ObjectUtil.compare(val1, val2, 0) == 0;
-			else if (val1 is ByteArray && val2 is ByteArray)
-				return ObjectUtil.compare(val1, val2, 0) == 0;
-			else if ((val1 is IValue && val2 is IValue) || (val1 is Enum && val2 is Enum))
-				return val1.equals(val2);
-			else {
-				var n:* = val1 is IWrapper ? val1.object : val1;
-				var o:* = val2 is IWrapper ? val2.object : val2;
-				if (n is IUID && o is IUID)
-					return n.uid === o.uid;
-				else
-					return n === o;
-			}
-			return val1 === val2;
-		}
-
-		private function isSameList(save:Array, coll:IList):Boolean {
-			if (save.length != coll.length)
-				return false;
-			else {
-				for (var i:uint = 0; i < save.length; i++) {
-					if (!isSame(save[i], coll.getItemAt(i)))
-						return false;
-				}
-			}
-			return true;
-		}		
-		
-		private function isSameMap(save:Array, map:IMap):Boolean {
-			if (save.length != map.length)
-				return false;
-			else {
-				for (var i:uint = 0; i < save.length; i++) {
-					var key:* = save[i][0];
-					if (!map.containsKey(key))
-						return false;
-					if (!isSame(save[i][1], map.get(key)))
-						return false;
-				}
-			}
-			return true;
-		}		
-
-		
-		private function isSameExt(val1:*, val2:*):Boolean {
-			var found:Boolean, idx:uint, e:Object, f:Object, key:*;
-			if (val1 == null && isEmpty(val2))
-				return true;
-			else if (val2 == null && isEmpty(val1))
-				return true;
-			else if (ObjectUtil.isSimple(val1) && ObjectUtil.isSimple(val2))
-				return ObjectUtil.compare(val1, val2, 0) == 0;
-			else if (val1 is ByteArray && val2 is ByteArray)
-				return ObjectUtil.compare(val1, val2, 0) == 0;
-			else if ((val1 is IValue && val2 is IValue) || (val1 is Enum && val2 is Enum))
-				return val1.equals(val2);
-			else if (val1 is Array && val2 is Array) {
-				if (val1.length != val2.length)
-					return false;
-				for (idx = 0; idx < val1.length; idx++) {
-					if (!isSameExt(val1[idx], val2[idx]))
-						return false;
-				}
-				return true;
-			}
-			else if ((val1 is PersistentSet && val2 is PersistentSet) || (val1 is PersistentBag && val2 is PersistentBag)) {
-				if ((val1 is IPersistentCollection && !val1.isInitialized()) || (val2 is IPersistentCollection && !val2.isInitialized()))
-					return false;
-				if (val1.length != val2.length)
-					return false;
-				for each (e in val1) {
-					found = false;
-					for each (f in val2) {
-						if (isSameExt(e, f)) {
-							found = true;
-							break;
-						}
-					}
-					if (!found)
-						return false;
-				}
-				for each (e in val2) {
-					found = false;
-					for each (f in val1) {
-						if (isSameExt(e, f)) {
-							found = true;
-							break;
-						}
-					}
-					if (!found)
-						return false;
-				}
-				return true;
-			}
-			else if (val1 is IList && val2 is IList) {
-				if ((val1 is IPersistentCollection && !val1.isInitialized()) || (val2 is IPersistentCollection && !val2.isInitialized()))
-					return false;
-				if (val1.length != val2.length)
-					return false;
-				for (idx = 0; idx < val1.length; idx++) {
-					if (!isSameExt(val1.getItemAt(idx), val2.getItemAt(idx)))
-						return false;
-				}
-				return true;
-			}
-			else if (val1 is IMap && val2 is IMap) {
-				if ((val1 is IPersistentCollection && !val1.isInitialized()) || (val2 is IPersistentCollection && !val2.isInitialized()))
-					return false;
-				if (val1.length != val2.length)
-					return false;
-				for each (e in val1.keySet) {
-					key = null;
-					for each (f in val2.keySet) {
-						if (isSameExt(e, f)) {
-							key = f;
-							break;
-						}
-					}
-					if (key == null)
-						return false;
-					if (!isSameExt(val1.get(e), val2.get(key)))
-						return false;
-				}
-				for each (f in val2.keySet) {
-					key = null;
-					for each (e in val1.keySet) {
-						if (isSameExt(e, f)) {
-							key = e;
-							break;
-						}
-					}
-					if (key == null)
-						return false;
-					if (!isSameExt(val1.get(key), val2.get(f)))
-						return false;
-				}
-				return true;
-			}
-			else {
-				var n:* = val1 is IWrapper ? val1.object : val1;
-				var o:* = val2 is IWrapper ? val2.object : val2;
-				if (n is IUID && o is IUID)
-					return n.uid === o.uid;
-				else
-					return n === o;
-			}
-			return val1 === val2;
-		}
-		
-        /**
-         *  @private 
-         *  Interceptor for managed entity setters
-         *
-         *  @param entity entity to intercept
-         *  @param propName property name
-         *  @param oldValue old value
-         *  @param newValue new value
-         */ 
-        public function setEntityProperty(entity:IEntity, propName:String, oldValue:*, newValue:*):void {
-			entityPropertyChangeHandler(entity, entity, propName, oldValue, newValue);
-        }
-		
-		
-		private function entityPropertyChangeHandler(owner:IEntity, entity:Object, propName:String, oldValue:*, newValue:*):void {
-			var oldDirty:Boolean = _dirtyCount > 0;
-			
-			var diff:Boolean = !isSame(oldValue, newValue);
-			
-			if (diff) {
-				var oldDirtyEntity:Boolean = isEntityChanged(owner, entity, propName, oldValue);
-				
-				var desc:EntityDescriptor = _context.meta_tide.getEntityDescriptor(owner);
-				var save:Object = _savedProperties[entity];
-				var unsaved:Boolean = !save;
-				
-				if (unsaved || (desc.versionPropertyName != null && 
-					save[desc.versionPropertyName] != Object(owner)[desc.versionPropertyName] 
-						&& !(isNaN(save[desc.versionPropertyName]) && isNaN(Object(owner)[desc.versionPropertyName])))) {
-					
-					save = new Object();
-					if (desc.versionPropertyName != null)
-						save[desc.versionPropertyName] = Object(owner)[desc.versionPropertyName];
-					_savedProperties[entity] = save;
-					save[propName] = oldValue;
-					if (unsaved)
-						_dirtyCount++;
-				}
-				
-				if (save && (desc.versionPropertyName == null 
-					|| save[desc.versionPropertyName] == Object(owner)[desc.versionPropertyName]
-					|| (isNaN(save[desc.versionPropertyName]) && isNaN(Object(owner)[desc.versionPropertyName])))) {
-					
-					if (!save.hasOwnProperty(propName))
-						save[propName] = oldValue;
-					
-					if (isSame(save[propName], newValue)) {
-						delete save[propName];
-						var count:int = 0;
-						for (var p:Object in save) {
-							if (p != desc.versionPropertyName)
-								count++;
-						}
-						if (count == 0) {
-							delete _savedProperties[entity];
-							_dirtyCount--;
-						}
-					}
-				}
-				
-				dispatchEntityDirty(owner, oldDirtyEntity);
-			}
-			
-			dispatchCtxDirty(oldDirty, _dirtyCount);
-		}
-		
-		
-		/**
-		 *  @private 
-		 *  Embedded event handler to save changes on managed objects
-		 *
-		 *  @param event collection event
-		 */ 
-		public function entityEmbeddedChangeHandler(event:PropertyChangeEvent):void {
-			var owner:Object = _context.meta_getOwnerEntity(event.target);
-			if (owner == null) {
-				log.warn("Owner entity not found for embedded object {0}, cannot process dirty checking", BaseContext.toString(event.target));
-				return;
-			}
-			
-			if (owner is Array && owner[0] is IEntity)
-				entityPropertyChangeHandler(IEntity(owner[0]), event.target, event.property as String, event.oldValue, event.newValue);
-		}
-
-
-        /**
-         *  @private 
-         *  Collection event handler to save changes on managed collections
-         *
-         *  @param event collection event
-         */ 
-        public function entityCollectionChangeHandler(event:CollectionEvent):void {
-            var oldDirty:Boolean = _dirtyCount > 0;
-            
-			var ownerEntity:Object = _context.meta_getOwnerEntity(event.target);
-			if (ownerEntity == null) {
-				log.warn("Owner entity not found for collection {0}, cannot process dirty checking", BaseContext.toString(event.target));
-				return;
-			}
-			
-			var owner:Object = ownerEntity[0]
-			var propName:String = String(ownerEntity[1]);
-			
-			var desc:EntityDescriptor = _context.meta_tide.getEntityDescriptor(IEntity(owner));
-			var oldDirtyEntity:Boolean = isEntityChanged(owner);
-			
-			var esave:Object = _savedProperties[owner];
-			var unsaved:Boolean = !esave;
-			
-			if (unsaved || (desc.versionPropertyName != null && 
-				(esave[desc.versionPropertyName] != Object(owner)[desc.versionPropertyName] 
-					&& !(isNaN(esave[desc.versionPropertyName]) && isNaN(Object(owner)[desc.versionPropertyName]))))) {
-
-				esave = new Object();
-				if (desc.versionPropertyName != null)
-					esave[desc.versionPropertyName] = Object(owner)[desc.versionPropertyName];
-				_savedProperties[owner] = esave;
-				if (unsaved)
-					_dirtyCount++;
-			}
-		
-			var i:int;
-        	var save:Array = esave[propName] as Array;
-			var coll:IList = IList(event.target);
-			while (coll is ListCollectionView)
-				coll = ListCollectionView(coll).list;
-			
-			if (save == null) {
-				save = esave[propName] = [];
-				
-				// Save collection snapshot
-				for (i = 0; i < coll.length; i++)
-					save.push(coll.getItemAt(i));
-				
-				// Adjust with last event
-				if (event.kind == CollectionEventKind.ADD)
-					save.splice(event.location, event.items.length);
-				else if (event.kind == CollectionEventKind.REMOVE) {
-					for (i = 0; i < event.items.length; i++)
-						save.splice(event.location+i, 0, event.items[i]);
-				}
-				else if (event.kind == CollectionEventKind.REPLACE)
-					save[event.location] = event.items[0].oldValue;
-			}
-			else {
-				if (isSameList(save, coll)) {
-					delete esave[propName];
-					var count:uint = 0;
-					for (var p:String in esave) {
-						if (p != desc.versionPropertyName)
-							count++;
-					}
-					if (count == 0) {
-						delete _savedProperties[owner];
-						_dirtyCount--;
-					}
-				}
-			}
-			
-<<<<<<< HEAD
-			dispatchEntityDirty(owner, oldDirtyEntity);
-=======
-			var newDirtyEntity:Boolean = isEntityChanged(owner);
-			if (newDirtyEntity !== oldDirtyEntity) {
-				var pce:PropertyChangeEvent = new PropertyChangeEvent("dirtyChange", false, false, 
-					PropertyChangeEventKind.UPDATE, "meta_dirty", oldDirtyEntity, newDirtyEntity);
-				owner.dispatchEvent(pce);
-			}
->>>>>>> 2357e4e6
-	       	
-			dispatchCtxDirty(oldDirty, _dirtyCount);
-        }
-
-
-        /**
-         *  @private 
-         *  Collection event handler to save changes on managed maps
-         *
-         *  @param event map event
-         */ 
-        public function entityMapChangeHandler(event:CollectionEvent):void {
-			var oldDirty:Boolean = _dirtyCount > 0;
-			
-			var ownerEntity:Object = _context.meta_getOwnerEntity(event.target);
-			if (ownerEntity == null) {
-				log.warn("Owner entity not found for map {0}, cannot process dirty checking", BaseContext.toString(event.target));
-				return;
-			}
-			var owner:Object = ownerEntity[0]
-			var propName:String = String(ownerEntity[1]);
-			
-			var desc:EntityDescriptor = _context.meta_tide.getEntityDescriptor(IEntity(owner));
-			var oldDirtyEntity:Boolean = isEntityChanged(owner);
-			
-			var esave:Object = _savedProperties[owner];
-			var unsaved:Boolean = !esave;
-			
-			if (unsaved || (desc.versionPropertyName != null && 
-				(esave[desc.versionPropertyName] != Object(owner)[desc.versionPropertyName] 
-					&& !(isNaN(esave[desc.versionPropertyName]) && isNaN(Object(owner)[desc.versionPropertyName]))))) {
-				
-				esave = new Object();
-				if (desc.versionPropertyName != null)
-					esave[desc.versionPropertyName] = Object(owner)[desc.versionPropertyName];
-				_savedProperties[owner] = esave;
-				if (unsaved)
-					_dirtyCount++;
-			}
-			
-			var key:*, i:uint;
-			var save:Array = esave[propName] as Array;
-			var map:IMap = IMap(event.target);
-			if (map is IWrapper)
-				map = IWrapper(map).object as IMap;
-			
-			if (save == null) {
-				save = esave[propName] = [];
-				
-				// Save map snapshot
-				for each (key in map.keySet) {
-					var found:Boolean = false;
-					if (event.kind == CollectionEventKind.ADD) {
-						for (i = 0; i < event.items.length; i++) {
-							if (isSame(key, event.items[i][0])) {
-								found = true;
-								break;
-							}
-						}
-					}
-					else if (event.kind == CollectionEventKind.REPLACE) {
-						for (i = 0; i < event.items.length; i++) {
-							if (isSame(key, event.items[i].property)) {
-								save.push([ key, event.items[i].oldValue ]);
-								found = true;
-								break;
-							}
-						}
-					}
-					if (!found)
-						save.push([ key, map.get(key) ]);
-				}
-				
-				// Add removed element if needed
-				if (event.kind == CollectionEventKind.REMOVE) {
-					for (i = 0; i < event.items.length; i++)
-						save.push([ event.items[i][0], event.items[i][1] ]);
-				}
-			}
-			else {
-				if (isSameMap(save, map)) {
-					delete esave[propName];
-					var count:uint = 0;
-					for (var p:String in esave) {
-						if (p != desc.versionPropertyName)
-							count++;
-					}
-					if (count == 0) {
-						delete _savedProperties[owner];
-						_dirtyCount--;
-					}
-				}
-			}
-			
-<<<<<<< HEAD
-			dispatchEntityDirty(owner, oldDirtyEntity);
-=======
-			var newDirtyEntity:Boolean = isEntityChanged(owner);
-			if (newDirtyEntity !== oldDirtyEntity) {
-				var pce:PropertyChangeEvent = new PropertyChangeEvent("dirtyChange", false, false, 
-					PropertyChangeEventKind.UPDATE, "meta_dirty", oldDirtyEntity, newDirtyEntity);
-				owner.dispatchEvent(pce);
-			}
->>>>>>> 2357e4e6
-			
-			dispatchCtxDirty(oldDirty, _dirtyCount);
-        }
-
-
-        /**
-         *  @private 
-         *  Mark an object merged from the server as not dirty
-		 * 
-         *  @param object merged object
-		 *  @param owner owner entity for embedded objects
-         */ 
-        public function markNotDirty(object:Object, entity:IEntity = null):void {
-			delete _unsavedEntities[entity];
-			
-        	if (_savedProperties[object] == null)
-        		return;
-        	
-            var oldDirty:Boolean = _dirtyCount > 0;
-			if (!entity && object is IEntity)
-				entity = object as IEntity;
-        	var oldDirtyEntity:Boolean = isEntityChanged(entity);
-        	
-            delete _savedProperties[object];
-            
-            if (entity)
-				dispatchEntityDirty(entity, oldDirtyEntity);
-            
-            _dirtyCount--;
-
-			dispatchCtxDirty(oldDirty, _dirtyCount);
-      	}
-		
-		
-		/**
-		 *  @private 
-		 *  Check if dirty properties of an object are the same than those of another entity
-		 *  When they are the same, unmark the dirty flag
-		 *
-		 *  @param entity merged entity
-		 *  @param source source entity
-		 *  @param owner owner entity for embedded objects
-		 *  @return true if the entity is still dirty after comparing with incoming object
-		 */ 
-		public function checkAndMarkNotDirty(entity:Object, source:Object):Boolean {
-			delete _unsavedEntities[entity];
-			
-			var save:Object = _savedProperties[entity];
-			if (save == null)
-				return false;
-			
-			var oldDirty:Boolean = _dirtyCount > 0;			
-			
-<<<<<<< HEAD
-			var owner:IEntity = null;
-			if (entity is IEntity)
-				owner = entity as IEntity;
-			else {
-				var ownerEntity:Array = _context.meta_getOwnerEntity(entity) as Array;
-				if (ownerEntity != null && ownerEntity[0] is IEntity)
-					owner = ownerEntity[0] as IEntity;
-			}
-			var oldDirtyEntity:Boolean = isEntityChanged(owner);
-			
-			var desc:EntityDescriptor = _context.meta_tide.getEntityDescriptor(owner);
-=======
->>>>>>> 2357e4e6
-			var merged:Array = [];
-			
-			var cinfo:Object = ObjectUtil.getClassInfo(entity, null, { includeTransient: false, includeReadOnly: false });
-			var propName:String;
-			var localValue:Object, sourceValue:Object, saveval:*;
-			
-			var desc:EntityDescriptor = _context.meta_tide.getEntityDescriptor(IEntity(entity));
-			var versionPropertyName:String = desc != null ? desc.versionPropertyName : null;
-			
-			if (sourceValue is IEntity)
-				save[versionPropertyName] = sourceValue[versionPropertyName];
-			
-			for each (propName in cinfo.properties) {
-				if (propName == versionPropertyName || propName == 'meta_dirty')
-					continue;
-				
-				if (!source.hasOwnProperty(propName))
-					continue;
-				
-				localValue = entity[propName];
-				if (localValue is IPropertyHolder)
-					localValue = localValue.object;
-				saveval = save ? save[propName] : null;
-			
-				sourceValue = source[propName];
-				
-				if (isSameExt(sourceValue, localValue)) {
-					merged.push(propName);
-<<<<<<< HEAD
-=======
-					continue;
-				}
-				
-				if (sourceValue == null || ObjectUtil.isSimple(sourceValue) || sourceValue is ByteArray || sourceValue is IValue || sourceValue is Enum || sourceValue is XML) {
-					save[propName] = sourceValue;
-				}
-				else if (sourceValue is IUID) {
-					save[propName] = _context.meta_getCachedObject(sourceValue, true);
-				}
-				else if (sourceValue is IList && !(sourceValue is IPersistentCollection && !IPersistentCollection(sourceValue).isInitialized())) {
-					save[propName] = [];
-					var coll:IList = sourceValue as IList;
-					while (coll is ListCollectionView)
-						coll = ListCollectionView(coll).list;
-					for (var i:uint = 0; i < coll.length; i++)
-						save[propName].push(coll.getItemAt(i));
-				}
-				else if (sourceValue is IMap && !(sourceValue is IPersistentCollection && !IPersistentCollection(sourceValue).isInitialized())) {
-					save[propName] = [];
-					var map:IMap = sourceValue as IMap;
-					if (map is IWrapper)
-						map = IWrapper(map).object as IMap;
-					for each (var key:Object in map.keySet)
-						save[propName].push([ key, map.get(key) ]);
-				}
->>>>>>> 2357e4e6
-			}
-						
-			for each (propName in merged)
-				delete save[propName];
-			
-			var count:uint = 0;
-			for (propName in save) {
-				if (propName != versionPropertyName)
-					count++;
-			}
-			if (count == 0) {
-				delete _savedProperties[entity];
-				_dirtyCount--;
-			}
-			
-			var newDirtyEntity:Boolean = dispatchEntityDirty(owner, oldDirtyEntity);
-			
-			dispatchCtxDirty(oldDirty, _dirtyCount);
-			
-			return newDirtyEntity;
-		}
-		
-		
-		public function fixRemovalsAndPersists(removals:Array, persists:Array):void {
-			var oldDirty:Boolean = _dirtyCount > 0;
-			
-			for (var object:Object in _savedProperties) {
-				var owner:IEntity = null;
-				if (object is IEntity)
-					owner = IEntity(object);
-				else {
-					var ownerEntity:Array = _context.meta_getOwnerEntity(object) as Array;
-					if (ownerEntity != null && ownerEntity[0] is IEntity)
-						owner = ownerEntity[0] as IEntity;
-				}
-				
-				var desc:EntityDescriptor = _context.meta_tide.getEntityDescriptor(owner);
-				
-				var oldDirtyEntity:Boolean = isEntityChanged(object);
-				
-				var save:Object = _savedProperties[object];
-				var p:String;
-				
-				for (p in save) {
-					if (save[p] is Array) {
-						var savedArray:Array = save[p] as Array;
-						var idx:uint, removal:Object, persist:Object;
-						if (object[p] is IList) {
-							if (removals != null) {
-								for (idx = 0; idx < savedArray.length; idx++) {
-									for each (removal in removals) {
-										if (savedArray[idx] is IEntity 
-											&& ((removal is IEntityRef && removal.className == getQualifiedClassName(savedArray[idx]) && removal.uid == savedArray[idx].uid)
-											|| _context.meta_objectEquals(removal, savedArray[idx]))) {
-											// Found remaining add event for newly persisted item
-											savedArray.splice(idx, 1);
-											idx--;
-										}
-									}
-								}
-							}
-							if (persists != null) {
-								for each (persist in persists) {
-									var found:Array = [], found2:int, j:int;
-									for (j = 0; j < object[p].length; j++) {
-										if (_context.meta_objectEquals(persist, object[p].getItemAt(j)))
-											found.push(j);
-									}
-									for (j = 0; j < savedArray.length; j++) {
-										if (_context.meta_objectEquals(persist, savedArray[j])) {
-											savedArray.splice(j, 1);
-											j--;
-										}
-									}
-									for each (idx in found)
-										savedArray.splice(idx, 0, persist);
-								}
-							}
-							
-							if (isSameList(savedArray, object[p]))
-								delete save[p];
-						}
-						else if (object[p] is IMap) {
-							for (idx = 0; idx < savedArray.length; idx++) {
-								for each (removal in removals) {
-									if (savedArray[idx][0] is IEntity 
-										&& ((removal is IEntityRef && removal.className == getQualifiedClassName(savedArray[idx]) && removal.uid == savedArray[idx][0].uid)
-											|| _context.meta_objectEquals(removal, savedArray[idx][0]))) {
-										// Found remaining add event for newly persisted item
-										savedArray.splice(idx, 1);
-										idx--;
-									}
-									else if (savedArray[idx][1] is IEntity 
-										&& ((removal is IEntityRef && removal.className == getQualifiedClassName(savedArray[idx]) && removal.uid == savedArray[idx][1].uid)
-											|| _context.meta_objectEquals(removal, savedArray[idx][1]))) {
-										// Found remaining add event for newly persisted item
-										savedArray.splice(idx, 1);
-										idx--;
-									}
-								}
-							}
-							
-							if (isSameMap(savedArray, object[p]))
-								delete save[p];
-						}
-					}
-				}
-				
-				var count:uint = 0;
-				for (p in save) {
-					if (p != desc.versionPropertyName)
-						count++;
-				}
-				if (count == 0) {
-					delete _savedProperties[object];
-					_dirtyCount--;
-				}
-				
-				dispatchEntityDirty(object, oldDirtyEntity);
-			}
-			
-			dispatchCtxDirty(oldDirty, _dirtyCount);
-		}
-        
-        
-        /**
-         *	@private
-         *  Internal implementation of entity reset
-         */ 
-        public function resetEntity(entity:IEntity, cache:Dictionary):void {
-	    	try {
-	    		// Should not try to reset uninitialized entities
-		    	if (!Object(entity).meta::isInitialized())
-		    		return;
-		    }
-		    catch (e:ReferenceError) {
-		    	// The entity class does not implement meta:isInitialized
-		    }
-        	
-            if (cache[entity] != null)
-                return;
-            cache[entity] = entity;
-            
-            var save:Object = _savedProperties[entity];
-            var a:int, b:int, z:int;
-            var ce:CollectionEvent;
-            var savedArray:Array, e:Object;
-            var desc:EntityDescriptor = _context.meta_tide.getEntityDescriptor(entity);
-            
-            var cinfo:Object = ObjectUtil.getClassInfo(entity, null, { includeTransient: false, includeReadOnly: false });
-            for each (var p:String in cinfo.properties) {
-                if (p == desc.versionPropertyName)
-                    continue;
-                
-                var val:Object = entity[p];
-                var o:Object, removed:Array = null;
-				if (val is IList && !(val is IPersistentCollection && !IPersistentCollection(val).isInitialized())) {
-					var coll:IList = IList(val);
-					while (coll is ListCollectionView)
-						coll = ListCollectionView(coll).list;
-					
-					savedArray = save ? save[p] as Array : null;
-					if (savedArray) {
-						for (z = 0; z < coll.length; z++) {
-							if (coll.getItemAt(z) is IEntity)
-								resetEntity(IEntity(coll.getItemAt(z)), cache);
-						}
-						coll.removeAll();
-						for each (e in savedArray)
-							coll.addItem(e);
-						
-						// Must be here because collection reset has triggered dirty checking
-						markNotDirty(val, entity);
-					}
-					
-					for (z = 0; z < coll.length; z++) {
-						if (coll.getItemAt(z) is IEntity)
-							resetEntity(IEntity(coll.getItemAt(z)), cache);
-					}
-				}
-				else if (val is IMap && !(val is IPersistentCollection && !IPersistentCollection(val).isInitialized())) {
-					var map:IMap = IMap(val);
-					if (map is IWrapper)
-						map = IWrapper(map).object as IMap;
-					
-					var key:*, value:*;
-					savedArray = save ? save[p] as Array : null;
-					if (savedArray) {
-						for each (key in map.keySet) {
-							value = map.get(key);
-							if (key is IEntity)
-								resetEntity(IEntity(key), cache);
-							if (value is IEntity)
-								resetEntity(IEntity(value), cache);
-						}
-						map.clear();
-						for each (e in savedArray)
-							map.put(e[0], e[1]);
-						
-						// Must be here because map reset has triggered dirty checking
-						markNotDirty(val, entity);
-					}
-					for each (key in map.keySet) {
-						value = map.get(key);
-						if (key is IEntity)
-							resetEntity(IEntity(key), cache);
-						if (value is IEntity)
-							resetEntity(IEntity(value), cache);
-					}
-				}
-				else if (save && (EntityManager.isSimple(val) || EntityManager.isSimple(save[p]))) {
-                    if (save[p] !== undefined)
-                        entity[p] = save[p];
-                }
-                else if (val is IEntity || (save && save[p] is IEntity)) {
-                	if (save && save[p] !== undefined && !_context.meta_objectEquals(val, save[p]))
-                		entity[p] = save[p];
-                	else
-                    	resetEntity(IEntity(val), cache);
-                }
-            }
-            
-<<<<<<< HEAD
-            // Must be here because entity reset may have triggered useless new saved properties
-            markNotDirty(entity, entity);
-=======
-            // Must be here because entity reset may have triggered dirty checking
-            markNotDirty(entity);
->>>>>>> 2357e4e6
-        }
-		
-		
-		/**
-		 *	@private
-		 *  Internal implementation of entity reset all
-		 */ 
-		public function resetAllEntities(cache:Dictionary):void {
-			var found:Boolean = false;
-			do {
-				found = false;
-				for (var entity:Object in _savedProperties) {
-					if (entity is IEntity) {
-						found = true;
-						resetEntity(IEntity(entity), cache);
-						break;
-					}
-				}
-			}
-			while (found);
-			
-			if (_dirtyCount > 0)
-				log.error("Incomplete reset of context, could be a bug");
-		}
-        
-        
-        /**
-         *  @private 
-         *  Check if a value is empty
-         *
-         *  @return value is empty
-         */ 
-        public function isEmpty(val:*):Boolean {
-            if (val == null)
-                return true;
-            else if (val is String)
-                return val == "";
-            else if (val is Number)
-                return isNaN(val as Number);
-            else if (val is Enum)
-            	return val == null;
-            else if (val is Array)
-                return (val as Array).length == 0;
-            else if (val is Date)
-                return (val as Date).time == 0;
-            else if (val is IList)
-            	return (val as IList).length == 0;
-            else if (val as IMap)
-            	return (val as IMap).length == 0;
-            else
-                return !val; 
-        }
-    }
-}
+/*
+  GRANITE DATA SERVICES
+  Copyright (C) 2011 GRANITE DATA SERVICES S.A.S.
+
+  This file is part of Granite Data Services.
+
+  Granite Data Services is free software; you can redistribute it and/or modify
+  it under the terms of the GNU Library General Public License as published by
+  the Free Software Foundation; either version 2 of the License, or (at your
+  option) any later version.
+
+  Granite Data Services is distributed in the hope that it will be useful, but
+  WITHOUT ANY WARRANTY; without even the implied warranty of MERCHANTABILITY or
+  FITNESS FOR A PARTICULAR PURPOSE. See the GNU Library General Public License
+  for more details.
+  You should have received a copy of the GNU Library General Public License
+  along with this library; if not, see <http://www.gnu.org/licenses/>.
+*/
+
+package org.granite.tide.data {
+    
+    import flash.events.IEventDispatcher;
+    import flash.utils.ByteArray;
+    import flash.utils.Dictionary;
+    import flash.utils.getQualifiedClassName;
+    
+    import mx.collections.IList;
+    import mx.collections.ListCollectionView;
+    import mx.core.IUID;
+    import mx.events.CollectionEvent;
+    import mx.events.CollectionEventKind;
+    import mx.events.PropertyChangeEvent;
+    import mx.logging.ILogger;
+    import mx.logging.Log;
+    import mx.utils.ObjectUtil;
+    
+    import org.granite.IValue;
+    import org.granite.collections.IMap;
+    import org.granite.collections.IPersistentCollection;
+    import org.granite.meta;
+    import org.granite.persistence.PersistentBag;
+    import org.granite.persistence.PersistentSet;
+    import org.granite.tide.BaseContext;
+    import org.granite.tide.EntityDescriptor;
+    import org.granite.tide.IEntity;
+    import org.granite.tide.IEntityRef;
+    import org.granite.tide.IPropertyHolder;
+    import org.granite.tide.IWrapper;
+    import org.granite.tide.data.events.DirtyChangeEvent;
+    import org.granite.util.Enum;
+
+
+    use namespace meta;
+
+
+	/**
+	 * 	DirtyCheckContext handles dirty checking of managed entities
+	 * 
+     * 	@author William DRAI
+	 */
+    public class DirtyCheckContext {
+        
+        private static var log:ILogger = Log.getLogger("org.granite.tide.data.DirtyCheckContext");
+    
+        protected var _context:BaseContext;
+        
+        private var _dirtyCount:int = 0;
+        private var _savedProperties:Dictionary = new Dictionary(true);
+		private var _unsavedEntities:Dictionary = new Dictionary(true);
+
+
+        public function DirtyCheckContext(context:BaseContext) {
+            _context = context;
+        }
+        
+        
+        /**
+         *	Entity manager is dirty when any entity/collection/map has been modified
+         *
+         *  @return is dirty
+         */
+        public function get dirty():Boolean {
+            return _dirtyCount > 0;
+        }
+		
+		
+		/**
+		 * 	Current map of saved properties
+		 * 
+		 *  @return saved properties
+		 */
+		public function get savedProperties():Dictionary {
+			return _savedProperties;
+		}
+        
+        
+        /**
+         *  Clear dirty cache
+		 * 
+		 * 	@param dispatch dispatch a PropertyChangeEvent on meta_dirty if the context was dirty before clearing
+         */ 
+        public function clear(dispatch:Boolean = true):void {
+			var wasDirty:Boolean = dirty;
+			
+			var oldSavedProperties:Dictionary = _savedProperties;
+			_savedProperties = new Dictionary(true);
+			
+			_dirtyCount = 0;
+			if (wasDirty && dispatch) {
+				for (var object:Object in oldSavedProperties) {
+					object.dispatchEvent(PropertyChangeEvent.createUpdateEvent(object, "meta_dirty", true, false));			
+					_context.dispatchEvent(new DirtyChangeEvent(object, false));
+				}
+				_context.dispatchEvent(PropertyChangeEvent.createUpdateEvent(_context, "meta_dirty", true, false));
+			}
+        }
+		
+		private function dispatchCtxDirty(oldDirty:Boolean, dirtyCount:int):void {
+			if ((dirtyCount > 0) !== oldDirty)
+				_context.dispatchEvent(PropertyChangeEvent.createUpdateEvent(_context, "meta_dirty", oldDirty, dirtyCount > 0));
+		}
+		
+		private function dispatchEntityDirty(object:Object, oldDirtyEntity:Boolean):Boolean {
+			var newDirtyEntity:Boolean = isEntityChanged(object);
+			if (newDirtyEntity !== oldDirtyEntity) {
+				object.dispatchEvent(PropertyChangeEvent.createUpdateEvent(object, "meta_dirty", oldDirtyEntity, newDirtyEntity));
+				_context.dispatchEvent(new DirtyChangeEvent(object, newDirtyEntity));				
+			}
+			return newDirtyEntity;
+		}
+        
+        
+        /**
+         *  Check if the object has a dirty cache
+         *
+         *  @param object object to check
+         * 
+         *  @return true is value has been changed
+         */ 
+        public function isSaved(object:Object):Boolean {
+        	return _savedProperties[object] != null;
+        }
+		
+		/**
+		 *  Check if the object is marked as new in the context
+		 *
+		 *  @param object object to check
+		 * 
+		 *  @return true if the object has been newly attached
+		 */ 
+		public function isUnsaved(object:Object):Boolean {
+			return _unsavedEntities[object] != null;
+		}
+		
+		public function addUnsaved(entity:IEntity):void {
+			_unsavedEntities[entity] = true;
+		}
+        
+        
+        /**
+         *  Check if entity property has been changed since last remote call
+         *
+         *  @param entity entity to check
+         *  @param propertyName property to check
+         *  @param value current value to compare with saved value
+         *   
+         *  @return true is value has been changed
+         */ 
+        public function isEntityPropertyChanged(entity:IEntity, propertyName:String, value:Object):Boolean {
+            var source:Object = _savedProperties[entity];
+            if (source == null)
+                source = entity;
+           	
+			return source.hasOwnProperty(propertyName) && !isSame(source[propertyName], value);
+        }
+        
+        
+        /**
+         *  Check if entity has changed since last save point
+         *
+         *  @param entity entity to check
+         *  @param propName property name
+         *  @param value
+         *   
+         *  @return entity is dirty
+         */ 
+        public function isEntityChanged(entity:Object, embedded:Object = null, propName:String = null, value:* = null):Boolean {
+            var saveTracking:Boolean = _context.meta_tracking;
+			try {
+	            _context.meta_setTracking(false);
+				
+	            var cinfo:Object = ObjectUtil.getClassInfo(entity, null, { includeTransient: false, includeReadOnly: false });
+	            var p:String;
+	            var val:Object, saveval:*;
+	            
+	            var entityDesc:EntityDescriptor = entity is IEntity ? _context.meta_tide.getEntityDescriptor(IEntity(entity)) : null;
+	            var save:Object = _savedProperties[entity];
+				var versionPropertyName:String = entityDesc != null ? entityDesc.versionPropertyName : null;
+				
+				if (embedded == null)
+					embedded = entity;
+	            
+	            for each (p in cinfo.properties) {
+	                if (p == versionPropertyName || p == 'meta_dirty')
+	                    continue;
+	                
+	                val = (entity == embedded && p == propName ? value : entity[p]);
+	                saveval = save ? save[p] : null;
+	                var o:Object;
+	                if (save && ((val != null && (ObjectUtil.isSimple(val) || val is ByteArray))
+	                	|| (saveval != null && (ObjectUtil.isSimple(saveval) || saveval is ByteArray)))) {
+	                    if (saveval !== undefined && ObjectUtil.compare(val, save[p]) != 0)
+	                        return true;
+	                }
+					else if (save && (val is IValue || saveval is IValue || val is Enum || saveval is Enum)) {
+						if (saveval !== undefined && ((!val && saveval) || !val.equals(saveval)))
+							return true;
+					}
+					else if (save && (val is IUID || saveval is IUID)) {
+						if (saveval !== undefined && val !== save[p])
+							return true;
+					}
+	                else if ((val is IList || val is IMap) && !(val is IPersistentCollection && !IPersistentCollection(val).isInitialized())) {
+	                    var savedArray:Array = saveval as Array;
+	                    if (savedArray && savedArray.length > 0)
+	                        return true;
+	                }
+					else if (val != null && val is IEventDispatcher 
+						&& !(val is IUID || val is Enum || val is IValue || val is ByteArray || val is XML) 
+						&& isEntityChanged(val, embedded, propName, value)) {
+						return true;
+					}
+	            }
+			}
+			finally {            
+            	_context.meta_setTracking(saveTracking);
+			}
+			
+            return false;
+        }
+		
+		public function isEntityDeepChanged(entity:Object, cache:Dictionary = null, embedded:Object = null):Boolean {
+			if (cache == null)
+				cache = new Dictionary();
+			if (cache[entity] != null)
+				return false;
+			cache[entity] = true;
+			
+			var saveTracking:Boolean = _context.meta_tracking;
+			try {
+				_context.meta_setTracking(false);
+				
+				var cinfo:Object = ObjectUtil.getClassInfo(entity, null, { includeTransient: false, includeReadOnly: false });
+				var p:String;
+				var val:Object, saveval:*;
+				
+				var entityDesc:EntityDescriptor = entity is IEntity ? _context.meta_tide.getEntityDescriptor(IEntity(entity)) : null;
+				var save:Object = _savedProperties[entity];
+				var versionPropertyName:String = entityDesc != null ? entityDesc.versionPropertyName : null;
+				
+				if (embedded == null)
+					embedded = entity;
+				
+				for each (p in cinfo.properties) {
+					if (p == versionPropertyName || p == 'meta_dirty')
+						continue;
+					
+					val = entity[p];
+					saveval = save ? save[p] : null;
+					var o:Object;
+					if (save && ((val != null && (ObjectUtil.isSimple(val) || val is ByteArray))
+						|| (saveval != null && (ObjectUtil.isSimple(saveval) || saveval is ByteArray)))) {
+						if (saveval !== undefined && ObjectUtil.compare(val, save[p]) != 0)
+							return true;
+					}
+					else if (save && (val is IValue || saveval is IValue || val is Enum || saveval is Enum)) {
+						if (saveval !== undefined && ((!val && saveval) || !val.equals(saveval)))
+							return true;
+					}
+					else if (save && (val is IUID || saveval is IUID)) {
+						if (saveval !== undefined && val !== save[p])
+							return true;
+						
+						if (isEntityDeepChanged(val, cache))
+							return true;
+					}
+					else if ((val is IList || val is IMap) && !(val is IPersistentCollection && !IPersistentCollection(val).isInitialized())) {
+						var savedArray:Array = saveval as Array;
+						if (savedArray && savedArray.length > 0)
+							return true;
+						
+						if (val is IList) {
+							for each (var elt:Object in val) {
+								if (isEntityDeepChanged(elt, cache))
+									return true;
+							}
+						}
+						else if (val is IMap) {
+							for each (var key:Object in val.keySet) {
+								if (isEntityDeepChanged(key, cache))
+									return true;
+								if (isEntityDeepChanged(val.get(key), cache))
+									return true;
+							}
+						}
+					}
+					else if (val != null && val is IEventDispatcher 
+						&& !(val is IUID || val is Enum || val is IValue || val is ByteArray || val is XML) 
+						&& isEntityDeepChanged(val, cache, embedded)) {
+						return true;
+					}
+				}
+			}
+			finally {            
+				_context.meta_setTracking(saveTracking);
+			}
+			
+			return false;
+		}
+
+
+		private function isSame(val1:*, val2:*):Boolean {
+			if (val1 == null && isEmpty(val2))
+				return true;
+			else if (val2 == null && isEmpty(val1))
+				return true;
+			else if (ObjectUtil.isSimple(val1) && ObjectUtil.isSimple(val2))
+				return ObjectUtil.compare(val1, val2, 0) == 0;
+			else if (val1 is ByteArray && val2 is ByteArray)
+				return ObjectUtil.compare(val1, val2, 0) == 0;
+			else if ((val1 is IValue && val2 is IValue) || (val1 is Enum && val2 is Enum))
+				return val1.equals(val2);
+			else {
+				var n:* = val1 is IWrapper ? val1.object : val1;
+				var o:* = val2 is IWrapper ? val2.object : val2;
+				if (n is IUID && o is IUID)
+					return n.uid === o.uid;
+				else
+					return n === o;
+			}
+			return val1 === val2;
+		}
+
+		private function isSameList(save:Array, coll:IList):Boolean {
+			if (save.length != coll.length)
+				return false;
+			else {
+				for (var i:uint = 0; i < save.length; i++) {
+					if (!isSame(save[i], coll.getItemAt(i)))
+						return false;
+				}
+			}
+			return true;
+		}		
+		
+		private function isSameMap(save:Array, map:IMap):Boolean {
+			if (save.length != map.length)
+				return false;
+			else {
+				for (var i:uint = 0; i < save.length; i++) {
+					var key:* = save[i][0];
+					if (!map.containsKey(key))
+						return false;
+					if (!isSame(save[i][1], map.get(key)))
+						return false;
+				}
+			}
+			return true;
+		}		
+
+		
+		private function isSameExt(val1:*, val2:*):Boolean {
+			var found:Boolean, idx:uint, e:Object, f:Object, key:*;
+			if (val1 == null && isEmpty(val2))
+				return true;
+			else if (val2 == null && isEmpty(val1))
+				return true;
+			else if (ObjectUtil.isSimple(val1) && ObjectUtil.isSimple(val2))
+				return ObjectUtil.compare(val1, val2, 0) == 0;
+			else if (val1 is ByteArray && val2 is ByteArray)
+				return ObjectUtil.compare(val1, val2, 0) == 0;
+			else if ((val1 is IValue && val2 is IValue) || (val1 is Enum && val2 is Enum))
+				return val1.equals(val2);
+			else if (val1 is Array && val2 is Array) {
+				if (val1.length != val2.length)
+					return false;
+				for (idx = 0; idx < val1.length; idx++) {
+					if (!isSameExt(val1[idx], val2[idx]))
+						return false;
+				}
+				return true;
+			}
+			else if ((val1 is PersistentSet && val2 is PersistentSet) || (val1 is PersistentBag && val2 is PersistentBag)) {
+				if ((val1 is IPersistentCollection && !val1.isInitialized()) || (val2 is IPersistentCollection && !val2.isInitialized()))
+					return false;
+				if (val1.length != val2.length)
+					return false;
+				for each (e in val1) {
+					found = false;
+					for each (f in val2) {
+						if (isSameExt(e, f)) {
+							found = true;
+							break;
+						}
+					}
+					if (!found)
+						return false;
+				}
+				for each (e in val2) {
+					found = false;
+					for each (f in val1) {
+						if (isSameExt(e, f)) {
+							found = true;
+							break;
+						}
+					}
+					if (!found)
+						return false;
+				}
+				return true;
+			}
+			else if (val1 is IList && val2 is IList) {
+				if ((val1 is IPersistentCollection && !val1.isInitialized()) || (val2 is IPersistentCollection && !val2.isInitialized()))
+					return false;
+				if (val1.length != val2.length)
+					return false;
+				for (idx = 0; idx < val1.length; idx++) {
+					if (!isSameExt(val1.getItemAt(idx), val2.getItemAt(idx)))
+						return false;
+				}
+				return true;
+			}
+			else if (val1 is IMap && val2 is IMap) {
+				if ((val1 is IPersistentCollection && !val1.isInitialized()) || (val2 is IPersistentCollection && !val2.isInitialized()))
+					return false;
+				if (val1.length != val2.length)
+					return false;
+				for each (e in val1.keySet) {
+					key = null;
+					for each (f in val2.keySet) {
+						if (isSameExt(e, f)) {
+							key = f;
+							break;
+						}
+					}
+					if (key == null)
+						return false;
+					if (!isSameExt(val1.get(e), val2.get(key)))
+						return false;
+				}
+				for each (f in val2.keySet) {
+					key = null;
+					for each (e in val1.keySet) {
+						if (isSameExt(e, f)) {
+							key = e;
+							break;
+						}
+					}
+					if (key == null)
+						return false;
+					if (!isSameExt(val1.get(key), val2.get(f)))
+						return false;
+				}
+				return true;
+			}
+			else {
+				var n:* = val1 is IWrapper ? val1.object : val1;
+				var o:* = val2 is IWrapper ? val2.object : val2;
+				if (n is IUID && o is IUID)
+					return n.uid === o.uid;
+				else
+					return n === o;
+			}
+			return val1 === val2;
+		}
+		
+        /**
+         *  @private 
+         *  Interceptor for managed entity setters
+         *
+         *  @param entity entity to intercept
+         *  @param propName property name
+         *  @param oldValue old value
+         *  @param newValue new value
+         */ 
+        public function setEntityProperty(entity:IEntity, propName:String, oldValue:*, newValue:*):void {
+			entityPropertyChangeHandler(entity, entity, propName, oldValue, newValue);
+        }
+		
+		
+		private function entityPropertyChangeHandler(owner:IEntity, entity:Object, propName:String, oldValue:*, newValue:*):void {
+			var oldDirty:Boolean = _dirtyCount > 0;
+			
+			var diff:Boolean = !isSame(oldValue, newValue);
+			
+			if (diff) {
+				var oldDirtyEntity:Boolean = isEntityChanged(owner, entity, propName, oldValue);
+				
+				var desc:EntityDescriptor = _context.meta_tide.getEntityDescriptor(owner);
+				var save:Object = _savedProperties[entity];
+				var unsaved:Boolean = !save;
+				
+				if (unsaved || (desc.versionPropertyName != null && 
+					save[desc.versionPropertyName] != Object(owner)[desc.versionPropertyName] 
+						&& !(isNaN(save[desc.versionPropertyName]) && isNaN(Object(owner)[desc.versionPropertyName])))) {
+					
+					save = new Object();
+					if (desc.versionPropertyName != null)
+						save[desc.versionPropertyName] = Object(owner)[desc.versionPropertyName];
+					_savedProperties[entity] = save;
+					save[propName] = oldValue;
+					if (unsaved)
+						_dirtyCount++;
+				}
+				
+				if (save && (desc.versionPropertyName == null 
+					|| save[desc.versionPropertyName] == Object(owner)[desc.versionPropertyName]
+					|| (isNaN(save[desc.versionPropertyName]) && isNaN(Object(owner)[desc.versionPropertyName])))) {
+					
+					if (!save.hasOwnProperty(propName))
+						save[propName] = oldValue;
+					
+					if (isSame(save[propName], newValue)) {
+						delete save[propName];
+						var count:int = 0;
+						for (var p:Object in save) {
+							if (p != desc.versionPropertyName)
+								count++;
+						}
+						if (count == 0) {
+							delete _savedProperties[entity];
+							_dirtyCount--;
+						}
+					}
+				}
+				
+				dispatchEntityDirty(owner, oldDirtyEntity);
+			}
+			
+			dispatchCtxDirty(oldDirty, _dirtyCount);
+		}
+		
+		
+		/**
+		 *  @private 
+		 *  Embedded event handler to save changes on managed objects
+		 *
+		 *  @param event collection event
+		 */ 
+		public function entityEmbeddedChangeHandler(event:PropertyChangeEvent):void {
+			var owner:Object = _context.meta_getOwnerEntity(event.target);
+			if (owner == null) {
+				log.warn("Owner entity not found for embedded object {0}, cannot process dirty checking", BaseContext.toString(event.target));
+				return;
+			}
+			
+			if (owner is Array && owner[0] is IEntity)
+				entityPropertyChangeHandler(IEntity(owner[0]), event.target, event.property as String, event.oldValue, event.newValue);
+		}
+
+
+        /**
+         *  @private 
+         *  Collection event handler to save changes on managed collections
+         *
+         *  @param event collection event
+         */ 
+        public function entityCollectionChangeHandler(event:CollectionEvent):void {
+            var oldDirty:Boolean = _dirtyCount > 0;
+            
+			var ownerEntity:Object = _context.meta_getOwnerEntity(event.target);
+			if (ownerEntity == null) {
+				log.warn("Owner entity not found for collection {0}, cannot process dirty checking", BaseContext.toString(event.target));
+				return;
+			}
+			
+			var owner:Object = ownerEntity[0]
+			var propName:String = String(ownerEntity[1]);
+			
+			var desc:EntityDescriptor = _context.meta_tide.getEntityDescriptor(IEntity(owner));
+			var oldDirtyEntity:Boolean = isEntityChanged(owner);
+			
+			var esave:Object = _savedProperties[owner];
+			var unsaved:Boolean = !esave;
+			
+			if (unsaved || (desc.versionPropertyName != null && 
+				(esave[desc.versionPropertyName] != Object(owner)[desc.versionPropertyName] 
+					&& !(isNaN(esave[desc.versionPropertyName]) && isNaN(Object(owner)[desc.versionPropertyName]))))) {
+
+				esave = new Object();
+				if (desc.versionPropertyName != null)
+					esave[desc.versionPropertyName] = Object(owner)[desc.versionPropertyName];
+				_savedProperties[owner] = esave;
+				if (unsaved)
+					_dirtyCount++;
+			}
+		
+			var i:int;
+        	var save:Array = esave[propName] as Array;
+			var coll:IList = IList(event.target);
+			while (coll is ListCollectionView)
+				coll = ListCollectionView(coll).list;
+			
+			if (save == null) {
+				save = esave[propName] = [];
+				
+				// Save collection snapshot
+				for (i = 0; i < coll.length; i++)
+					save.push(coll.getItemAt(i));
+				
+				// Adjust with last event
+				if (event.kind == CollectionEventKind.ADD)
+					save.splice(event.location, event.items.length);
+				else if (event.kind == CollectionEventKind.REMOVE) {
+					for (i = 0; i < event.items.length; i++)
+						save.splice(event.location+i, 0, event.items[i]);
+				}
+				else if (event.kind == CollectionEventKind.REPLACE)
+					save[event.location] = event.items[0].oldValue;
+			}
+			else {
+				if (isSameList(save, coll)) {
+					delete esave[propName];
+					var count:uint = 0;
+					for (var p:String in esave) {
+						if (p != desc.versionPropertyName)
+							count++;
+					}
+					if (count == 0) {
+						delete _savedProperties[owner];
+						_dirtyCount--;
+					}
+				}
+			}
+			
+			dispatchEntityDirty(owner, oldDirtyEntity);
+	       	
+			dispatchCtxDirty(oldDirty, _dirtyCount);
+        }
+
+
+        /**
+         *  @private 
+         *  Collection event handler to save changes on managed maps
+         *
+         *  @param event map event
+         */ 
+        public function entityMapChangeHandler(event:CollectionEvent):void {
+			var oldDirty:Boolean = _dirtyCount > 0;
+			
+			var ownerEntity:Object = _context.meta_getOwnerEntity(event.target);
+			if (ownerEntity == null) {
+				log.warn("Owner entity not found for map {0}, cannot process dirty checking", BaseContext.toString(event.target));
+				return;
+			}
+			var owner:Object = ownerEntity[0]
+			var propName:String = String(ownerEntity[1]);
+			
+			var desc:EntityDescriptor = _context.meta_tide.getEntityDescriptor(IEntity(owner));
+			var oldDirtyEntity:Boolean = isEntityChanged(owner);
+			
+			var esave:Object = _savedProperties[owner];
+			var unsaved:Boolean = !esave;
+			
+			if (unsaved || (desc.versionPropertyName != null && 
+				(esave[desc.versionPropertyName] != Object(owner)[desc.versionPropertyName] 
+					&& !(isNaN(esave[desc.versionPropertyName]) && isNaN(Object(owner)[desc.versionPropertyName]))))) {
+				
+				esave = new Object();
+				if (desc.versionPropertyName != null)
+					esave[desc.versionPropertyName] = Object(owner)[desc.versionPropertyName];
+				_savedProperties[owner] = esave;
+				if (unsaved)
+					_dirtyCount++;
+			}
+			
+			var key:*, i:uint;
+			var save:Array = esave[propName] as Array;
+			var map:IMap = IMap(event.target);
+			if (map is IWrapper)
+				map = IWrapper(map).object as IMap;
+			
+			if (save == null) {
+				save = esave[propName] = [];
+				
+				// Save map snapshot
+				for each (key in map.keySet) {
+					var found:Boolean = false;
+					if (event.kind == CollectionEventKind.ADD) {
+						for (i = 0; i < event.items.length; i++) {
+							if (isSame(key, event.items[i][0])) {
+								found = true;
+								break;
+							}
+						}
+					}
+					else if (event.kind == CollectionEventKind.REPLACE) {
+						for (i = 0; i < event.items.length; i++) {
+							if (isSame(key, event.items[i].property)) {
+								save.push([ key, event.items[i].oldValue ]);
+								found = true;
+								break;
+							}
+						}
+					}
+					if (!found)
+						save.push([ key, map.get(key) ]);
+				}
+				
+				// Add removed element if needed
+				if (event.kind == CollectionEventKind.REMOVE) {
+					for (i = 0; i < event.items.length; i++)
+						save.push([ event.items[i][0], event.items[i][1] ]);
+				}
+			}
+			else {
+				if (isSameMap(save, map)) {
+					delete esave[propName];
+					var count:uint = 0;
+					for (var p:String in esave) {
+						if (p != desc.versionPropertyName)
+							count++;
+					}
+					if (count == 0) {
+						delete _savedProperties[owner];
+						_dirtyCount--;
+					}
+				}
+			}
+			
+			dispatchEntityDirty(owner, oldDirtyEntity);
+			
+			dispatchCtxDirty(oldDirty, _dirtyCount);
+        }
+
+
+        /**
+         *  @private 
+         *  Mark an object merged from the server as not dirty
+		 * 
+         *  @param object merged object
+		 *  @param owner owner entity for embedded objects
+         */ 
+        public function markNotDirty(object:Object, entity:IEntity = null):void {
+			delete _unsavedEntities[entity];
+			
+        	if (_savedProperties[object] == null)
+        		return;
+        	
+            var oldDirty:Boolean = _dirtyCount > 0;
+			if (!entity && object is IEntity)
+				entity = object as IEntity;
+        	var oldDirtyEntity:Boolean = isEntityChanged(entity);
+        	
+            delete _savedProperties[object];
+            
+            if (entity)
+				dispatchEntityDirty(entity, oldDirtyEntity);
+            
+            _dirtyCount--;
+
+			dispatchCtxDirty(oldDirty, _dirtyCount);
+      	}
+		
+		
+		/**
+		 *  @private 
+		 *  Check if dirty properties of an object are the same than those of another entity
+		 *  When they are the same, unmark the dirty flag
+		 *
+		 *  @param entity merged entity
+		 *  @param source source entity
+		 *  @param owner owner entity for embedded objects
+		 *  @return true if the entity is still dirty after comparing with incoming object
+		 */ 
+		public function checkAndMarkNotDirty(entity:Object, source:Object):Boolean {
+			delete _unsavedEntities[entity];
+			
+			var save:Object = _savedProperties[entity];
+			if (save == null)
+				return false;
+			
+			var oldDirty:Boolean = _dirtyCount > 0;			
+			var oldDirtyEntity:Boolean = isEntityChanged(entity);
+			
+			var merged:Array = [];
+			
+			var cinfo:Object = ObjectUtil.getClassInfo(entity, null, { includeTransient: false, includeReadOnly: false });
+			var propName:String;
+			var localValue:Object, sourceValue:Object, saveval:*;
+			
+			var desc:EntityDescriptor = _context.meta_tide.getEntityDescriptor(IEntity(entity));
+			var versionPropertyName:String = desc != null ? desc.versionPropertyName : null;
+			
+			if (sourceValue is IEntity)
+				save[versionPropertyName] = sourceValue[versionPropertyName];
+			
+			for each (propName in cinfo.properties) {
+				if (propName == versionPropertyName || propName == 'meta_dirty')
+					continue;
+				
+				if (!source.hasOwnProperty(propName))
+					continue;
+				
+				localValue = entity[propName];
+				if (localValue is IPropertyHolder)
+					localValue = localValue.object;
+				saveval = save ? save[propName] : null;
+			
+				sourceValue = source[propName];
+				
+				if (isSameExt(sourceValue, localValue)) {
+					merged.push(propName);
+					continue;
+				}
+				
+				if (sourceValue == null || ObjectUtil.isSimple(sourceValue) || sourceValue is ByteArray || sourceValue is IValue || sourceValue is Enum || sourceValue is XML) {
+					save[propName] = sourceValue;
+				}
+				else if (sourceValue is IUID) {
+					save[propName] = _context.meta_getCachedObject(sourceValue, true);
+				}
+				else if (sourceValue is IList && !(sourceValue is IPersistentCollection && !IPersistentCollection(sourceValue).isInitialized())) {
+					save[propName] = [];
+					var coll:IList = sourceValue as IList;
+					while (coll is ListCollectionView)
+						coll = ListCollectionView(coll).list;
+					for (var i:uint = 0; i < coll.length; i++)
+						save[propName].push(coll.getItemAt(i));
+				}
+				else if (sourceValue is IMap && !(sourceValue is IPersistentCollection && !IPersistentCollection(sourceValue).isInitialized())) {
+					save[propName] = [];
+					var map:IMap = sourceValue as IMap;
+					if (map is IWrapper)
+						map = IWrapper(map).object as IMap;
+					for each (var key:Object in map.keySet)
+						save[propName].push([ key, map.get(key) ]);
+				}
+			}
+						
+			for each (propName in merged)
+				delete save[propName];
+			
+			var count:uint = 0;
+			for (propName in save) {
+				if (propName != versionPropertyName)
+					count++;
+			}
+			if (count == 0) {
+				delete _savedProperties[entity];
+				_dirtyCount--;
+			}
+			
+			var newDirtyEntity:Boolean = dispatchEntityDirty(entity, oldDirtyEntity);
+			
+			dispatchCtxDirty(oldDirty, _dirtyCount);
+			
+			return newDirtyEntity;
+		}
+		
+		
+		public function fixRemovalsAndPersists(removals:Array, persists:Array):void {
+			var oldDirty:Boolean = _dirtyCount > 0;
+			
+			for (var object:Object in _savedProperties) {
+				var owner:IEntity = null;
+				if (object is IEntity)
+					owner = IEntity(object);
+				else {
+					var ownerEntity:Array = _context.meta_getOwnerEntity(object) as Array;
+					if (ownerEntity != null && ownerEntity[0] is IEntity)
+						owner = ownerEntity[0] as IEntity;
+				}
+				
+				var desc:EntityDescriptor = _context.meta_tide.getEntityDescriptor(owner);
+				
+				var oldDirtyEntity:Boolean = isEntityChanged(object);
+				
+				var save:Object = _savedProperties[object];
+				var p:String;
+				
+				for (p in save) {
+					if (save[p] is Array) {
+						var savedArray:Array = save[p] as Array;
+						var idx:uint, removal:Object, persist:Object;
+						if (object[p] is IList) {
+							if (removals != null) {
+								for (idx = 0; idx < savedArray.length; idx++) {
+									for each (removal in removals) {
+										if (savedArray[idx] is IEntity 
+											&& ((removal is IEntityRef && removal.className == getQualifiedClassName(savedArray[idx]) && removal.uid == savedArray[idx].uid)
+											|| _context.meta_objectEquals(removal, savedArray[idx]))) {
+											// Found remaining add event for newly persisted item
+											savedArray.splice(idx, 1);
+											idx--;
+										}
+									}
+								}
+							}
+							if (persists != null) {
+								for each (persist in persists) {
+									var found:Array = [], found2:int, j:int;
+									for (j = 0; j < object[p].length; j++) {
+										if (_context.meta_objectEquals(persist, object[p].getItemAt(j)))
+											found.push(j);
+									}
+									for (j = 0; j < savedArray.length; j++) {
+										if (_context.meta_objectEquals(persist, savedArray[j])) {
+											savedArray.splice(j, 1);
+											j--;
+										}
+									}
+									for each (idx in found)
+										savedArray.splice(idx, 0, persist);
+								}
+							}
+							
+							if (isSameList(savedArray, object[p]))
+								delete save[p];
+						}
+						else if (object[p] is IMap) {
+							for (idx = 0; idx < savedArray.length; idx++) {
+								for each (removal in removals) {
+									if (savedArray[idx][0] is IEntity 
+										&& ((removal is IEntityRef && removal.className == getQualifiedClassName(savedArray[idx]) && removal.uid == savedArray[idx][0].uid)
+											|| _context.meta_objectEquals(removal, savedArray[idx][0]))) {
+										// Found remaining add event for newly persisted item
+										savedArray.splice(idx, 1);
+										idx--;
+									}
+									else if (savedArray[idx][1] is IEntity 
+										&& ((removal is IEntityRef && removal.className == getQualifiedClassName(savedArray[idx]) && removal.uid == savedArray[idx][1].uid)
+											|| _context.meta_objectEquals(removal, savedArray[idx][1]))) {
+										// Found remaining add event for newly persisted item
+										savedArray.splice(idx, 1);
+										idx--;
+									}
+								}
+							}
+							
+							if (isSameMap(savedArray, object[p]))
+								delete save[p];
+						}
+					}
+				}
+				
+				var count:uint = 0;
+				for (p in save) {
+					if (p != desc.versionPropertyName)
+						count++;
+				}
+				if (count == 0) {
+					delete _savedProperties[object];
+					_dirtyCount--;
+				}
+				
+				dispatchEntityDirty(object, oldDirtyEntity);
+			}
+			
+			dispatchCtxDirty(oldDirty, _dirtyCount);
+		}
+        
+        
+        /**
+         *	@private
+         *  Internal implementation of entity reset
+         */ 
+        public function resetEntity(entity:IEntity, cache:Dictionary):void {
+	    	try {
+	    		// Should not try to reset uninitialized entities
+		    	if (!Object(entity).meta::isInitialized())
+		    		return;
+		    }
+		    catch (e:ReferenceError) {
+		    	// The entity class does not implement meta:isInitialized
+		    }
+        	
+            if (cache[entity] != null)
+                return;
+            cache[entity] = entity;
+            
+            var save:Object = _savedProperties[entity];
+            var a:int, b:int, z:int;
+            var ce:CollectionEvent;
+            var savedArray:Array, e:Object;
+            var desc:EntityDescriptor = _context.meta_tide.getEntityDescriptor(entity);
+            
+            var cinfo:Object = ObjectUtil.getClassInfo(entity, null, { includeTransient: false, includeReadOnly: false });
+            for each (var p:String in cinfo.properties) {
+                if (p == desc.versionPropertyName)
+                    continue;
+                
+                var val:Object = entity[p];
+                var o:Object, removed:Array = null;
+				if (val is IList && !(val is IPersistentCollection && !IPersistentCollection(val).isInitialized())) {
+					var coll:IList = IList(val);
+					while (coll is ListCollectionView)
+						coll = ListCollectionView(coll).list;
+					
+					savedArray = save ? save[p] as Array : null;
+					if (savedArray) {
+						for (z = 0; z < coll.length; z++) {
+							if (coll.getItemAt(z) is IEntity)
+								resetEntity(IEntity(coll.getItemAt(z)), cache);
+						}
+						coll.removeAll();
+						for each (e in savedArray)
+							coll.addItem(e);
+						
+						// Must be here because collection reset has triggered dirty checking
+						markNotDirty(val, entity);
+					}
+					
+					for (z = 0; z < coll.length; z++) {
+						if (coll.getItemAt(z) is IEntity)
+							resetEntity(IEntity(coll.getItemAt(z)), cache);
+					}
+				}
+				else if (val is IMap && !(val is IPersistentCollection && !IPersistentCollection(val).isInitialized())) {
+					var map:IMap = IMap(val);
+					if (map is IWrapper)
+						map = IWrapper(map).object as IMap;
+					
+					var key:*, value:*;
+					savedArray = save ? save[p] as Array : null;
+					if (savedArray) {
+						for each (key in map.keySet) {
+							value = map.get(key);
+							if (key is IEntity)
+								resetEntity(IEntity(key), cache);
+							if (value is IEntity)
+								resetEntity(IEntity(value), cache);
+						}
+						map.clear();
+						for each (e in savedArray)
+							map.put(e[0], e[1]);
+						
+						// Must be here because map reset has triggered dirty checking
+						markNotDirty(val, entity);
+					}
+					for each (key in map.keySet) {
+						value = map.get(key);
+						if (key is IEntity)
+							resetEntity(IEntity(key), cache);
+						if (value is IEntity)
+							resetEntity(IEntity(value), cache);
+					}
+				}
+				else if (save && (EntityManager.isSimple(val) || EntityManager.isSimple(save[p]))) {
+                    if (save[p] !== undefined)
+                        entity[p] = save[p];
+                }
+                else if (val is IEntity || (save && save[p] is IEntity)) {
+                	if (save && save[p] !== undefined && !_context.meta_objectEquals(val, save[p]))
+                		entity[p] = save[p];
+                	else
+                    	resetEntity(IEntity(val), cache);
+                }
+            }
+            
+            // Must be here because entity reset may have triggered dirty checking
+            markNotDirty(entity);
+        }
+		
+		
+		/**
+		 *	@private
+		 *  Internal implementation of entity reset all
+		 */ 
+		public function resetAllEntities(cache:Dictionary):void {
+			var found:Boolean = false;
+			do {
+				found = false;
+				for (var entity:Object in _savedProperties) {
+					if (entity is IEntity) {
+						found = true;
+						resetEntity(IEntity(entity), cache);
+						break;
+					}
+				}
+			}
+			while (found);
+			
+			if (_dirtyCount > 0)
+				log.error("Incomplete reset of context, could be a bug");
+		}
+        
+        
+        /**
+         *  @private 
+         *  Check if a value is empty
+         *
+         *  @return value is empty
+         */ 
+        public function isEmpty(val:*):Boolean {
+            if (val == null)
+                return true;
+            else if (val is String)
+                return val == "";
+            else if (val is Number)
+                return isNaN(val as Number);
+            else if (val is Enum)
+            	return val == null;
+            else if (val is Array)
+                return (val as Array).length == 0;
+            else if (val is Date)
+                return (val as Date).time == 0;
+            else if (val is IList)
+            	return (val as IList).length == 0;
+            else if (val as IMap)
+            	return (val as IMap).length == 0;
+            else
+                return !val; 
+        }
+    }
+}