== Source Distribution / Readme
===== +http://www.graniteds.org+ | +http://www.granitedataservices.com+


=== Overview

GraniteDS provides server and client libraries that can be used to connect desktop and mobile applications
to a server using the AMF3 or JMF serialization protocols, through RPC (remoting) and different messaging
technologies (Comet, WebSocket, UDP).

It also provides comprehensive data management features for use with Flex, JavaFX and Android applications.


=== Download

Artifacts are available on http://search.maven.org/#search%7Cga%7C1%7Cg%3A%22org.graniteds%22[Maven central]
or on http://www.graniteds.org/confluence/display/DOWNLOAD[GraniteDS web site].


=== Licensing

<<<<<<< HEAD
See LICENSES.adoc.
=======
See LICENSES.adoc

>>>>>>> 9f907246

=== Documentation

* Java server http://www.graniteds.org/public/docs/3.0.0/docs/java/api/index.html[javadoc]
* Flex client http://www.graniteds.org/public/docs/3.0.0/docs/flex-client/api/index.html[javadoc]
* Java client http://www.graniteds.org/public/docs/3.0.0/docs/java-client/api/index.html[javadoc]
* JavaFX client http://www.graniteds.org/public/docs/3.0.0/docs/javafx-client/api/index.html[javadoc]
* Android client http://www.graniteds.org/public/docs/3.0.0/docs/android-client/api/index.html[javadoc]

* Flex Reference documentation is http://www.graniteds.org/public/docs/3.0.0/docs/reference/flex/graniteds-refguide-flex.html[here].
* JavaFX Reference documentation is http://www.graniteds.org/public/docs/3.0.0/docs/reference/java/graniteds-refguide-java.html[here].


=== Support

You can get community support on the https://groups.google.com/forum/#!forum/graniteds[GraniteDS user forums].

A dedicated http://granitedataservices.com/services/[Commercial support] is also available.


=== Issues

You can report issues via the http://www.graniteds.org/jira/[GraniteDS JIRA].

If you are not sure that what you get is a bug, please ask on the forums before submitting
an issue.


=== Building from sources

GraniteDS uses http://www.gradle.org[Gradle] as build system. You can use the gradle wrapper +./gradlew+ at the root
of the project to run the build.

==== Requirements

JDK 6+ (JDK 7+ recommended for JavaFX), JavaFX 2+ (optional if using JDK 7+).
When using JavaFX 2 on a JDK 6, you will have to copy +jfxrt.jar+ in +JAVA_HOME/jre/lib+.

==== Adobe/Apache Flex requirements (optional / Flex users only)

The build of the Flex libraries is optional and requires Flex SDKs 3.6 and 4.5 (or above).
Unfortunately due to licensing issues we can't redistribute them or even publish them on a remote repository so
you will have to download them manually and install them in the local maven repository (a Maven 3.x installation
is thus also required):

* http://www.adobe.com/cfusion/entitlement/index.cfm?e=flex3sdk[Download Flex 3.6]
* http://www.adobe.com/devnet/flex/flex-sdk-download.html[Download Flex 4.6]

Then, install them with the following commands:

----
mvn install:install-file -DgroupId=com.adobe -DartifactId=flex-sdk -Dversion=3.6 -Dpackaging=zip -Dfile=flex_sdk_3.6a.zip

mvn install:install-file -DgroupId=com.adobe -DartifactId=flex-sdk -Dversion=4.5 -Dpackaging=zip -Dfile=flex_sdk_4.6.zip
----

If you run into the following error when you build the project: 
----
Error: Could not create toplevel.xml: Cannot run program "/path/to/.gradle/gradleFx/sdks/c38cfb524afcc315b66387e5a36fe4f5c5b91c32/asdoc/templates/asDocHelper" (in directory "[...]"): error=13, Permission denied
----

Just issue this command and relaunch the build process:
----
chmod +x /path/to/.gradle/gradleFx/sdks/c38cfb524afcc315b66387e5a36fe4f5c5b91c32/asdoc/templates/asDocHelper
----

NOTE: You can install any compatible version the Flex SDKs (for example Apache Flex 4.10 for SDK 4.5) but you must use
the version numbers 3.6 and 4.5.

==== Clone GitHub repository

----
git clone git://github.com/graniteds/graniteds.git
----

==== Import projects in a IDE

Projects configuration are provided for Eclipse, you can directly import all subprojects in Eclipse.
Note that the provided project files use Gradle-managed dependencies build path containers and assume that you are
using the Eclipse Gradle IDE plugin.

==== Quick build (just the libraries, skip tests and API docs)

----
cd graniteds
./gradlew clean build -x test -x javadoc -x asdoc
----

==== Full build

----
cd graniteds
./gradlew clean build
----

===== Specifics for the Adobe/Apache Flex build

The unit tests for Flex require a Flash Player and are skipped when the player path is not defined.
You can define the path to the player with:

----
./gradlew clean build -PflexUnitCommand=/path/to/flashplayer
----

==== Install to local repository

----
./gradlew install
----<|MERGE_RESOLUTION|>--- conflicted
+++ resolved
@@ -19,12 +19,8 @@
 
 === Licensing
 
-<<<<<<< HEAD
 See LICENSES.adoc.
-=======
-See LICENSES.adoc
 
->>>>>>> 9f907246
 
 === Documentation
 
